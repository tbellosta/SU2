--- conflicted
+++ resolved
@@ -1,178 +1,168 @@
-/*!
- * \file SU2_DDC.cpp
- * \brief Main file of Domain Decomposition Code (SU2_DDC).
- * \author Aerospace Design Laboratory (Stanford University) <http://su2.stanford.edu>.
- * \version 2.0.7
- *
-<<<<<<< HEAD
- * Stanford University Unstructured (SU2),
- * copyright (C) 2012-2013 Aerospace Design Laboratory (ADL), is
- * distributed under the GNU Lesser General Public License (GNU LGPL).
-=======
- * Stanford University Unstructured (SU2).
- * Copyright (C) 2012-2013 Aerospace Design Laboratory (ADL).
->>>>>>> 3384cf29
- *
- * SU2 is free software; you can redistribute it and/or
- * modify it under the terms of the GNU Lesser General Public
- * License as published by the Free Software Foundation; either
- * version 2.1 of the License, or (at your option) any later version.
- *
- * SU2 is distributed in the hope that it will be useful,
- * but WITHOUT ANY WARRANTY; without even the implied warranty of
- * MERCHANTABILITY or FITNESS FOR A PARTICULAR PURPOSE.  See the GNU
- * Lesser General Public License for more details.
- *
- * You should have received a copy of the GNU Lesser General Public
-<<<<<<< HEAD
- * License along with this library.  If not, see <http://www.gnu.org/licenses/>.
-=======
- * License along with SU2. If not, see <http://www.gnu.org/licenses/>.
->>>>>>> 3384cf29
- */
-
-#include "../include/SU2_DDC.hpp"
-using namespace std;
-
-int main(int argc, char *argv[]) {
-	
-	unsigned short nZone = 1;
-	char buffer_su2[8], buffer_vtk[8], buffer_plt[8], file_name[200];
-	string MeshFile;
-  
-  int rank = MASTER_NODE;
-  int size = 1;
-  
-#ifndef NO_MPI
-	/*--- MPI initialization, and buffer setting ---*/
-  static char buffer[MAX_MPI_BUFFER]; // buffer size in bytes
-  
-  void *ptr;
-	MPI::Init(argc, argv);
-	MPI::Attach_buffer(buffer, MAX_MPI_BUFFER);
-  
-	rank = MPI::COMM_WORLD.Get_rank();
-	size = MPI::COMM_WORLD.Get_size();
-#endif
-	
-	/*--- Definition of some important class ---*/
-	CConfig *config = NULL;
-  CGeometry *geometry = NULL;
-	CSurfaceMovement *surface_mov = NULL;
-	CFreeFormDefBox** FFDBox = NULL;
-  
-	/*--- Definition of the config problem ---*/
-	if (argc == 2) { config = new CConfig(argv[1], SU2_DDC, ZONE_0, nZone, VERB_HIGH); }
-	else { strcpy (file_name, "default.cfg"); config = new CConfig(file_name, SU2_DDC, ZONE_0, nZone, VERB_HIGH); }
-  
-  if (rank == MASTER_NODE) {
-    
-    /*--- Definition of the Class for the geometry ---*/
-    geometry = new CPhysicalGeometry(config, ZONE_0, nZone);
-    
-  }
-  
-#ifndef NO_MPI
-  MPI::COMM_WORLD.Barrier();
-#endif
-  
-	/*--- Set domains for parallel computation (if any) ---*/
-	if (size > 1) {
-		
-    /*--- Write the new subgrid, and remove the extension ---*/
-    MeshFile = config->GetMesh_FileName();
-    unsigned short lastindex = MeshFile.find_last_of(".");
-    MeshFile = MeshFile.substr(0, lastindex);
-
-    if (rank == MASTER_NODE) {
-      
-      cout << endl <<"------------------------ Divide the numerical grid ----------------------" << endl;
-      
-      /*--- Color the initial grid and set the send-receive domains ---*/
-      geometry->SetColorGrid(config);
-      
-    }
-    
-#ifndef NO_MPI
-    MPI::COMM_WORLD.Barrier();
-#endif
-    
-    /*--- Allocate the memory of the current domain, and
-     divide the grid between the nodes ---*/
-    CDomainGeometry *domain = new CDomainGeometry(geometry, config);
-    
-    /*--- Add the Send/Receive boundaries ---*/
-    domain->SetSendReceive(config);
-    
-#ifndef NO_MPI
-    MPI::COMM_WORLD.Barrier();
-#endif
-    
-    if (rank == MASTER_NODE)
-      cout << endl <<"----------------------------- Write mesh files --------------------------" << endl;
-    
-#ifndef NO_MPI
-    MPI::COMM_WORLD.Barrier();
-#endif
-    
-    /*--- Write tecplot files ---*/
-    if (config->GetVisualize_Partition()) {
-      sprintf (buffer_plt, "_%d.dat", int(rank+1));
-      string MeshFile_plt = MeshFile + buffer_plt;
-      char *cstr_plt = strdup(MeshFile_plt.c_str());
-      domain->SetTecPlot(cstr_plt);
-    }
-    
-    /*--- Write .su2 file ---*/
-    sprintf (buffer_su2, "_%d.su2", int(rank+1));
-    string MeshFile_su2 = MeshFile + buffer_su2;
-    char *cstr_su2 = strdup(MeshFile_su2.c_str());
-    domain->SetMeshFile(config, cstr_su2);
-    
-#ifndef NO_MPI
-    MPI::COMM_WORLD.Barrier();
-#endif
-    
-    cout << "Domain " << rank <<": Mesh writing done (" << MeshFile_su2 <<")." << endl;
-    
-#ifndef NO_MPI
-    MPI::COMM_WORLD.Barrier();
-#endif
-    
-    /*--- Write the FFD information (3D problems)---*/
-    if (domain->GetnDim() == 3) {
-      
-#ifndef NO_MPI
-      MPI::COMM_WORLD.Barrier();
-#endif
-      
-      if (rank == MASTER_NODE)
-        cout << endl <<"---------------------- Read and write FFD information -------------------" << endl;
-      
-#ifndef NO_MPI
-      MPI::COMM_WORLD.Barrier();
-#endif
-      
-      FFDBox = new CFreeFormDefBox*[MAX_NUMBER_FFD];
-      surface_mov = new CSurfaceMovement();
-      surface_mov->ReadFFDInfo(domain, config, FFDBox, config->GetMesh_FileName(), false);
-      surface_mov->WriteFFDInfo(domain, config, FFDBox, cstr_su2);
-      
-    }
-    
-#ifndef NO_MPI
-    /*--- Finalize MPI parallelization ---*/
-    MPI::COMM_WORLD.Barrier();
-    MPI::Detach_buffer(ptr);
-    MPI::Finalize();
-#endif
-    
-  }
-  
-	/*--- End solver ---*/
-	if (rank == MASTER_NODE)
-    cout << endl <<"------------------------- Exit Success (SU2_DDC) ------------------------" << endl << endl;
-	
-	return EXIT_SUCCESS;
-	
-}
+/*!
+ * \file SU2_DDC.cpp
+ * \brief Main file of Domain Decomposition Code (SU2_DDC).
+ * \author Aerospace Design Laboratory (Stanford University) <http://su2.stanford.edu>.
+ * \version 2.0.7
+ *
+ * Stanford University Unstructured (SU2).
+ * Copyright (C) 2012-2013 Aerospace Design Laboratory (ADL).
+ *
+ * SU2 is free software; you can redistribute it and/or
+ * modify it under the terms of the GNU Lesser General Public
+ * License as published by the Free Software Foundation; either
+ * version 2.1 of the License, or (at your option) any later version.
+ *
+ * SU2 is distributed in the hope that it will be useful,
+ * but WITHOUT ANY WARRANTY; without even the implied warranty of
+ * MERCHANTABILITY or FITNESS FOR A PARTICULAR PURPOSE.  See the GNU
+ * Lesser General Public License for more details.
+ *
+ * You should have received a copy of the GNU Lesser General Public
+ * License along with SU2. If not, see <http://www.gnu.org/licenses/>.
+ */
+
+#include "../include/SU2_DDC.hpp"
+using namespace std;
+
+int main(int argc, char *argv[]) {
+	
+	unsigned short nZone = 1;
+	char buffer_su2[8], buffer_vtk[8], buffer_plt[8], file_name[200];
+	string MeshFile;
+  
+  int rank = MASTER_NODE;
+  int size = 1;
+  
+#ifndef NO_MPI
+	/*--- MPI initialization, and buffer setting ---*/
+  static char buffer[MAX_MPI_BUFFER]; // buffer size in bytes
+  
+  void *ptr;
+	MPI::Init(argc, argv);
+	MPI::Attach_buffer(buffer, MAX_MPI_BUFFER);
+  
+	rank = MPI::COMM_WORLD.Get_rank();
+	size = MPI::COMM_WORLD.Get_size();
+#endif
+	
+	/*--- Definition of some important class ---*/
+	CConfig *config = NULL;
+  CGeometry *geometry = NULL;
+	CSurfaceMovement *surface_mov = NULL;
+	CFreeFormDefBox** FFDBox = NULL;
+  
+	/*--- Definition of the config problem ---*/
+	if (argc == 2) { config = new CConfig(argv[1], SU2_DDC, ZONE_0, nZone, VERB_HIGH); }
+	else { strcpy (file_name, "default.cfg"); config = new CConfig(file_name, SU2_DDC, ZONE_0, nZone, VERB_HIGH); }
+  
+  if (rank == MASTER_NODE) {
+    
+    /*--- Definition of the Class for the geometry ---*/
+    geometry = new CPhysicalGeometry(config, ZONE_0, nZone);
+    
+  }
+  
+#ifndef NO_MPI
+  MPI::COMM_WORLD.Barrier();
+#endif
+  
+	/*--- Set domains for parallel computation (if any) ---*/
+	if (size > 1) {
+		
+    /*--- Write the new subgrid, and remove the extension ---*/
+    MeshFile = config->GetMesh_FileName();
+    unsigned short lastindex = MeshFile.find_last_of(".");
+    MeshFile = MeshFile.substr(0, lastindex);
+
+    if (rank == MASTER_NODE) {
+      
+      cout << endl <<"------------------------ Divide the numerical grid ----------------------" << endl;
+      
+      /*--- Color the initial grid and set the send-receive domains ---*/
+      geometry->SetColorGrid(config);
+      
+    }
+    
+#ifndef NO_MPI
+    MPI::COMM_WORLD.Barrier();
+#endif
+    
+    /*--- Allocate the memory of the current domain, and
+     divide the grid between the nodes ---*/
+    CDomainGeometry *domain = new CDomainGeometry(geometry, config);
+    
+    /*--- Add the Send/Receive boundaries ---*/
+    domain->SetSendReceive(config);
+    
+#ifndef NO_MPI
+    MPI::COMM_WORLD.Barrier();
+#endif
+    
+    if (rank == MASTER_NODE)
+      cout << endl <<"----------------------------- Write mesh files --------------------------" << endl;
+    
+#ifndef NO_MPI
+    MPI::COMM_WORLD.Barrier();
+#endif
+    
+    /*--- Write tecplot files ---*/
+    if (config->GetVisualize_Partition()) {
+      sprintf (buffer_plt, "_%d.dat", int(rank+1));
+      string MeshFile_plt = MeshFile + buffer_plt;
+      char *cstr_plt = strdup(MeshFile_plt.c_str());
+      domain->SetTecPlot(cstr_plt);
+    }
+    
+    /*--- Write .su2 file ---*/
+    sprintf (buffer_su2, "_%d.su2", int(rank+1));
+    string MeshFile_su2 = MeshFile + buffer_su2;
+    char *cstr_su2 = strdup(MeshFile_su2.c_str());
+    domain->SetMeshFile(config, cstr_su2);
+    
+#ifndef NO_MPI
+    MPI::COMM_WORLD.Barrier();
+#endif
+    
+    cout << "Domain " << rank <<": Mesh writing done (" << MeshFile_su2 <<")." << endl;
+    
+#ifndef NO_MPI
+    MPI::COMM_WORLD.Barrier();
+#endif
+    
+    /*--- Write the FFD information (3D problems)---*/
+    if (domain->GetnDim() == 3) {
+      
+#ifndef NO_MPI
+      MPI::COMM_WORLD.Barrier();
+#endif
+      
+      if (rank == MASTER_NODE)
+        cout << endl <<"---------------------- Read and write FFD information -------------------" << endl;
+      
+#ifndef NO_MPI
+      MPI::COMM_WORLD.Barrier();
+#endif
+      
+      FFDBox = new CFreeFormDefBox*[MAX_NUMBER_FFD];
+      surface_mov = new CSurfaceMovement();
+      surface_mov->ReadFFDInfo(domain, config, FFDBox, config->GetMesh_FileName(), false);
+      surface_mov->WriteFFDInfo(domain, config, FFDBox, cstr_su2);
+      
+    }
+    
+#ifndef NO_MPI
+    /*--- Finalize MPI parallelization ---*/
+    MPI::COMM_WORLD.Barrier();
+    MPI::Detach_buffer(ptr);
+    MPI::Finalize();
+#endif
+    
+  }
+  
+	/*--- End solver ---*/
+	if (rank == MASTER_NODE)
+    cout << endl <<"------------------------- Exit Success (SU2_DDC) ------------------------" << endl << endl;
+	
+	return EXIT_SUCCESS;
+	
+}