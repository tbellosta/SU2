%%%%%%%%%%%%%%%%%%%%%%%%%%%%%%%%%%%%%%%%%%%%%%%%%%%%%%%%%%%%%%%%%%%%%%%%%%%%%%%%
%                                                                              %
% SU2 configuration file                                                       %
% Case description: 2D, inviscid flow inside a channel with a partially        %
%                   moving grid, nearest neighbour approach holds at interface %
% Author: G. Gori                                                              %
% Institution: Politecnico di Milano					       %
% Date: Oct 5th, 2016                                                          %
% File Version 4.3.0 "cardinal"                                                %
%                                                                              %
%%%%%%%%%%%%%%%%%%%%%%%%%%%%%%%%%%%%%%%%%%%%%%%%%%%%%%%%%%%%%%%%%%%%%%%%%%%%%%%%
%
% Enable multizone mode
MULTIZONE = YES
%
% List of sub config files to specify zone specific options 
CONFIG_LIST= (zone_1.cfg, zone_2.cfg, zone_3.cfg)
%
% Enable time dependent problem
TIME_DOMAIN = YES
%
% Number of time steps
TIME_ITER = 32000
%
% Time step
TIME_STEP = 0.1
%
% Number of outer iterations (Block-Gauss-Seidel)
OUTER_ITER = 50
%
% Inner iterations
INNER_ITER= 1
%
WRT_ZONE_CONV=YES
% ------------- DIRECT, ADJOINT, AND LINEARIZED PROBLEM DEFINITION ------------%
%
% Physical governing equations (EULER, NAVIER_STOKES)                         
SOLVER= EULER
%
% Mathematical problem (DIRECT, ADJOINT, LINEARIZED)
MATH_PROBLEM= DIRECT
%
% Restart solution (NO, YES)
RESTART_SOL= NO
%
%
% ------------------------- UNSTEADY SIMULATION -------------------------------%
%
% Unsteady simulation (NO, TIME_STEPPING, DUAL_TIME_STEPPING-1ST_ORDER, 
%                      DUAL_TIME_STEPPING-2ND_ORDER)
<<<<<<< HEAD
UNSTEADY_SIMULATION= DUAL_TIME_STEPPING-2ND_ORDER
=======
TIME_MARCHING= DUAL_TIME_STEPPING-2ND_ORDER
>>>>>>> 9977c3e7
%
%
% -------------------- COMPRESSIBLE FREE-STREAM DEFINITION --------------------%
%
% Mach number (non-dimensional, based on the free-stream values)
MACH_NUMBER= 3.0
%
% Angle of attack (degrees, only for compressible flows)
AOA= 0.0
%
% Free-stream pressure (101325.0 N/m^2 by default, only Euler flows)  
FREESTREAM_PRESSURE= 95750
%
% Free-stream temperature (273.15 K by default)
FREESTREAM_TEMPERATURE= 288.15
%
% Free-stream Turbulence Intensity
FREESTREAM_TURBULENCEINTENSITY = 0.1
%
% Free-stream Turbulent to Laminar viscosity ratio
FREESTREAM_TURB2LAMVISCRATIO = 100.0
%
% Free-stream option to choose if you want to use Density (DENSITY_FS) or Temperature (TEMPERATURE_FS) to initialize the solution
FREESTREAM_OPTION= TEMPERATURE_FS
%
%Init option to choose between Reynolds (default) or thermodynamics quantities for initializing the solution (REYNOLDS, TD_CONDITIONS)
INIT_OPTION= TD_CONDITIONS
%
% -------------------- BOUNDARY CONDITION DEFINITION --------------------------%
%
% Euler wall boundary marker(s) (NONE = no marker)
MARKER_EULER= ( wall )
%
% Riemann boundary marker(s)
% Format inlet:  ( marker, TOTAL_CONDITIONS_PT, Total Pressure, Total Temperature, Flow dir-x, Flow dir-y, Flow dir-z)
% Format outlet: ( marker, type, STATIC_PRESSURE, Static Pressure, 0.0, 0.0, 0.0, 0.0)
MARKER_RIEMANN= (up_inlet, STATIC_SUPERSONIC_INFLOW_PT, 95750, 288.15, 3.0, 0.0, 0.0, down_inlet, STATIC_SUPERSONIC_INFLOW_PT, 95750, 288.15, 1.5, 0.0, 0.0,outlet, STATIC_PRESSURE, 95750.0, 0.0, 0.0, 0.0, 0.0)
%
% Zone interaction boundary definition
MARKER_ZONE_INTERFACE= ( internal_interface, inner_interface, domain_interface, external_interface )
MARKER_FLUID_INTERFACE= ( internal_interface, inner_interface, domain_interface, external_interface )

%
%
%
% ------------- COMMON PARAMETERS DEFINING THE NUMERICAL METHOD ---------------%
%
% Numerical method for spatial gradients (GREEN_GAUSS, WEIGHTED_LEAST_SQUARES)
NUM_METHOD_GRAD= WEIGHTED_LEAST_SQUARES
%
% Courant-Friedrichs-Lewy condition of the finest grid
CFL_NUMBER= 5.0
%
% Adaptive CFL number (NO, YES)
CFL_ADAPT= NO
%
% Parameters of the adaptive CFL number (factor down, factor up, CFL min value, CFL max value )
CFL_ADAPT_PARAM= ( 0.3, 0.5, 1.0, 1000.0)
%
%
% ------------------------ LINEAR SOLVER DEFINITION ---------------------------%
%
% Linear solver or smoother for implicit formulations (BCGSTAB, FGMRES, SMOOTHER)
LINEAR_SOLVER= FGMRES
%
% Preconditioner of the Krylov linear solver (ILU, LU_SGS, LINELET, JACOBI)
LINEAR_SOLVER_PREC= LU_SGS
%
% Min error of the linear solver for the implicit formulation
LINEAR_SOLVER_ERROR= 1E-4
%
% Max number of iterations of the linear solver for the implicit formulation
LINEAR_SOLVER_ITER= 5
%
%
% -------------------------- MULTIGRID PARAMETERS -----------------------------%
%
% Multi-Grid Levels (0 = no multi-grid)
MGLEVEL= 0
%
% Multigrid pre-smoothing level
MG_PRE_SMOOTH= ( 1, 2, 3, 3 )
%
% Multigrid post-smoothing level
MG_POST_SMOOTH= ( 0, 0, 0, 0 )
%
% Jacobi implicit smoothing of the correction
MG_CORRECTION_SMOOTH= ( 0, 0, 0, 0 )
%
% Damping factor for the residual restriction
MG_DAMP_RESTRICTION= 0.75
%
% Damping factor for the correction prolongation
MG_DAMP_PROLONGATION= 0.75
%
%
% ----------------------- SLOPE LIMITER DEFINITION ----------------------------%
%
% Coefficient for the limiter
VENKAT_LIMITER_COEFF= 0.05
%
% Freeze the value of the limiter after a number of iterations
LIMITER_ITER= 999999
%
%
% -------------------- FLOW NUMERICAL METHOD DEFINITION -----------------------%
%
% Convective numerical method (JST, ROE, AUSM, HLLC)
CONV_NUM_METHOD_FLOW= ROE
%
% Spatial numerical order integration (1ST_ORDER, 2ND_ORDER, 2ND_ORDER_LIMITER)
MUSCL_FLOW= YES
%
% Entropy fix coefficient (0.0 implies no entropy fixing, 1.0 implies scalar artificial dissipation, 0.001 default)
ENTROPY_FIX_COEFF= 0.001
%
% 2nd and 4th order artificial dissipation coefficients
JST_SENSOR_COEFF= ( 0.5, 0.02 )
%
% Slope limiter (VENKATAKRISHNAN, BARTH_JESPERSEN, VAN_ALBADA_EDGE)
SLOPE_LIMITER_FLOW= VENKATAKRISHNAN
%
% Time discretization (RUNGE-KUTTA_EXPLICIT, EULER_IMPLICIT, EULER_EXPLICIT)
TIME_DISCRE_FLOW= EULER_IMPLICIT
%
% Relaxation coefficient
RELAXATION_FACTOR_FLOW= 1.0
%
%
% --------------------------- CONVERGENCE PARAMETERS --------------------------%
%
%
% Convergence criteria (CAUCHY, RESIDUAL)
CONV_CRITERIA= RESIDUAL
%
% Flow functional for the Residual criteria (RHO, RHO_ENERGY)
%
%
% Min value of the residual (log10 of the residual)
CONV_RESIDUAL_MINVAL= -16
%
% Start convergence criteria at iteration number
CONV_STARTITER= 10
%
% Number of elements to apply the criteria
CONV_CAUCHY_ELEMS= 100
%
% Epsilon to control the series convergence
CONV_CAUCHY_EPS= 1E-6
%
%
%
% ------------------------- INPUT/OUTPUT INFORMATION --------------------------%
%
% Mesh input file
MESH_FILENAME= channel_2D.su2
%
% Mesh input file format (SU2, CGNS)
MESH_FORMAT= SU2
%
% Mesh output file
MESH_OUT_FILENAME= su2mesh_per.su2
%
% Restart flow input file
SOLUTION_FILENAME= restart_flow.dat
%
% Output file format (PARAVIEW, TECPLOT, STL)
OUTPUT_FORMAT= PARAVIEW	
%
% Output file convergence history (w/o extension) 
CONV_FILENAME= history
%
% Output file restart flow
RESTART_FILENAME= restart_flow.dat
%
% Output file flow (w/o extension) variables
VOLUME_FILENAME= flow
%
% Output file surface flow coefficient (w/o extension)
SURFACE_FILENAME= surface_flow
%
% Writing solution file frequency
WRT_SOL_FREQ= 50
%
% Writing convergence history frequency
WRT_CON_FREQ= 1<|MERGE_RESOLUTION|>--- conflicted
+++ resolved
@@ -48,11 +48,7 @@
 %
 % Unsteady simulation (NO, TIME_STEPPING, DUAL_TIME_STEPPING-1ST_ORDER, 
 %                      DUAL_TIME_STEPPING-2ND_ORDER)
-<<<<<<< HEAD
-UNSTEADY_SIMULATION= DUAL_TIME_STEPPING-2ND_ORDER
-=======
 TIME_MARCHING= DUAL_TIME_STEPPING-2ND_ORDER
->>>>>>> 9977c3e7
 %
 %
 % -------------------- COMPRESSIBLE FREE-STREAM DEFINITION --------------------%
