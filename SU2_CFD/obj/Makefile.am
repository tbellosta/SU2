################################################################################
#
# \file Makefile.am
# \brief Makefile for SU2_CFD
# \author M. Colonno, T. Economon, F. Palacios
# \version 7.0.2 "Blackbird"
#
# SU2 Project Website: https://su2code.github.io
# 
# The SU2 Project is maintained by the SU2 Foundation 
# (http://su2foundation.org)
#
# Copyright 2012-2020, SU2 Contributors (cf. AUTHORS.md)
#
# SU2 is free software; you can redistribute it and/or
# modify it under the terms of the GNU Lesser General Public
# License as published by the Free Software Foundation; either
# version 2.1 of the License, or (at your option) any later version.
# 
# SU2 is distributed in the hope that it will be useful,
# but WITHOUT ANY WARRANTY; without even the implied warranty of
# MERCHANTABILITY or FITNESS FOR A PARTICULAR PURPOSE. See the GNU
# Lesser General Public License for more details.
#
# You should have received a copy of the GNU Lesser General Public
# License along with SU2. If not, see <http://www.gnu.org/licenses/>.
#
################################################################################

AUTOMAKE_OPTIONS = subdir-objects
ACLOCAL_AMFLAGS = ${ACLOCAL_FLAGS}

bin_PROGRAMS =
noinst_LIBRARIES =

if BUILD_NORMAL
bin_PROGRAMS += ../bin/SU2_CFD
noinst_LIBRARIES+= libSU2Core.a
endif

if BUILD_DIRECTDIFF
bin_PROGRAMS += ../bin/SU2_CFD_DIRECTDIFF
noinst_LIBRARIES+= libSU2Core_DIRECTDIFF.a
endif

if BUILD_REVERSE
bin_PROGRAMS += ../bin/SU2_CFD_AD
noinst_LIBRARIES+= libSU2Core_AD.a
endif

libSU2Core_sources = ../src/definition_structure.cpp \
  ../src/fluid_model.cpp \
  ../src/fluid_model_pig.cpp \
  ../src/fluid_model_pvdw.cpp \
  ../src/fluid_model_ppr.cpp \
  ../src/fluid_model_inc.cpp \
  ../src/integration/CIntegration.cpp \
  ../src/integration/CSingleGridIntegration.cpp \
  ../src/integration/CMultiGridIntegration.cpp \
  ../src/integration/CStructuralIntegration.cpp \
  ../src/integration/CFEM_DG_Integration.cpp \
  ../src/drivers/CMultizoneDriver.cpp \
  ../src/drivers/CSinglezoneDriver.cpp \
  ../src/drivers/CDiscAdjSinglezoneDriver.cpp \
  ../src/drivers/CDiscAdjMultizoneDriver.cpp \
  ../src/drivers/CDriver.cpp \
  ../src/drivers/CDummyDriver.cpp \
  ../src/iteration_structure.cpp \
<<<<<<< HEAD
  ../src/numerics_adjoint_mean.cpp \
  ../src/numerics_adjoint_turbulent.cpp \
  ../src/numerics_direct_heat.cpp \
  ../src/numerics_direct_mean.cpp \
  ../src/numerics_direct_mean_inc.cpp \
  ../src/numerics_direct_mean_PBinc.cpp \
  ../src/numerics_direct_poisson.cpp \
  ../src/numerics_direct_transition.cpp \
  ../src/numerics_direct_turbulent.cpp \
=======
  ../src/numerics/CNumerics.cpp \
  ../src/numerics/template.cpp \
  ../src/numerics/transition.cpp \
  ../src/numerics/heat.cpp \
  ../src/numerics/radiation.cpp \
  ../src/numerics/flow/convection/roe.cpp \
  ../src/numerics/flow/convection/fds.cpp \
  ../src/numerics/flow/convection/fvs.cpp \
  ../src/numerics/flow/convection/cusp.cpp \
  ../src/numerics/flow/convection/hllc.cpp \
  ../src/numerics/flow/convection/ausm_slau.cpp \
  ../src/numerics/flow/convection/centered.cpp \
  ../src/numerics/flow/flow_diffusion.cpp \
  ../src/numerics/flow/flow_sources.cpp \
  ../src/numerics/continuous_adjoint/adj_convection.cpp \
  ../src/numerics/continuous_adjoint/adj_diffusion.cpp \
  ../src/numerics/continuous_adjoint/adj_sources.cpp \
  ../src/numerics/turbulent/turb_convection.cpp \
  ../src/numerics/turbulent/turb_diffusion.cpp \
  ../src/numerics/turbulent/turb_sources.cpp \
>>>>>>> f42191d9
  ../src/numerics/elasticity/CFEAElasticity.cpp \
  ../src/numerics/elasticity/CFEALinearElasticity.cpp \
  ../src/numerics/elasticity/CFEANonlinearElasticity.cpp \
  ../src/numerics/elasticity/nonlinear_models.cpp \
  ../src/output/filewriter/CCSVFileWriter.cpp \
  ../src/output/filewriter/CSTLFileWriter.cpp \
  ../src/output/filewriter/CFEMDataSorter.cpp \
  ../src/output/filewriter/CFVMDataSorter.cpp \
  ../src/output/filewriter/CParallelDataSorter.cpp \
  ../src/output/filewriter/CParallelFileWriter.cpp \
  ../src/output/filewriter/CParaviewBinaryFileWriter.cpp \
  ../src/output/filewriter/CParaviewXMLFileWriter.cpp \
  ../src/output/filewriter/CParaviewVTMFileWriter.cpp \
  ../src/output/filewriter/CParaviewFileWriter.cpp \
  ../src/output/filewriter/CSurfaceFEMDataSorter.cpp \
  ../src/output/filewriter/CSurfaceFVMDataSorter.cpp \
  ../src/output/filewriter/CSU2BinaryFileWriter.cpp \
  ../src/output/filewriter/CSU2FileWriter.cpp \
  ../src/output/filewriter/CSU2MeshFileWriter.cpp \
  ../src/output/filewriter/CTecplotFileWriter.cpp \
  ../src/output/filewriter/CTecplotBinaryFileWriter.cpp \
  ../src/output/tools/CWindowingTools.cpp \
  ../src/output/COutput.cpp \
  ../src/output/output_physics.cpp \
  ../src/output/CMeshOutput.cpp \
  ../src/output/CElasticityOutput.cpp \
  ../src/output/CFlowOutput.cpp \
  ../src/output/CFlowCompOutput.cpp \
  ../src/output/CFlowCompFEMOutput.cpp \
  ../src/output/CFlowIncOutput.cpp \
  ../src/output/CHeatOutput.cpp \
  ../src/output/CBaselineOutput.cpp \
  ../src/output/CAdjElasticityOutput.cpp \
  ../src/output/CAdjHeatOutput.cpp \
  ../src/output/CAdjFlowCompOutput.cpp \
  ../src/output/CAdjFlowIncOutput.cpp \
  ../src/output/CMultizoneOutput.cpp \
  ../src/output/output_structure_legacy.cpp \
  ../src/python_wrapper_structure.cpp \
  ../src/solvers/CAdjEulerSolver.cpp \
  ../src/solvers/CAdjNSSolver.cpp \
  ../src/solvers/CAdjTurbSolver.cpp \
  ../src/solvers/CBaselineSolver.cpp \
  ../src/solvers/CBaselineSolver_FEM.cpp \
  ../src/solvers/CDiscAdjFEASolver.cpp \
  ../src/solvers/CDiscAdjMeshSolver.cpp \
<<<<<<< HEAD
  ../src/solver_direct_heat.cpp \
  ../src/solver_direct_mean.cpp \
  ../src/solver_direct_mean_fem.cpp \
  ../src/solver_direct_mean_inc.cpp \
  ../src/solver_direct_mean_PBinc.cpp \
  ../src/solver_direct_poisson.cpp \
  ../src/solver_direct_transition.cpp \
  ../src/solver_direct_turbulent.cpp \
  ../src/solver_direct_elasticity.cpp \
=======
  ../src/solvers/CDiscAdjSolver.cpp \
  ../src/solvers/CEulerSolver.cpp \
  ../src/solvers/CFEASolver.cpp \
  ../src/solvers/CFEM_DG_EulerSolver.cpp \
  ../src/solvers/CFEM_DG_NSSolver.cpp \
  ../src/solvers/CHeatSolverFVM.cpp \
  ../src/solvers/CIncEulerSolver.cpp \
  ../src/solvers/CIncNSSolver.cpp \
>>>>>>> f42191d9
  ../src/solvers/CMeshSolver.cpp \
  ../src/solvers/CRadSolver.cpp \
  ../src/solvers/CRadP1Solver.cpp \
  ../src/solvers/CNSSolver.cpp \
  ../src/solvers/CSolver.cpp \
  ../src/solvers/CTemplateSolver.cpp \
  ../src/solvers/CTransLMSolver.cpp \
  ../src/solvers/CTurbSolver.cpp \
  ../src/solvers/CTurbSASolver.cpp \
  ../src/solvers/CTurbSSTSolver.cpp \
  ../src/limiters/CLimiterDetails.cpp \
  ../src/CMarkerProfileReaderFVM.cpp \
  ../src/interfaces/CInterface.cpp \
  ../src/interfaces/cfd/CConservativeVarsInterface.cpp \
  ../src/interfaces/cfd/CMixingPlaneInterface.cpp \
  ../src/interfaces/cfd/CSlidingInterface.cpp \
  ../src/interfaces/cht/CConjugateHeatInterface.cpp \
  ../src/interfaces/fsi/CDisplacementsInterface.cpp \
  ../src/interfaces/fsi/CFlowTractionInterface.cpp \
  ../src/interfaces/fsi/CDiscAdjFlowTractionInterface.cpp \
  ../src/interfaces/fsi/CDisplacementsInterfaceLegacy.cpp \
  ../src/interfaces/fsi/CDiscAdjDisplacementsInterfaceLegacy.cpp \
  ../src/transport_model.cpp \
  ../src/variables/CFEABoundVariable.cpp \
  ../src/variables/CRadVariable.cpp \
  ../src/variables/CRadP1Variable.cpp \
  ../src/variables/CDiscAdjMeshBoundVariable.cpp \
  ../src/variables/CMeshBoundVariable.cpp \
  ../src/variables/CMeshElement.cpp \
  ../src/variables/CMeshVariable.cpp \
  ../src/variables/CHeatFVMVariable.cpp \
  ../src/variables/CVariable.cpp \
  ../src/variables/CAdjNSVariable.cpp \
  ../src/variables/CTurbSSTVariable.cpp \
  ../src/variables/CAdjTurbVariable.cpp \
  ../src/variables/CTransLMVariable.cpp \
  ../src/variables/CDiscAdjFEABoundVariable.cpp \
  ../src/variables/CDiscAdjFEAVariable.cpp \
  ../src/variables/CIncEulerVariable.cpp \
  ../src/variables/CTurbVariable.cpp \
  ../src/variables/CNSVariable.cpp \
  ../src/variables/CBaselineVariable.cpp \
  ../src/variables/CTurbSAVariable.cpp \
  ../src/variables/CFEAVariable.cpp \
  ../src/variables/CAdjEulerVariable.cpp \
  ../src/variables/CDiscAdjVariable.cpp \
  ../src/variables/CIncNSVariable.cpp \
  ../src/variables/CEulerVariable.cpp \
  ../src/variables/CPBIncEulerVariable.cpp \
  ../src/variables/CPBIncNSVariable.cpp

su2_cfd_sources = \
  ../src/SU2_CFD.cpp

libSU2Core_cxx_flags = -fPIC -std=c++11
libSU2Core_libadd = 

su2_cfd_cxx_flags = -fPIC -std=c++11
su2_cfd_ldadd =

# always link to built dependencies from ./externals
su2_cfd_cxx_flags += @su2_externals_INCLUDES@
su2_cfd_ldadd += @su2_externals_LIBS@
su2_cfd_ldadd += @su2_externals_LIBPTHREAD@
libSU2Core_cxx_flags += @su2_externals_INCLUDES@

# if BUILD_MUTATIONPP
su2_cfd_cxx_flags += @MUTATIONPP_CXX@
su2_cfd_ldadd += @MUTATIONPP_LD@
# endif

if BUILD_NORMAL
libSU2Core_a_SOURCES = $(libSU2Core_sources)
libSU2Core_a_CXXFLAGS = $(libSU2Core_cxx_flags)
libSU2Core_a_LIBADD = $(libSU2Core_libadd)
___bin_SU2_CFD_SOURCES = $(su2_cfd_sources)
___bin_SU2_CFD_CXXFLAGS = ${su2_cfd_cxx_flags}
___bin_SU2_CFD_LDADD = libSU2Core.a ../../Common/lib/libSU2.a ${su2_cfd_ldadd}
endif

if BUILD_DIRECTDIFF
libSU2Core_DIRECTDIFF_a_SOURCES = $(libSU2Core_sources)
libSU2Core_DIRECTDIFF_a_CXXFLAGS = @DIRECTDIFF_CXX@ $(libSU2Core_cxx_flags)
libSU2Core_DIRECTDIFF_a_LIBADD = @DIRECTDIFF_LIBS@ $(libSU2Core_libadd)
___bin_SU2_CFD_DIRECTDIFF_SOURCES = $(su2_cfd_sources) 
___bin_SU2_CFD_DIRECTDIFF_CXXFLAGS = @DIRECTDIFF_CXX@ ${su2_cfd_cxx_flags}
___bin_SU2_CFD_DIRECTDIFF_LDADD = libSU2Core_DIRECTDIFF.a @DIRECTDIFF_LIBS@ ../../Common/lib/libSU2_DIRECTDIFF.a ${su2_cfd_ldadd}
endif

if BUILD_REVERSE
libSU2Core_AD_a_SOURCES = $(libSU2Core_sources)
libSU2Core_AD_a_CXXFLAGS = @REVERSE_CXX@ $(libSU2Core_cxx_flags)
libSU2Core_AD_a_LIBADD = @REVERSE_LIBS@ $(libSU2Core_libadd)
___bin_SU2_CFD_AD_SOURCES = $(su2_cfd_sources) 
___bin_SU2_CFD_AD_CXXFLAGS = @REVERSE_CXX@ ${su2_cfd_cxx_flags}
___bin_SU2_CFD_AD_LDADD = libSU2Core_AD.a @REVERSE_LIBS@ ../../Common/lib/libSU2_AD.a ${su2_cfd_ldadd}
endif<|MERGE_RESOLUTION|>--- conflicted
+++ resolved
@@ -59,6 +59,7 @@
   ../src/integration/CMultiGridIntegration.cpp \
   ../src/integration/CStructuralIntegration.cpp \
   ../src/integration/CFEM_DG_Integration.cpp \
+  ../src/integration/CIntegrationFactory.cpp \
   ../src/drivers/CMultizoneDriver.cpp \
   ../src/drivers/CSinglezoneDriver.cpp \
   ../src/drivers/CDiscAdjSinglezoneDriver.cpp \
@@ -66,22 +67,13 @@
   ../src/drivers/CDriver.cpp \
   ../src/drivers/CDummyDriver.cpp \
   ../src/iteration_structure.cpp \
-<<<<<<< HEAD
-  ../src/numerics_adjoint_mean.cpp \
-  ../src/numerics_adjoint_turbulent.cpp \
-  ../src/numerics_direct_heat.cpp \
-  ../src/numerics_direct_mean.cpp \
-  ../src/numerics_direct_mean_inc.cpp \
-  ../src/numerics_direct_mean_PBinc.cpp \
-  ../src/numerics_direct_poisson.cpp \
-  ../src/numerics_direct_transition.cpp \
-  ../src/numerics_direct_turbulent.cpp \
-=======
   ../src/numerics/CNumerics.cpp \
   ../src/numerics/template.cpp \
   ../src/numerics/transition.cpp \
   ../src/numerics/heat.cpp \
   ../src/numerics/radiation.cpp \
+  ../src/numerics/pbflow.cpp \
+  ../src/numerics/poisson.cpp \
   ../src/numerics/flow/convection/roe.cpp \
   ../src/numerics/flow/convection/fds.cpp \
   ../src/numerics/flow/convection/fvs.cpp \
@@ -97,7 +89,6 @@
   ../src/numerics/turbulent/turb_convection.cpp \
   ../src/numerics/turbulent/turb_diffusion.cpp \
   ../src/numerics/turbulent/turb_sources.cpp \
->>>>>>> f42191d9
   ../src/numerics/elasticity/CFEAElasticity.cpp \
   ../src/numerics/elasticity/CFEALinearElasticity.cpp \
   ../src/numerics/elasticity/CFEANonlinearElasticity.cpp \
@@ -136,6 +127,7 @@
   ../src/output/CAdjFlowIncOutput.cpp \
   ../src/output/CMultizoneOutput.cpp \
   ../src/output/output_structure_legacy.cpp \
+  ../src/output/COutputFactory.cpp \
   ../src/python_wrapper_structure.cpp \
   ../src/solvers/CAdjEulerSolver.cpp \
   ../src/solvers/CAdjNSSolver.cpp \
@@ -144,26 +136,17 @@
   ../src/solvers/CBaselineSolver_FEM.cpp \
   ../src/solvers/CDiscAdjFEASolver.cpp \
   ../src/solvers/CDiscAdjMeshSolver.cpp \
-<<<<<<< HEAD
-  ../src/solver_direct_heat.cpp \
-  ../src/solver_direct_mean.cpp \
-  ../src/solver_direct_mean_fem.cpp \
-  ../src/solver_direct_mean_inc.cpp \
-  ../src/solver_direct_mean_PBinc.cpp \
-  ../src/solver_direct_poisson.cpp \
-  ../src/solver_direct_transition.cpp \
-  ../src/solver_direct_turbulent.cpp \
-  ../src/solver_direct_elasticity.cpp \
-=======
   ../src/solvers/CDiscAdjSolver.cpp \
   ../src/solvers/CEulerSolver.cpp \
   ../src/solvers/CFEASolver.cpp \
   ../src/solvers/CFEM_DG_EulerSolver.cpp \
   ../src/solvers/CFEM_DG_NSSolver.cpp \
-  ../src/solvers/CHeatSolverFVM.cpp \
+  ../src/solvers/CHeatSolver.cpp \
   ../src/solvers/CIncEulerSolver.cpp \
+  ../src/solvers/CPBIncEulerSolver.cpp \
   ../src/solvers/CIncNSSolver.cpp \
->>>>>>> f42191d9
+  ../src/solvers/CPBIncNSSolver.cpp \
+  ../src/solvers/CPoissonSolverFVM.cpp \
   ../src/solvers/CMeshSolver.cpp \
   ../src/solvers/CRadSolver.cpp \
   ../src/solvers/CRadP1Solver.cpp \
@@ -174,6 +157,7 @@
   ../src/solvers/CTurbSolver.cpp \
   ../src/solvers/CTurbSASolver.cpp \
   ../src/solvers/CTurbSSTSolver.cpp \
+  ../src/solvers/CSolverFactory.cpp \
   ../src/limiters/CLimiterDetails.cpp \
   ../src/CMarkerProfileReaderFVM.cpp \
   ../src/interfaces/CInterface.cpp \
@@ -194,7 +178,7 @@
   ../src/variables/CMeshBoundVariable.cpp \
   ../src/variables/CMeshElement.cpp \
   ../src/variables/CMeshVariable.cpp \
-  ../src/variables/CHeatFVMVariable.cpp \
+  ../src/variables/CHeatVariable.cpp \
   ../src/variables/CVariable.cpp \
   ../src/variables/CAdjNSVariable.cpp \
   ../src/variables/CTurbSSTVariable.cpp \
@@ -203,6 +187,7 @@
   ../src/variables/CDiscAdjFEABoundVariable.cpp \
   ../src/variables/CDiscAdjFEAVariable.cpp \
   ../src/variables/CIncEulerVariable.cpp \
+  ../src/variables/CPBIncEulerVariable.cpp \
   ../src/variables/CTurbVariable.cpp \
   ../src/variables/CNSVariable.cpp \
   ../src/variables/CBaselineVariable.cpp \
@@ -211,9 +196,8 @@
   ../src/variables/CAdjEulerVariable.cpp \
   ../src/variables/CDiscAdjVariable.cpp \
   ../src/variables/CIncNSVariable.cpp \
-  ../src/variables/CEulerVariable.cpp \
-  ../src/variables/CPBIncEulerVariable.cpp \
-  ../src/variables/CPBIncNSVariable.cpp
+  ../src/variables/CPBIncNSVariable.cpp \
+  ../src/variables/CEulerVariable.cpp
 
 su2_cfd_sources = \
   ../src/SU2_CFD.cpp
