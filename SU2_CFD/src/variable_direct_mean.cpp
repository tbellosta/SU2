/*!
 * \file variable_direct_mean.cpp
 * \brief Definition of the solution fields.
 * \author F. Palacios, T. Economon
 * \version 4.3.0 "Cardinal"
 *
 * SU2 Lead Developers: Dr. Francisco Palacios (Francisco.D.Palacios@boeing.com).
 *                      Dr. Thomas D. Economon (economon@stanford.edu).
 *
 * SU2 Developers: Prof. Juan J. Alonso's group at Stanford University.
 *                 Prof. Piero Colonna's group at Delft University of Technology.
 *                 Prof. Nicolas R. Gauger's group at Kaiserslautern University of Technology.
 *                 Prof. Alberto Guardone's group at Polytechnic University of Milan.
 *                 Prof. Rafael Palacios' group at Imperial College London.
 *                 Prof. Edwin van der Weide's group at the University of Twente.
 *                 Prof. Vincent Terrapon's group at the University of Liege.
 *
 * Copyright (C) 2012-2016 SU2, the open-source CFD code.
 *
 * SU2 is free software; you can redistribute it and/or
 * modify it under the terms of the GNU Lesser General Public
 * License as published by the Free Software Foundation; either
 * version 2.1 of the License, or (at your option) any later version.
 *
 * SU2 is distributed in the hope that it will be useful,
 * but WITHOUT ANY WARRANTY; without even the implied warranty of
 * MERCHANTABILITY or FITNESS FOR A PARTICULAR PURPOSE. See the GNU
 * Lesser General Public License for more details.
 *
 * You should have received a copy of the GNU Lesser General Public
 * License along with SU2. If not, see <http://www.gnu.org/licenses/>.
 */

#include "../include/variable_structure.hpp"

CEulerVariable::CEulerVariable(void) : CVariable() {
  
  /*--- Array initialization ---*/
  
    HB_Source = NULL;
    Primitive = NULL;
    Secondary = NULL;
    
  Gradient_Primitive = NULL;
    Gradient_Secondary = NULL;
  
    Limiter_Primitive = NULL;
    Limiter_Secondary = NULL;
  
  WindGust    = NULL;
  WindGustDer = NULL;

  nPrimVar     = 0;
  nPrimVarGrad = 0;

  nSecondaryVar     = 0;
  nSecondaryVarGrad = 0;
 
  Undivided_Laplacian = NULL;
 
}

CEulerVariable::CEulerVariable(su2double val_density, su2double *val_velocity, su2double val_energy, unsigned short val_nDim,
                               unsigned short val_nvar, CConfig *config) : CVariable(val_nDim, val_nvar, config) {
    unsigned short iVar, iDim, iMesh, nMGSmooth = 0;
  
  bool compressible = (config->GetKind_Regime() == COMPRESSIBLE);
  bool incompressible = (config->GetKind_Regime() == INCOMPRESSIBLE);
  bool low_fidelity = config->GetLowFidelitySim();
  bool dual_time = ((config->GetUnsteady_Simulation() == DT_STEPPING_1ST) ||
                    (config->GetUnsteady_Simulation() == DT_STEPPING_2ND));
  bool viscous = config->GetViscous();
  bool windgust = config->GetWind_Gust();
  
  /*--- Array initialization ---*/
  
  HB_Source = NULL;
  Primitive = NULL;
  Secondary = NULL;
  
  Gradient_Primitive = NULL;
  Gradient_Secondary = NULL;
  
  Limiter_Primitive = NULL;
  Limiter_Secondary = NULL;
  
  WindGust    = NULL;
  WindGustDer = NULL;
  
  nPrimVar     = 0;
  nPrimVarGrad = 0;
  
  nSecondaryVar     = 0;
  nSecondaryVarGrad = 0;

  Undivided_Laplacian = NULL;

  /*--- Allocate and initialize the primitive variables and gradients ---*/
  
  if (incompressible) { nPrimVar = nDim+5; nPrimVarGrad = nDim+3; }
  if (compressible)   { nPrimVar = nDim+9; nPrimVarGrad = nDim+4;
    if (viscous) { nSecondaryVar = 8; nSecondaryVarGrad = 2; }
    else { nSecondaryVar = 2; nSecondaryVarGrad = 2; }
  }

    /*--- Allocate residual structures ---*/
  
    Res_TruncError = new su2double [nVar];
  
    for (iVar = 0; iVar < nVar; iVar++) {
        Res_TruncError[iVar] = 0.0;
    }
  
    /*--- Only for residual smoothing (multigrid) ---*/
  
    for (iMesh = 0; iMesh <= config->GetnMGLevels(); iMesh++)
        nMGSmooth += config->GetMG_CorrecSmooth(iMesh);
  
<<<<<<< HEAD
  if ((nMGSmooth > 0) || low_fidelity) {
		Residual_Sum = new su2double [nVar];
		Residual_Old = new su2double [nVar];
	}
=======
    if ((nMGSmooth > 0) || low_fidelity || freesurface) {
        Residual_Sum = new su2double [nVar];
        Residual_Old = new su2double [nVar];
    }
>>>>>>> 4befb10b
  
    /*--- Allocate undivided laplacian (centered) and limiter (upwind)---*/
  
    if (config->GetKind_ConvNumScheme_Flow() == SPACE_CENTERED) {
        Undivided_Laplacian = new su2double [nVar];
  }
  
  /*--- Always allocate the slope limiter,
   and the auxiliar variables (check the logic - JST with 2nd order Turb model - ) ---*/
  
  Limiter_Primitive = new su2double [nPrimVarGrad];
  for (iVar = 0; iVar < nPrimVarGrad; iVar++)
    Limiter_Primitive[iVar] = 0.0;
  
  if(compressible) { 
    Limiter_Secondary = new su2double [nSecondaryVarGrad];
    for (iVar = 0; iVar < nSecondaryVarGrad; iVar++)
      Limiter_Secondary[iVar] = 0.0;
  }  

  Limiter = new su2double [nVar];
  for (iVar = 0; iVar < nVar; iVar++)
    Limiter[iVar] = 0.0;
  
  Solution_Max = new su2double [nPrimVarGrad];
  Solution_Min = new su2double [nPrimVarGrad];
  for (iVar = 0; iVar < nPrimVarGrad; iVar++) {
    Solution_Max[iVar] = 0.0;
    Solution_Min[iVar] = 0.0;
  }
  
<<<<<<< HEAD
	/*--- Solution and old solution initialization ---*/
  
	if (compressible) {
		Solution[0] = val_density;
		Solution_Old[0] = val_density;
		for (iDim = 0; iDim < nDim; iDim++) {
			Solution[iDim+1] = val_density*val_velocity[iDim];
			Solution_Old[iDim+1] = val_density*val_velocity[iDim];
		}
		Solution[nVar-1] = val_density*val_energy;
		Solution_Old[nVar-1] = val_density*val_energy;
	}
  if (incompressible) {
		Solution[0] = config->GetPressure_FreeStreamND();
		Solution_Old[0] = config->GetPressure_FreeStreamND();
		for (iDim = 0; iDim < nDim; iDim++) {
			Solution[iDim+1] = val_velocity[iDim]*config->GetDensity_FreeStreamND();
			Solution_Old[iDim+1] = val_velocity[iDim]*config->GetDensity_FreeStreamND();
		}
	}
  
	/*--- Allocate and initialize solution for dual time strategy ---*/
  
	if (dual_time) {
    if (compressible) {
			Solution_time_n[0] = val_density;
			Solution_time_n1[0] = val_density;
			for (iDim = 0; iDim < nDim; iDim++) {
				Solution_time_n[iDim+1] = val_density*val_velocity[iDim];
				Solution_time_n1[iDim+1] = val_density*val_velocity[iDim];
			}
			Solution_time_n[nVar-1] = val_density*val_energy;
			Solution_time_n1[nVar-1] = val_density*val_energy;
		}
    if (incompressible) {
			Solution_time_n[0] = config->GetPressure_FreeStreamND();
			Solution_time_n1[0] = config->GetPressure_FreeStreamND();
			for (iDim = 0; iDim < nDim; iDim++) {
				Solution_time_n[iDim+1] = val_velocity[iDim]*config->GetDensity_FreeStreamND();
				Solution_time_n1[iDim+1] = val_velocity[iDim]*config->GetDensity_FreeStreamND();
			}
		}
	}
  
	/*--- Allocate space for the harmonic balance source terms ---*/
  
	if (config->GetUnsteady_Simulation() == HARMONIC_BALANCE) {
		HB_Source = new su2double[nVar];
		for (iVar = 0; iVar < nVar; iVar++) HB_Source[iVar] = 0.0;
	}
=======
    /*--- Solution and old solution initialization ---*/
  
    if (compressible) {
        Solution[0] = val_density;
        Solution_Old[0] = val_density;
        for (iDim = 0; iDim < nDim; iDim++) {
            Solution[iDim+1] = val_density*val_velocity[iDim];
            Solution_Old[iDim+1] = val_density*val_velocity[iDim];
        }
        Solution[nVar-1] = val_density*val_energy;
        Solution_Old[nVar-1] = val_density*val_energy;
    }
    if (incompressible || freesurface) {
        Solution[0] = config->GetPressure_FreeStreamND();
        Solution_Old[0] = config->GetPressure_FreeStreamND();
        for (iDim = 0; iDim < nDim; iDim++) {
            Solution[iDim+1] = val_velocity[iDim]*config->GetDensity_FreeStreamND();
            Solution_Old[iDim+1] = val_velocity[iDim]*config->GetDensity_FreeStreamND();
        }
    }
  
    /*--- Allocate and initialize solution for dual time strategy ---*/
  
    if (dual_time) {
    if (compressible) {
            Solution_time_n[0] = val_density;
            Solution_time_n1[0] = val_density;
            for (iDim = 0; iDim < nDim; iDim++) {
                Solution_time_n[iDim+1] = val_density*val_velocity[iDim];
                Solution_time_n1[iDim+1] = val_density*val_velocity[iDim];
            }
            Solution_time_n[nVar-1] = val_density*val_energy;
            Solution_time_n1[nVar-1] = val_density*val_energy;
        }
    if (incompressible || freesurface) {
            Solution_time_n[0] = config->GetPressure_FreeStreamND();
            Solution_time_n1[0] = config->GetPressure_FreeStreamND();
            for (iDim = 0; iDim < nDim; iDim++) {
                Solution_time_n[iDim+1] = val_velocity[iDim]*config->GetDensity_FreeStreamND();
                Solution_time_n1[iDim+1] = val_velocity[iDim]*config->GetDensity_FreeStreamND();
            }
        }
    }
  
    /*--- Allocate space for the harmonic balance source terms ---*/
  
    if (config->GetUnsteady_Simulation() == HARMONIC_BALANCE) {
        HB_Source = new su2double[nVar];
        for (iVar = 0; iVar < nVar; iVar++) HB_Source[iVar] = 0.0;
    }
>>>>>>> 4befb10b
    
  /*--- Allocate vector for wind gust and wind gust derivative field ---*/
  
    if (windgust) {
    WindGust = new su2double [nDim];
    WindGustDer = new su2double [nDim+1];
  }
  
<<<<<<< HEAD
  /*--- Incompressible flow, primitive variables nDim+3, (P, vx, vy, vz, rho, beta) ---*/
=======
    /*--- Allocate auxiliar vector for free surface source term ---*/
  
    if (freesurface) Grad_AuxVar = new su2double [nDim];
  
  /*--- Incompressible flow, primitive variables nDim+3, (P, vx, vy, vz, rho, beta),
        FreeSurface Incompressible flow, primitive variables nDim+4, (P, vx, vy, vz, rho, beta, dist),
        Compressible flow, primitive variables nDim+5, (T, vx, vy, vz, P, rho, h, c) ---*/
>>>>>>> 4befb10b
  
  Primitive = new su2double [nPrimVar];
  for (iVar = 0; iVar < nPrimVar; iVar++) Primitive[iVar] = 0.0;
  
  if (compressible) { 
    Secondary = new su2double [nSecondaryVar];
    for (iVar = 0; iVar < nSecondaryVar; iVar++) Secondary[iVar] = 0.0;
  }

  /*--- Compressible flow, gradients primitive variables nDim+4, (T, vx, vy, vz, P, rho, h)
        We need P, and rho for running the adjoint problem ---*/
  
  Gradient_Primitive = new su2double* [nPrimVarGrad];
  for (iVar = 0; iVar < nPrimVarGrad; iVar++) {
    Gradient_Primitive[iVar] = new su2double [nDim];
    for (iDim = 0; iDim < nDim; iDim++)
      Gradient_Primitive[iVar][iDim] = 0.0;
  }

  if (compressible) {  
    Gradient_Secondary = new su2double* [nSecondaryVarGrad];
    for (iVar = 0; iVar < nSecondaryVarGrad; iVar++) {
      Gradient_Secondary[iVar] = new su2double [nDim];
      for (iDim = 0; iDim < nDim; iDim++)
        Gradient_Secondary[iVar][iDim] = 0.0;
    }
  }
}

CEulerVariable::CEulerVariable(su2double *val_solution, unsigned short val_nDim, unsigned short val_nvar, CConfig *config) : CVariable(val_nDim, val_nvar, config) {
    unsigned short iVar, iDim, iMesh, nMGSmooth = 0;
  
  bool compressible = (config->GetKind_Regime() == COMPRESSIBLE);
  bool incompressible = (config->GetKind_Regime() == INCOMPRESSIBLE);
  bool low_fidelity = config->GetLowFidelitySim();
  bool dual_time = ((config->GetUnsteady_Simulation() == DT_STEPPING_1ST) ||
                    (config->GetUnsteady_Simulation() == DT_STEPPING_2ND));
  bool viscous = config->GetViscous();
  bool windgust = config->GetWind_Gust();
  
  /*--- Array initialization ---*/
  
  HB_Source = NULL;
  Primitive = NULL;
  Secondary = NULL;
  
  Gradient_Primitive = NULL;
  Gradient_Secondary = NULL;
  
  Limiter_Primitive = NULL;
  Limiter_Secondary = NULL;
  
  WindGust    = NULL;
  WindGustDer = NULL;
  
  nPrimVar     = 0;
  nPrimVarGrad = 0;
  
  nSecondaryVar     = 0;
  nSecondaryVarGrad = 0;
 
  Undivided_Laplacian = NULL;
 
    /*--- Allocate and initialize the primitive variables and gradients ---*/
  if (incompressible) { nPrimVar = nDim+5; nPrimVarGrad = nDim+3; }
  if (compressible)   { nPrimVar = nDim+9; nPrimVarGrad = nDim+4;
    if (viscous) { nSecondaryVar = 8; nSecondaryVarGrad = 2; }
    else { nSecondaryVar = 2; nSecondaryVarGrad = 2; }
  }
  
    /*--- Allocate residual structures ---*/
    Res_TruncError = new su2double [nVar];
  
    for (iVar = 0; iVar < nVar; iVar++) {
        Res_TruncError[iVar] = 0.0;
    }
  
    /*--- Only for residual smoothing (multigrid) ---*/
    for (iMesh = 0; iMesh <= config->GetnMGLevels(); iMesh++)
        nMGSmooth += config->GetMG_CorrecSmooth(iMesh);
  
<<<<<<< HEAD
  if ((nMGSmooth > 0) || low_fidelity) {
		Residual_Sum = new su2double [nVar];
		Residual_Old = new su2double [nVar];
	}
=======
    if ((nMGSmooth > 0) || low_fidelity || freesurface) {
        Residual_Sum = new su2double [nVar];
        Residual_Old = new su2double [nVar];
    }
>>>>>>> 4befb10b
  
    /*--- Allocate undivided laplacian (centered) and limiter (upwind)---*/
    if (config->GetKind_ConvNumScheme_Flow() == SPACE_CENTERED)
        Undivided_Laplacian = new su2double [nVar];
  
  /*--- Always allocate the slope limiter,
   and the auxiliar variables (check the logic - JST with 2nd order Turb model - ) ---*/
  Limiter_Primitive = new su2double [nPrimVarGrad];
  for (iVar = 0; iVar < nPrimVarGrad; iVar++)
    Limiter_Primitive[iVar] = 0.0;
 
  if (compressible) { 
    Limiter_Secondary = new su2double [nSecondaryVarGrad];
    for (iVar = 0; iVar < nSecondaryVarGrad; iVar++)
      Limiter_Secondary[iVar] = 0.0;
  }

  Limiter = new su2double [nVar];
  for (iVar = 0; iVar < nVar; iVar++)
    Limiter[iVar] = 0.0;
  
  Solution_Max = new su2double [nPrimVarGrad];
  Solution_Min = new su2double [nPrimVarGrad];
  for (iVar = 0; iVar < nPrimVarGrad; iVar++) {
    Solution_Max[iVar] = 0.0;
    Solution_Min[iVar] = 0.0;
  }
  
    /*--- Solution initialization ---*/
    for (iVar = 0; iVar < nVar; iVar++) {
        Solution[iVar] = val_solution[iVar];
        Solution_Old[iVar] = val_solution[iVar];
    }
  
    /*--- Allocate and initializate solution for dual time strategy ---*/
    if (dual_time) {
        Solution_time_n = new su2double [nVar];
        Solution_time_n1 = new su2double [nVar];
    
        for (iVar = 0; iVar < nVar; iVar++) {
            Solution_time_n[iVar] = val_solution[iVar];
            Solution_time_n1[iVar] = val_solution[iVar];
        }
    }
  
    /*--- Allocate space for the harmonic balance source terms ---*/
    if (config->GetUnsteady_Simulation() == HARMONIC_BALANCE) {
        HB_Source = new su2double[nVar];
        for (iVar = 0; iVar < nVar; iVar++) HB_Source[iVar] = 0.0;
    }
    
  /*--- Allocate vector for wind gust and wind gust derivative field ---*/
    if (windgust) {
    WindGust = new su2double [nDim];
    WindGustDer = new su2double [nDim+1];
  }
  
<<<<<<< HEAD
  /*--- Compressible flow, primitive variables nDim+5, (T, vx, vy, vz, P, rho, h, c) ---*/
=======
    /*--- Allocate auxiliar vector for free surface source term ---*/
    if (freesurface) Grad_AuxVar = new su2double [nDim];

  /*--- Incompressible flow, primitive variables nDim+3, (P, vx, vy, vz, rho, beta),
        FreeSurface Incompressible flow, primitive variables nDim+4, (P, vx, vy, vz, rho, beta, dist),
        Compressible flow, primitive variables nDim+5, (T, vx, vy, vz, P, rho, h, c) ---*/
>>>>>>> 4befb10b
  Primitive = new su2double [nPrimVar];
  for (iVar = 0; iVar < nPrimVar; iVar++) Primitive[iVar] = 0.0;
  
  if (compressible) { 
    Secondary = new su2double [nSecondaryVar];
    for (iVar = 0; iVar < nSecondaryVar; iVar++) Secondary[iVar] = 0.0;
  }

  /*--- Compressible flow, gradients primitive variables nDim+4, (T, vx, vy, vz, P, rho, h)
        We need P, and rho for running the adjoint problem ---*/
  Gradient_Primitive = new su2double* [nPrimVarGrad];
  for (iVar = 0; iVar < nPrimVarGrad; iVar++) {
    Gradient_Primitive[iVar] = new su2double [nDim];
    for (iDim = 0; iDim < nDim; iDim++)
      Gradient_Primitive[iVar][iDim] = 0.0;
  }

  if (compressible) {  
    Gradient_Secondary = new su2double* [nSecondaryVarGrad];
    for (iVar = 0; iVar < nSecondaryVarGrad; iVar++) {
      Gradient_Secondary[iVar] = new su2double [nDim];
      for (iDim = 0; iDim < nDim; iDim++)
        Gradient_Secondary[iVar][iDim] = 0.0;
    }
  }
  
}

CEulerVariable::~CEulerVariable(void) {
    unsigned short iVar;

  if (HB_Source         != NULL) delete [] HB_Source;
  if (Primitive         != NULL) delete [] Primitive;
  if (Secondary         != NULL) delete [] Secondary;
  if (Limiter_Primitive != NULL) delete [] Limiter_Primitive;
  if (Limiter_Secondary != NULL) delete [] Limiter_Secondary;
  if (WindGust          != NULL) delete [] WindGust;
  if (WindGustDer       != NULL) delete [] WindGustDer;

  if (Gradient_Primitive != NULL) {
    for (iVar = 0; iVar < nPrimVarGrad; iVar++)
      if (Gradient_Primitive[iVar] != NULL) delete [] Gradient_Primitive[iVar];
    delete [] Gradient_Primitive;
  }
  if (Gradient_Secondary != NULL) {
    for (iVar = 0; iVar < nSecondaryVarGrad; iVar++)
      if (Gradient_Secondary[iVar] != NULL) delete [] Gradient_Secondary[iVar];
    delete [] Gradient_Secondary;
  }

  if (Undivided_Laplacian != NULL) delete [] Undivided_Laplacian;
  
}

void CEulerVariable::SetGradient_PrimitiveZero(unsigned short val_primvar) {
    unsigned short iVar, iDim;
  
    for (iVar = 0; iVar < val_primvar; iVar++)
        for (iDim = 0; iDim < nDim; iDim++)
            Gradient_Primitive[iVar][iDim] = 0.0;
}

void CEulerVariable::SetGradient_SecondaryZero(unsigned short val_secondaryvar) {
    unsigned short iVar, iDim;
  
    for (iVar = 0; iVar < val_secondaryvar; iVar++)
        for (iDim = 0; iDim < nDim; iDim++)
            Gradient_Secondary[iVar][iDim] = 0.0;
}

su2double CEulerVariable::GetProjVel(su2double *val_vector) {
    su2double ProjVel;
    unsigned short iDim;
  
    ProjVel = 0.0;
    for (iDim = 0; iDim < nDim; iDim++)
        ProjVel += Primitive[iDim+1]*val_vector[iDim];
  
    return ProjVel;
}

<<<<<<< HEAD
bool CEulerVariable::SetPrimVar(CFluidModel *FluidModel) {
	unsigned short iVar;
=======
bool CEulerVariable::SetPrimVar_Compressible(CFluidModel *FluidModel) {
    unsigned short iVar;
>>>>>>> 4befb10b
  bool check_dens = false, check_press = false, check_sos = false, check_temp = false, RightVol = true;
  

  SetVelocity();   // Computes velocity and velocity^2
  su2double density = GetDensity();
  su2double staticEnergy = GetEnergy()-0.5*Velocity2;
  
  /*--- Check will be moved inside fluid model plus error description strings ---*/
  
  FluidModel->SetTDState_rhoe(density, staticEnergy);
  
  check_dens = SetDensity();
  check_press = SetPressure(FluidModel->GetPressure());
  check_sos = SetSoundSpeed(FluidModel->GetSoundSpeed2());
  check_temp = SetTemperature(FluidModel->GetTemperature());
  
  /*--- Check that the solution has a physical meaning ---*/
  
  if (check_dens || check_press || check_sos || check_temp) {
    
    /*--- Copy the old solution ---*/
    
    for (iVar = 0; iVar < nVar; iVar++)
      Solution[iVar] = Solution_Old[iVar];
    
    /*--- Recompute the primitive variables ---*/
    
    SetVelocity();   // Computes velocity and velocity^2
    su2double density = GetDensity();
    su2double staticEnergy = GetEnergy()-0.5*Velocity2;
    /* check will be moved inside fluid model plus error description strings*/
    FluidModel->SetTDState_rhoe(density, staticEnergy);

    SetDensity();
    SetPressure(FluidModel->GetPressure());
    SetSoundSpeed(FluidModel->GetSoundSpeed2());
    SetTemperature(FluidModel->GetTemperature());
    
    RightVol = false;
    
  }
  
  /*--- Set enthalpy ---*/
  
  SetEnthalpy();                                // Requires pressure computation.
  
  return RightVol;
  
}

void CEulerVariable::SetSecondaryVar(CFluidModel *FluidModel) {

   /*--- Compute secondary thermo-physical properties (partial derivatives...) ---*/

   SetdPdrho_e(FluidModel->GetdPdrho_e());
   SetdPde_rho(FluidModel->GetdPde_rho());

}

<<<<<<< HEAD
=======
bool CEulerVariable::SetPrimVar_Incompressible(su2double Density_Inf, CConfig *config) {
  
  su2double ArtComp_Factor = config->GetArtComp_Factor();
  
  /*--- Set the value of the density ---*/
  
  SetDensityInc(Density_Inf);
  
  /*--- Set the value of the velocity and velocity^2 (requires density) ---*/
  
  SetVelocityInc();
  
  /*--- Set the value of the pressure ---*/
  
    SetPressureInc();
  
  /*--- Set the value of the artificial compressibility factor ---*/
  
  SetBetaInc2(ArtComp_Factor);
  
  return true;
  
}

bool CEulerVariable::SetPrimVar_FreeSurface(CConfig *config) {
  
  su2double Heaviside, lambda, DensityInc, LevelSet;

  su2double ArtComp_Factor = config->GetArtComp_Factor();
  su2double epsilon = config->GetFreeSurface_Thickness();
  
  /*--- Set the value of the Level Set (already set in SetFreeSurface_Distance(geometry, config)) ---*/
  
  LevelSet = Primitive[nDim+5];

  /*--- Set the value of the Heaviside function ---*/

  Heaviside = 0.0;
  if (LevelSet < -epsilon) Heaviside = 1.0;
  if (fabs(LevelSet) <= epsilon) Heaviside = 1.0 - (0.5*(1.0+(LevelSet/epsilon)+(1.0/PI_NUMBER)*sin(PI_NUMBER*LevelSet/epsilon)));
  if (LevelSet > epsilon) Heaviside = 0.0;

  /*--- Set the value of the density ---*/

  lambda = config->GetRatioDensity();
  DensityInc = (lambda + (1.0 - lambda)*Heaviside)*config->GetDensity_FreeStreamND();
  SetDensityInc(DensityInc);
  
  /*--- Set the value of the velocity and velocity^2 (requires density) ---*/
  
  SetVelocityInc();
  
  /*--- Set the value of the pressure ---*/
  
    SetPressureInc();
  
  /*--- Set the value of the artificial compressibility factor ---*/
  
  SetBetaInc2(ArtComp_Factor);
  
  return true;
  
}
>>>>>>> 4befb10b

CNSVariable::CNSVariable(void) : CEulerVariable() { }

CNSVariable::CNSVariable(su2double val_density, su2double *val_velocity, su2double val_energy,
                         unsigned short val_nDim, unsigned short val_nvar,
                         CConfig *config) : CEulerVariable(val_density, val_velocity, val_energy, val_nDim, val_nvar, config) {
  
    Temperature_Ref = config->GetTemperature_Ref();
    Viscosity_Ref   = config->GetViscosity_Ref();
    Viscosity_Inf   = config->GetViscosity_FreeStreamND();
    Prandtl_Lam     = config->GetPrandtl_Lam();
    Prandtl_Turb    = config->GetPrandtl_Turb();
  
}

CNSVariable::CNSVariable(su2double *val_solution, unsigned short val_nDim,
                         unsigned short val_nvar, CConfig *config) : CEulerVariable(val_solution, val_nDim, val_nvar, config) {
  
    Temperature_Ref = config->GetTemperature_Ref();
    Viscosity_Ref   = config->GetViscosity_Ref();
    Viscosity_Inf   = config->GetViscosity_FreeStreamND();
    Prandtl_Lam     = config->GetPrandtl_Lam();
    Prandtl_Turb    = config->GetPrandtl_Turb();
}

CNSVariable::~CNSVariable(void) { }

bool CNSVariable::SetVorticity(bool val_limiter) {
  
  Vorticity[0] = 0.0; Vorticity[1] = 0.0;
  
  Vorticity[2] = Gradient_Primitive[2][0]-Gradient_Primitive[1][1];
  
  if (nDim == 3) {
    Vorticity[0] = Gradient_Primitive[3][1]-Gradient_Primitive[2][2];
    Vorticity[1] = -(Gradient_Primitive[3][0]-Gradient_Primitive[1][2]);
  }
  
  return false;
  
}

bool CNSVariable::SetStrainMag(bool val_limiter) {
  
  su2double Div;
  unsigned short iDim;
  
  AD::StartPreacc();
  AD::SetPreaccIn(Gradient_Primitive, nDim+1, nDim);

  Div = 0.0;
  for (iDim = 0; iDim < nDim; iDim++) {
    Div += Gradient_Primitive[iDim+1][iDim];
  }
  
  StrainMag = 0.0;
  
  /*--- Add diagonal part ---*/
  
  for (iDim = 0; iDim < nDim; iDim++) {
    StrainMag += pow(Gradient_Primitive[iDim+1][iDim] - 1.0/3.0*Div, 2.0);
  }
  
  /*--- Add off diagonals ---*/

  StrainMag += 2.0*pow(0.5*(Gradient_Primitive[1][1] + Gradient_Primitive[2][0]), 2.0);

  if (nDim == 3) {
    StrainMag += 2.0*pow(0.5*(Gradient_Primitive[1][2] + Gradient_Primitive[3][0]), 2.0);
    StrainMag += 2.0*pow(0.5*(Gradient_Primitive[2][2] + Gradient_Primitive[3][1]), 2.0);
  }
  
  StrainMag = sqrt(2.0*StrainMag);

  AD::SetPreaccOut(StrainMag);
  AD::EndPreacc();

  return false;
  
}

bool CNSVariable::SetPrimVar(su2double eddy_visc, su2double turb_ke, CFluidModel *FluidModel) {
  
    unsigned short iVar;
  su2double density, staticEnergy;
  bool check_dens = false, check_press = false, check_sos = false,
  check_temp = false, RightVol = true;
  
  
  SetVelocity(); // Computes velocity and velocity^2
  density = GetDensity();
  staticEnergy = GetEnergy()-0.5*Velocity2 - turb_ke;

  /*--- Check will be moved inside fluid model plus error description strings ---*/
  
  FluidModel->SetTDState_rhoe(density, staticEnergy);

  check_dens  = SetDensity();
  check_press = SetPressure(FluidModel->GetPressure());
  check_sos   = SetSoundSpeed(FluidModel->GetSoundSpeed2());
  check_temp  = SetTemperature(FluidModel->GetTemperature());
  
  /*--- Check that the solution has a physical meaning ---*/
  
  if (check_dens || check_press || check_sos  || check_temp) {
    
    /*--- Copy the old solution ---*/
    
    for (iVar = 0; iVar < nVar; iVar++)
      Solution[iVar] = Solution_Old[iVar];
    
    /*--- Recompute the primitive variables ---*/
    
    SetVelocity(); // Computes velocity and velocity^2
    density = GetDensity();
    staticEnergy = GetEnergy()-0.5*Velocity2 - turb_ke;
    
    /*--- Check will be moved inside fluid model plus error description strings ---*/
    
    FluidModel->SetTDState_rhoe(density, staticEnergy);
    
    SetDensity();
    SetPressure(FluidModel->GetPressure());
    SetSoundSpeed(FluidModel->GetSoundSpeed2());
    SetTemperature(FluidModel->GetTemperature());
    
    RightVol = false;
    
  }
  
  /*--- Set enthalpy ---*/
  
  SetEnthalpy();                                  // Requires pressure computation.
  
  /*--- Set laminar viscosity ---*/
  
  SetLaminarViscosity(FluidModel->GetLaminarViscosity());
  
  /*--- Set eddy viscosity ---*/
  
  SetEddyViscosity(eddy_visc);

  /*--- Set thermal conductivity ---*/
  
  SetThermalConductivity(FluidModel->GetThermalConductivity());

  /*--- Set specific heat ---*/

  SetSpecificHeatCp(FluidModel->GetCp());
  
  return RightVol;
  
}

void CNSVariable::SetSecondaryVar(CFluidModel *FluidModel) {

    /*--- Compute secondary thermodynamic properties (partial derivatives...) ---*/

    SetdPdrho_e( FluidModel->GetdPdrho_e() );
    SetdPde_rho( FluidModel->GetdPde_rho() );

    SetdTdrho_e( FluidModel->GetdTdrho_e() );
    SetdTde_rho( FluidModel->GetdTde_rho() );

    /*--- Compute secondary thermo-physical properties (partial derivatives...) ---*/

    Setdmudrho_T( FluidModel->Getdmudrho_T() );
    SetdmudT_rho( FluidModel->GetdmudT_rho() );

    Setdktdrho_T( FluidModel->Getdktdrho_T() );
    SetdktdT_rho( FluidModel->GetdktdT_rho() );

}
<<<<<<< HEAD
=======

bool CNSVariable::SetPrimVar_Incompressible(su2double Density_Inf, su2double Viscosity_Inf, su2double eddy_visc, su2double turb_ke, CConfig *config) {
  
    su2double ArtComp_Factor = config->GetArtComp_Factor();
  
  /*--- Set the value of the density and viscosity ---*/
  
  SetDensityInc(Density_Inf);
  SetLaminarViscosityInc(Viscosity_Inf);
  
  /*--- Set the value of the velocity and velocity^2 (requires density) ---*/
  
  SetVelocityInc();
  
  /*--- Set the value of the pressure ---*/
  
    SetPressureInc();
  
  /*--- Set the value of the artificial compressibility factor ---*/
  
  SetBetaInc2(ArtComp_Factor);
  
  /*--- Set eddy viscosity ---*/
  
  SetEddyViscosityInc(eddy_visc);
  
  return true;
  
}

bool CNSVariable::SetPrimVar_FreeSurface(su2double eddy_visc, su2double turb_ke, CConfig *config) {

  su2double Heaviside, lambda, DensityInc, ViscosityInc, LevelSet;
  
    su2double ArtComp_Factor = config->GetArtComp_Factor();
  su2double epsilon = config->GetFreeSurface_Thickness();

  /*--- Set the value of the Level Set (already set in SetFreeSurface_Distance(geometry, config)) ---*/
  
  LevelSet = Primitive[nDim+5];
  
  /*--- Set the value of the Heaviside function ---*/

  Heaviside = 0.0;
  if (LevelSet < -epsilon) Heaviside = 1.0;
  if (fabs(LevelSet) <= epsilon) Heaviside = 1.0 - (0.5*(1.0+(LevelSet/epsilon)+(1.0/PI_NUMBER)*sin(PI_NUMBER*LevelSet/epsilon)));
  if (LevelSet > epsilon) Heaviside = 0.0;
  
  /*--- Set the value of the density ---*/

  lambda = config->GetRatioDensity();
  DensityInc = (lambda + (1.0 - lambda)*Heaviside)*config->GetDensity_FreeStreamND();
  SetDensityInc(DensityInc);
  
  /*--- Set the value of the laminar viscosity ---*/

  lambda = config->GetRatioViscosity();
  ViscosityInc = (lambda + (1.0 - lambda)*Heaviside)*config->GetViscosity_FreeStreamND();
  SetLaminarViscosityInc(ViscosityInc);

  /*--- Set the value of the velocity and velocity^2 (requires density) ---*/
  
  SetVelocityInc();
  
  /*--- Set the value of the pressure ---*/
  
    SetPressureInc();
  
  /*--- Set the value of the artificial compressibility factor ---*/
  
  SetBetaInc2(ArtComp_Factor);
  
  /*--- Set eddy viscosity ---*/
  
  SetEddyViscosityInc(eddy_visc);

  return true;
  
}
>>>>>>> 4befb10b
<|MERGE_RESOLUTION|>--- conflicted
+++ resolved
@@ -116,17 +116,10 @@
     for (iMesh = 0; iMesh <= config->GetnMGLevels(); iMesh++)
         nMGSmooth += config->GetMG_CorrecSmooth(iMesh);
   
-<<<<<<< HEAD
-  if ((nMGSmooth > 0) || low_fidelity) {
-		Residual_Sum = new su2double [nVar];
-		Residual_Old = new su2double [nVar];
-	}
-=======
-    if ((nMGSmooth > 0) || low_fidelity || freesurface) {
+    if ((nMGSmooth > 0) || low_fidelity) {
         Residual_Sum = new su2double [nVar];
         Residual_Old = new su2double [nVar];
     }
->>>>>>> 4befb10b
   
     /*--- Allocate undivided laplacian (centered) and limiter (upwind)---*/
   
@@ -158,58 +151,6 @@
     Solution_Min[iVar] = 0.0;
   }
   
-<<<<<<< HEAD
-	/*--- Solution and old solution initialization ---*/
-  
-	if (compressible) {
-		Solution[0] = val_density;
-		Solution_Old[0] = val_density;
-		for (iDim = 0; iDim < nDim; iDim++) {
-			Solution[iDim+1] = val_density*val_velocity[iDim];
-			Solution_Old[iDim+1] = val_density*val_velocity[iDim];
-		}
-		Solution[nVar-1] = val_density*val_energy;
-		Solution_Old[nVar-1] = val_density*val_energy;
-	}
-  if (incompressible) {
-		Solution[0] = config->GetPressure_FreeStreamND();
-		Solution_Old[0] = config->GetPressure_FreeStreamND();
-		for (iDim = 0; iDim < nDim; iDim++) {
-			Solution[iDim+1] = val_velocity[iDim]*config->GetDensity_FreeStreamND();
-			Solution_Old[iDim+1] = val_velocity[iDim]*config->GetDensity_FreeStreamND();
-		}
-	}
-  
-	/*--- Allocate and initialize solution for dual time strategy ---*/
-  
-	if (dual_time) {
-    if (compressible) {
-			Solution_time_n[0] = val_density;
-			Solution_time_n1[0] = val_density;
-			for (iDim = 0; iDim < nDim; iDim++) {
-				Solution_time_n[iDim+1] = val_density*val_velocity[iDim];
-				Solution_time_n1[iDim+1] = val_density*val_velocity[iDim];
-			}
-			Solution_time_n[nVar-1] = val_density*val_energy;
-			Solution_time_n1[nVar-1] = val_density*val_energy;
-		}
-    if (incompressible) {
-			Solution_time_n[0] = config->GetPressure_FreeStreamND();
-			Solution_time_n1[0] = config->GetPressure_FreeStreamND();
-			for (iDim = 0; iDim < nDim; iDim++) {
-				Solution_time_n[iDim+1] = val_velocity[iDim]*config->GetDensity_FreeStreamND();
-				Solution_time_n1[iDim+1] = val_velocity[iDim]*config->GetDensity_FreeStreamND();
-			}
-		}
-	}
-  
-	/*--- Allocate space for the harmonic balance source terms ---*/
-  
-	if (config->GetUnsteady_Simulation() == HARMONIC_BALANCE) {
-		HB_Source = new su2double[nVar];
-		for (iVar = 0; iVar < nVar; iVar++) HB_Source[iVar] = 0.0;
-	}
-=======
     /*--- Solution and old solution initialization ---*/
   
     if (compressible) {
@@ -222,7 +163,7 @@
         Solution[nVar-1] = val_density*val_energy;
         Solution_Old[nVar-1] = val_density*val_energy;
     }
-    if (incompressible || freesurface) {
+    if (incompressible) {
         Solution[0] = config->GetPressure_FreeStreamND();
         Solution_Old[0] = config->GetPressure_FreeStreamND();
         for (iDim = 0; iDim < nDim; iDim++) {
@@ -244,7 +185,7 @@
             Solution_time_n[nVar-1] = val_density*val_energy;
             Solution_time_n1[nVar-1] = val_density*val_energy;
         }
-    if (incompressible || freesurface) {
+    if (incompressible) {
             Solution_time_n[0] = config->GetPressure_FreeStreamND();
             Solution_time_n1[0] = config->GetPressure_FreeStreamND();
             for (iDim = 0; iDim < nDim; iDim++) {
@@ -260,7 +201,6 @@
         HB_Source = new su2double[nVar];
         for (iVar = 0; iVar < nVar; iVar++) HB_Source[iVar] = 0.0;
     }
->>>>>>> 4befb10b
     
   /*--- Allocate vector for wind gust and wind gust derivative field ---*/
   
@@ -269,17 +209,7 @@
     WindGustDer = new su2double [nDim+1];
   }
   
-<<<<<<< HEAD
   /*--- Incompressible flow, primitive variables nDim+3, (P, vx, vy, vz, rho, beta) ---*/
-=======
-    /*--- Allocate auxiliar vector for free surface source term ---*/
-  
-    if (freesurface) Grad_AuxVar = new su2double [nDim];
-  
-  /*--- Incompressible flow, primitive variables nDim+3, (P, vx, vy, vz, rho, beta),
-        FreeSurface Incompressible flow, primitive variables nDim+4, (P, vx, vy, vz, rho, beta, dist),
-        Compressible flow, primitive variables nDim+5, (T, vx, vy, vz, P, rho, h, c) ---*/
->>>>>>> 4befb10b
   
   Primitive = new su2double [nPrimVar];
   for (iVar = 0; iVar < nPrimVar; iVar++) Primitive[iVar] = 0.0;
@@ -361,17 +291,10 @@
     for (iMesh = 0; iMesh <= config->GetnMGLevels(); iMesh++)
         nMGSmooth += config->GetMG_CorrecSmooth(iMesh);
   
-<<<<<<< HEAD
-  if ((nMGSmooth > 0) || low_fidelity) {
-		Residual_Sum = new su2double [nVar];
-		Residual_Old = new su2double [nVar];
-	}
-=======
-    if ((nMGSmooth > 0) || low_fidelity || freesurface) {
+    if ((nMGSmooth > 0) || low_fidelity) {
         Residual_Sum = new su2double [nVar];
         Residual_Old = new su2double [nVar];
     }
->>>>>>> 4befb10b
   
     /*--- Allocate undivided laplacian (centered) and limiter (upwind)---*/
     if (config->GetKind_ConvNumScheme_Flow() == SPACE_CENTERED)
@@ -429,16 +352,7 @@
     WindGustDer = new su2double [nDim+1];
   }
   
-<<<<<<< HEAD
   /*--- Compressible flow, primitive variables nDim+5, (T, vx, vy, vz, P, rho, h, c) ---*/
-=======
-    /*--- Allocate auxiliar vector for free surface source term ---*/
-    if (freesurface) Grad_AuxVar = new su2double [nDim];
-
-  /*--- Incompressible flow, primitive variables nDim+3, (P, vx, vy, vz, rho, beta),
-        FreeSurface Incompressible flow, primitive variables nDim+4, (P, vx, vy, vz, rho, beta, dist),
-        Compressible flow, primitive variables nDim+5, (T, vx, vy, vz, P, rho, h, c) ---*/
->>>>>>> 4befb10b
   Primitive = new su2double [nPrimVar];
   for (iVar = 0; iVar < nPrimVar; iVar++) Primitive[iVar] = 0.0;
   
@@ -520,13 +434,8 @@
     return ProjVel;
 }
 
-<<<<<<< HEAD
 bool CEulerVariable::SetPrimVar(CFluidModel *FluidModel) {
 	unsigned short iVar;
-=======
-bool CEulerVariable::SetPrimVar_Compressible(CFluidModel *FluidModel) {
-    unsigned short iVar;
->>>>>>> 4befb10b
   bool check_dens = false, check_press = false, check_sos = false, check_temp = false, RightVol = true;
   
 
@@ -586,73 +495,6 @@
 
 }
 
-<<<<<<< HEAD
-=======
-bool CEulerVariable::SetPrimVar_Incompressible(su2double Density_Inf, CConfig *config) {
-  
-  su2double ArtComp_Factor = config->GetArtComp_Factor();
-  
-  /*--- Set the value of the density ---*/
-  
-  SetDensityInc(Density_Inf);
-  
-  /*--- Set the value of the velocity and velocity^2 (requires density) ---*/
-  
-  SetVelocityInc();
-  
-  /*--- Set the value of the pressure ---*/
-  
-    SetPressureInc();
-  
-  /*--- Set the value of the artificial compressibility factor ---*/
-  
-  SetBetaInc2(ArtComp_Factor);
-  
-  return true;
-  
-}
-
-bool CEulerVariable::SetPrimVar_FreeSurface(CConfig *config) {
-  
-  su2double Heaviside, lambda, DensityInc, LevelSet;
-
-  su2double ArtComp_Factor = config->GetArtComp_Factor();
-  su2double epsilon = config->GetFreeSurface_Thickness();
-  
-  /*--- Set the value of the Level Set (already set in SetFreeSurface_Distance(geometry, config)) ---*/
-  
-  LevelSet = Primitive[nDim+5];
-
-  /*--- Set the value of the Heaviside function ---*/
-
-  Heaviside = 0.0;
-  if (LevelSet < -epsilon) Heaviside = 1.0;
-  if (fabs(LevelSet) <= epsilon) Heaviside = 1.0 - (0.5*(1.0+(LevelSet/epsilon)+(1.0/PI_NUMBER)*sin(PI_NUMBER*LevelSet/epsilon)));
-  if (LevelSet > epsilon) Heaviside = 0.0;
-
-  /*--- Set the value of the density ---*/
-
-  lambda = config->GetRatioDensity();
-  DensityInc = (lambda + (1.0 - lambda)*Heaviside)*config->GetDensity_FreeStreamND();
-  SetDensityInc(DensityInc);
-  
-  /*--- Set the value of the velocity and velocity^2 (requires density) ---*/
-  
-  SetVelocityInc();
-  
-  /*--- Set the value of the pressure ---*/
-  
-    SetPressureInc();
-  
-  /*--- Set the value of the artificial compressibility factor ---*/
-  
-  SetBetaInc2(ArtComp_Factor);
-  
-  return true;
-  
-}
->>>>>>> 4befb10b
-
 CNSVariable::CNSVariable(void) : CEulerVariable() { }
 
 CNSVariable::CNSVariable(su2double val_density, su2double *val_velocity, su2double val_energy,
@@ -825,85 +667,3 @@
     SetdktdT_rho( FluidModel->GetdktdT_rho() );
 
 }
-<<<<<<< HEAD
-=======
-
-bool CNSVariable::SetPrimVar_Incompressible(su2double Density_Inf, su2double Viscosity_Inf, su2double eddy_visc, su2double turb_ke, CConfig *config) {
-  
-    su2double ArtComp_Factor = config->GetArtComp_Factor();
-  
-  /*--- Set the value of the density and viscosity ---*/
-  
-  SetDensityInc(Density_Inf);
-  SetLaminarViscosityInc(Viscosity_Inf);
-  
-  /*--- Set the value of the velocity and velocity^2 (requires density) ---*/
-  
-  SetVelocityInc();
-  
-  /*--- Set the value of the pressure ---*/
-  
-    SetPressureInc();
-  
-  /*--- Set the value of the artificial compressibility factor ---*/
-  
-  SetBetaInc2(ArtComp_Factor);
-  
-  /*--- Set eddy viscosity ---*/
-  
-  SetEddyViscosityInc(eddy_visc);
-  
-  return true;
-  
-}
-
-bool CNSVariable::SetPrimVar_FreeSurface(su2double eddy_visc, su2double turb_ke, CConfig *config) {
-
-  su2double Heaviside, lambda, DensityInc, ViscosityInc, LevelSet;
-  
-    su2double ArtComp_Factor = config->GetArtComp_Factor();
-  su2double epsilon = config->GetFreeSurface_Thickness();
-
-  /*--- Set the value of the Level Set (already set in SetFreeSurface_Distance(geometry, config)) ---*/
-  
-  LevelSet = Primitive[nDim+5];
-  
-  /*--- Set the value of the Heaviside function ---*/
-
-  Heaviside = 0.0;
-  if (LevelSet < -epsilon) Heaviside = 1.0;
-  if (fabs(LevelSet) <= epsilon) Heaviside = 1.0 - (0.5*(1.0+(LevelSet/epsilon)+(1.0/PI_NUMBER)*sin(PI_NUMBER*LevelSet/epsilon)));
-  if (LevelSet > epsilon) Heaviside = 0.0;
-  
-  /*--- Set the value of the density ---*/
-
-  lambda = config->GetRatioDensity();
-  DensityInc = (lambda + (1.0 - lambda)*Heaviside)*config->GetDensity_FreeStreamND();
-  SetDensityInc(DensityInc);
-  
-  /*--- Set the value of the laminar viscosity ---*/
-
-  lambda = config->GetRatioViscosity();
-  ViscosityInc = (lambda + (1.0 - lambda)*Heaviside)*config->GetViscosity_FreeStreamND();
-  SetLaminarViscosityInc(ViscosityInc);
-
-  /*--- Set the value of the velocity and velocity^2 (requires density) ---*/
-  
-  SetVelocityInc();
-  
-  /*--- Set the value of the pressure ---*/
-  
-    SetPressureInc();
-  
-  /*--- Set the value of the artificial compressibility factor ---*/
-  
-  SetBetaInc2(ArtComp_Factor);
-  
-  /*--- Set eddy viscosity ---*/
-  
-  SetEddyViscosityInc(eddy_visc);
-
-  return true;
-  
-}
->>>>>>> 4befb10b
