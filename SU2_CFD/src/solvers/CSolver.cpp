/*!
 * \file CSolver.cpp
 * \brief Main subroutines for CSolver class.
 * \author F. Palacios, T. Economon
 * \version 7.0.7 "Blackbird"
 *
 * SU2 Project Website: https://su2code.github.io
 *
 * The SU2 Project is maintained by the SU2 Foundation
 * (http://su2foundation.org)
 *
 * Copyright 2012-2020, SU2 Contributors (cf. AUTHORS.md)
 *
 * SU2 is free software; you can redistribute it and/or
 * modify it under the terms of the GNU Lesser General Public
 * License as published by the Free Software Foundation; either
 * version 2.1 of the License, or (at your option) any later version.
 *
 * SU2 is distributed in the hope that it will be useful,
 * but WITHOUT ANY WARRANTY; without even the implied warranty of
 * MERCHANTABILITY or FITNESS FOR A PARTICULAR PURPOSE. See the GNU
 * Lesser General Public License for more details.
 *
 * You should have received a copy of the GNU Lesser General Public
 * License along with SU2. If not, see <http://www.gnu.org/licenses/>.
 */


#include "../../include/solvers/CSolver.hpp"
#include "../../include/gradients/computeGradientsGreenGauss.hpp"
#include "../../include/gradients/computeGradientsLeastSquares.hpp"
#include "../../include/limiters/computeLimiters.hpp"
#include "../../../Common/include/toolboxes/MMS/CIncTGVSolution.hpp"
#include "../../../Common/include/toolboxes/MMS/CInviscidVortexSolution.hpp"
#include "../../../Common/include/toolboxes/MMS/CMMSIncEulerSolution.hpp"
#include "../../../Common/include/toolboxes/MMS/CMMSIncNSSolution.hpp"
#include "../../../Common/include/toolboxes/MMS/CMMSNSTwoHalfCirclesSolution.hpp"
#include "../../../Common/include/toolboxes/MMS/CMMSNSTwoHalfSpheresSolution.hpp"
#include "../../../Common/include/toolboxes/MMS/CMMSNSUnitQuadSolution.hpp"
#include "../../../Common/include/toolboxes/MMS/CMMSNSUnitQuadSolutionWallBC.hpp"
#include "../../../Common/include/toolboxes/MMS/CNSUnitQuadSolution.hpp"
#include "../../../Common/include/toolboxes/MMS/CRinglebSolution.hpp"
#include "../../../Common/include/toolboxes/MMS/CTGVSolution.hpp"
#include "../../../Common/include/toolboxes/MMS/CUserDefinedSolution.hpp"
#include "../../../Common/include/toolboxes/printing_toolbox.hpp"
#include "../../../Common/include/toolboxes/C1DInterpolation.hpp"
#include "../../../Common/include/toolboxes/geometry_toolbox.hpp"
#include "../../include/CMarkerProfileReaderFVM.hpp"


CSolver::CSolver(bool mesh_deform_mode) : System(mesh_deform_mode) {

  rank = SU2_MPI::GetRank();
  size = SU2_MPI::GetSize();

  adjoint = false;

  /*--- Set the multigrid level to the finest grid. This can be
        overwritten in the constructors of the derived classes. ---*/
  MGLevel = MESH_0;

  /*--- Array initialization ---*/

  OutputHeadingNames = nullptr;
  Residual_RMS       = nullptr;
  Residual_Max       = nullptr;
  Residual_BGS       = nullptr;
  Residual_Max_BGS   = nullptr;
  Residual           = nullptr;
  Residual_i         = nullptr;
  Residual_j         = nullptr;
  Point_Max          = nullptr;
  Point_Max_Coord    = nullptr;
  Point_Max_BGS      = nullptr;
  Point_Max_Coord_BGS = nullptr;
  Solution           = nullptr;
  Solution_i         = nullptr;
  Solution_j         = nullptr;
  Vector             = nullptr;
  Vector_i           = nullptr;
  Vector_j           = nullptr;
  Res_Conv           = nullptr;
  Res_Visc           = nullptr;
  Res_Sour           = nullptr;
  Res_Conv_i         = nullptr;
  Res_Visc_i         = nullptr;
  Res_Conv_j         = nullptr;
  Res_Visc_j         = nullptr;
  Jacobian_i         = nullptr;
  Jacobian_j         = nullptr;
  Jacobian_ii        = nullptr;
  Jacobian_ij        = nullptr;
  Jacobian_ji        = nullptr;
  Jacobian_jj        = nullptr;
  iPoint_UndLapl     = nullptr;
  jPoint_UndLapl     = nullptr;
  Restart_Vars       = nullptr;
  Restart_Data       = nullptr;
  base_nodes         = nullptr;
  nOutputVariables   = 0;
  ResLinSolver       = 0.0;

  /*--- Variable initialization to avoid valgrid warnings when not used. ---*/

  IterLinSolver = 0;

  /*--- Initialize pointer for any verification solution. ---*/
  VerificationSolution  = nullptr;

  /*--- Flags for the periodic BC communications. ---*/

  rotate_periodic   = false;
  implicit_periodic = false;

  /*--- Containers to store the markers. ---*/
  nMarker = 0;
  nVertex = nullptr;

  /*--- Flags for the dynamic grid (rigid movement or unsteady deformation). ---*/
  dynamic_grid = false;

  /*--- Container to store the vertex tractions. ---*/
  VertexTraction = nullptr;
  VertexTractionAdjoint = nullptr;

  /*--- Auxiliary data needed for CFL adaption. ---*/

  NonLinRes_Value = 0;
  NonLinRes_Func = 0;
  Old_Func = 0;
  New_Func = 0;
  NonLinRes_Counter = 0;

  nPrimVarGrad = 0;
  nPrimVar     = 0;

}

CSolver::~CSolver(void) {

  unsigned short iVar;
  unsigned long iMarker, iVertex;

  /*--- Public variables, may be accessible outside ---*/

  delete [] OutputHeadingNames;

  /*--- Private ---*/

  delete [] Residual_RMS;
  delete [] Residual_Max;
  delete [] Residual;
  delete [] Residual_i;
  delete [] Residual_j;
  delete [] Point_Max;

  delete [] Residual_BGS;
  delete [] Residual_Max_BGS;
  delete [] Point_Max_BGS;

  if (Point_Max_Coord != nullptr) {
    for (iVar = 0; iVar < nVar; iVar++) {
      delete [] Point_Max_Coord[iVar];
    }
    delete [] Point_Max_Coord;
  }

  if (Point_Max_Coord_BGS != nullptr) {
    for (iVar = 0; iVar < nVar; iVar++) {
      delete [] Point_Max_Coord_BGS[iVar];
    }
    delete [] Point_Max_Coord_BGS;
  }

  delete [] Solution;
  delete [] Solution_i;
  delete [] Solution_j;
  delete [] Vector;
  delete [] Vector_i;
  delete [] Vector_j;
  delete [] Res_Conv;
  delete [] Res_Visc;
  delete [] Res_Sour;
  delete [] Res_Conv_i;
  delete [] Res_Visc_i;
  delete [] Res_Visc_j;

  delete [] iPoint_UndLapl;
  delete [] jPoint_UndLapl;

  if (Jacobian_i != nullptr) {
    for (iVar = 0; iVar < nVar; iVar++)
      delete [] Jacobian_i[iVar];
    delete [] Jacobian_i;
  }

  if (Jacobian_j != nullptr) {
    for (iVar = 0; iVar < nVar; iVar++)
      delete [] Jacobian_j[iVar];
    delete [] Jacobian_j;
  }

  if (Jacobian_ii != nullptr) {
    for (iVar = 0; iVar < nVar; iVar++)
      delete [] Jacobian_ii[iVar];
    delete [] Jacobian_ii;
  }

  if (Jacobian_ij != nullptr) {
    for (iVar = 0; iVar < nVar; iVar++)
      delete [] Jacobian_ij[iVar];
    delete [] Jacobian_ij;
  }

  if (Jacobian_ji != nullptr) {
    for (iVar = 0; iVar < nVar; iVar++)
      delete [] Jacobian_ji[iVar];
    delete [] Jacobian_ji;
  }

  if (Jacobian_jj != nullptr) {
    for (iVar = 0; iVar < nVar; iVar++)
      delete [] Jacobian_jj[iVar];
    delete [] Jacobian_jj;
  }

  if (VertexTraction != nullptr) {
    for (iMarker = 0; iMarker < nMarker; iMarker++) {
      for (iVertex = 0; iVertex < nVertex[iMarker]; iVertex++)
        delete [] VertexTraction[iMarker][iVertex];
      delete [] VertexTraction[iMarker];
    }
    delete [] VertexTraction;
  }

  if (VertexTractionAdjoint != nullptr) {
    for (iMarker = 0; iMarker < nMarker; iMarker++) {
      for (iVertex = 0; iVertex < nVertex[iMarker]; iVertex++)
        delete [] VertexTractionAdjoint[iMarker][iVertex];
      delete [] VertexTractionAdjoint[iMarker];
    }
    delete [] VertexTractionAdjoint;
  }

  delete [] nVertex;

  delete [] Restart_Vars;
  delete [] Restart_Data;

  delete VerificationSolution;

}

void CSolver::GetPeriodicCommCountAndType(const CConfig* config,
                                          unsigned short commType,
                                          unsigned short &COUNT_PER_POINT,
                                          unsigned short &MPI_TYPE,
                                          unsigned short &ICOUNT,
                                          unsigned short &JCOUNT) const {
  switch (commType) {
    case PERIODIC_VOLUME:
      COUNT_PER_POINT  = 1;
      MPI_TYPE         = COMM_TYPE_DOUBLE;
      break;
    case PERIODIC_NEIGHBORS:
      COUNT_PER_POINT  = 1;
      MPI_TYPE         = COMM_TYPE_UNSIGNED_SHORT;
      break;
    case PERIODIC_RESIDUAL:
      COUNT_PER_POINT  = nVar + nVar*nVar + 1;
      MPI_TYPE         = COMM_TYPE_DOUBLE;
      break;
    case PERIODIC_IMPLICIT:
      COUNT_PER_POINT  = nVar;
      MPI_TYPE         = COMM_TYPE_DOUBLE;
      break;
    case PERIODIC_LAPLACIAN:
      COUNT_PER_POINT  = nVar;
      MPI_TYPE         = COMM_TYPE_DOUBLE;
      break;
    case PERIODIC_MAX_EIG:
      COUNT_PER_POINT  = 1;
      MPI_TYPE         = COMM_TYPE_DOUBLE;
      break;
    case PERIODIC_SENSOR:
      COUNT_PER_POINT  = 2;
      MPI_TYPE         = COMM_TYPE_DOUBLE;
      break;
    case PERIODIC_SOL_GG:
      COUNT_PER_POINT  = nVar*nDim;
      MPI_TYPE         = COMM_TYPE_DOUBLE;
      ICOUNT           = nVar;
      JCOUNT           = nDim;
      break;
    case PERIODIC_PRIM_GG:
      COUNT_PER_POINT  = nPrimVarGrad*nDim;
      MPI_TYPE         = COMM_TYPE_DOUBLE;
      ICOUNT           = nPrimVarGrad;
      JCOUNT           = nDim;
      break;
    case PERIODIC_SOL_LS: case PERIODIC_SOL_ULS:
      COUNT_PER_POINT  = nDim*nDim + nVar*nDim;
      MPI_TYPE         = COMM_TYPE_DOUBLE;
      break;
    case PERIODIC_PRIM_LS: case PERIODIC_PRIM_ULS:
      COUNT_PER_POINT  = nDim*nDim + nPrimVarGrad*nDim;
      MPI_TYPE         = COMM_TYPE_DOUBLE;
      break;
    case PERIODIC_LIM_PRIM_1:
      COUNT_PER_POINT  = nPrimVarGrad*2;
      MPI_TYPE         = COMM_TYPE_DOUBLE;
      break;
    case PERIODIC_LIM_PRIM_2:
      COUNT_PER_POINT  = nPrimVarGrad;
      MPI_TYPE         = COMM_TYPE_DOUBLE;
      break;
    case PERIODIC_LIM_SOL_1:
      COUNT_PER_POINT  = nVar*2;
      MPI_TYPE         = COMM_TYPE_DOUBLE;
      break;
    case PERIODIC_LIM_SOL_2:
      COUNT_PER_POINT  = nVar;
      MPI_TYPE         = COMM_TYPE_DOUBLE;
      break;
    case PERIODIC_PRESSURE:
      COUNT_PER_POINT  = 1;
      MPI_TYPE         = COMM_TYPE_DOUBLE;
      break;
    default:
      SU2_MPI::Error("Unrecognized quantity for periodic communication.",
                     CURRENT_FUNCTION);
      break;
  }
}

void CSolver::InitiatePeriodicComms(CGeometry *geometry,
                                    const CConfig *config,
                                    unsigned short val_periodic_index,
                                    unsigned short commType) {

  /*--- Check for dummy communication. ---*/

  if (commType == PERIODIC_NONE) return;

  /*--- Local variables ---*/

  bool boundary_i, boundary_j;
  bool weighted = true;
  bool pressure_based = (config->GetKind_Incomp_System() == PRESSURE_BASED);

<<<<<<< HEAD
  unsigned short iVar, jVar, iDim, iVel = 1;
  unsigned short iNeighbor, nNeighbor = 0;
=======
  unsigned short iVar, jVar, iDim;
  unsigned short nNeighbor       = 0;
>>>>>>> 87b13cea
  unsigned short COUNT_PER_POINT = 0;
  unsigned short MPI_TYPE        = 0;
  unsigned short ICOUNT          = nVar;
  unsigned short JCOUNT          = nVar;

  int iMessage, iSend, nSend;

  unsigned long iPoint, msg_offset, buf_offset, iPeriodic;

  su2double *Diff      = new su2double[nVar];
  su2double *Und_Lapl  = new su2double[nVar];
  su2double *Sol_Min   = new su2double[nPrimVarGrad];
  su2double *Sol_Max   = new su2double[nPrimVarGrad];
  su2double *rotPrim_i = new su2double[nPrimVar];
  su2double *rotPrim_j = new su2double[nPrimVar];

  su2double Sensor_i = 0.0, Sensor_j = 0.0, Pressure_i, Pressure_j;
  const su2double *Coord_i, *Coord_j;
  su2double r11, r12, r13, r22, r23_a, r23_b, r33, weight;
  const su2double *center, *angles, *trans;
  su2double rotMatrix2D[2][2] = {{1.0,0.0},{0.0,1.0}};
  su2double rotMatrix3D[3][3] = {{1.0,0.0,0.0},{0.0,1.0,0.0},{0.0,0.0,1.0}};
  su2double rotCoord_i[3] = {0.0}, rotCoord_j[3] = {0.0};
  su2double translation[3] = {0.0}, distance[3] = {0.0};
  const su2double zeros[3] = {0.0};
  su2activematrix Cvector;

  auto Rotate = [&](const su2double* origin, const su2double* direction, su2double* rotated) {
    if(nDim==2) GeometryToolbox::Rotate(rotMatrix2D, origin, direction, rotated);
    else GeometryToolbox::Rotate(rotMatrix3D, origin, direction, rotated);
  };

  string Marker_Tag;
  
  if (pressure_based) iVel = 0;

  /*--- Set the size of the data packet and type depending on quantity. ---*/

  GetPeriodicCommCountAndType(config, commType, COUNT_PER_POINT, MPI_TYPE, ICOUNT, JCOUNT);

  /*--- Allocate buffers for matrices that need rotation. ---*/

  su2activematrix jacBlock(ICOUNT,JCOUNT);
  su2activematrix rotBlock(ICOUNT,JCOUNT);

  /*--- Check to make sure we have created a large enough buffer
   for these comms during preprocessing. It will be reallocated whenever
   we find a larger count per point than currently exists. After the
   first cycle of comms, this should be inactive. ---*/

  geometry->AllocatePeriodicComms(COUNT_PER_POINT);

  /*--- Set some local pointers to make access simpler. ---*/

  su2double *bufDSend = geometry->bufD_PeriodicSend;

  unsigned short *bufSSend = geometry->bufS_PeriodicSend;

  /*--- Load the specified quantity from the solver into the generic
   communication buffer in the geometry class. ---*/

  if (geometry->nPeriodicSend > 0) {

    /*--- Post all non-blocking recvs first before sends. ---*/

    geometry->PostPeriodicRecvs(geometry, config, MPI_TYPE, COUNT_PER_POINT);

    for (iMessage = 0; iMessage < geometry->nPeriodicSend; iMessage++) {

      /*--- Get the offset in the buffer for the start of this message. ---*/

      msg_offset = geometry->nPoint_PeriodicSend[iMessage];

      /*--- Get the number of periodic points we need to
       communicate on the current periodic marker. ---*/

      nSend = (geometry->nPoint_PeriodicSend[iMessage+1] -
               geometry->nPoint_PeriodicSend[iMessage]);

      SU2_OMP_FOR_STAT(OMP_MIN_SIZE)
      for (iSend = 0; iSend < nSend; iSend++) {

        /*--- Get the local index for this communicated data. We need
         both the node and periodic face index (for rotations). ---*/

        iPoint    = geometry->Local_Point_PeriodicSend[msg_offset  + iSend];
        iPeriodic = geometry->Local_Marker_PeriodicSend[msg_offset + iSend];

        /*--- Retrieve the supplied periodic information. ---*/

        Marker_Tag = config->GetMarker_All_TagBound(iPeriodic);
        center     = config->GetPeriodicRotCenter(Marker_Tag);
        angles     = config->GetPeriodicRotAngles(Marker_Tag);
        trans      = config->GetPeriodicTranslation(Marker_Tag);

        /*--- Store (center+trans) as it is constant and will be added. ---*/

        translation[0] = center[0] + trans[0];
        translation[1] = center[1] + trans[1];
        translation[2] = center[2] + trans[2];

        /*--- Store angles separately for clarity. Compute sines/cosines. ---*/

        su2double Theta = angles[0];
        su2double Phi = angles[1];
        su2double Psi = angles[2];

        /*--- Compute the rotation matrix. Note that the implicit
         ordering is rotation about the x-axis, y-axis, then z-axis. ---*/

        if (nDim==2) {
          GeometryToolbox::RotationMatrix(Theta, rotMatrix2D);
        } else {
          GeometryToolbox::RotationMatrix(Theta, Phi, Psi, rotMatrix3D);
        }

        /*--- Compute the offset in the recv buffer for this point. ---*/

        buf_offset = (msg_offset + iSend)*COUNT_PER_POINT;

        /*--- Load the send buffers depending on the particular value
         that has been requested for communication. ---*/

        switch (commType) {

          case PERIODIC_VOLUME:

            /*--- Load the volume of the current periodic CV so that
             we can accumulate the total control volume size on all
             periodic faces. ---*/

            bufDSend[buf_offset] = geometry->nodes->GetVolume(iPoint) +
            geometry->nodes->GetPeriodicVolume(iPoint);

            break;

          case PERIODIC_NEIGHBORS:

            nNeighbor = 0;
            for (auto jPoint : geometry->nodes->GetPoints(iPoint)) {

              /*--- Check if this neighbor lies on the periodic face so
               that we avoid double counting neighbors on both sides. If
               not, increment the count of neighbors for the donor. ---*/

              if (!geometry->nodes->GetPeriodicBoundary(jPoint))
                nNeighbor++;
            }

            /*--- Store the number of neighbors in bufffer. ---*/

            bufSSend[buf_offset] = nNeighbor;

            break;

          case PERIODIC_RESIDUAL:

            /*--- Communicate the residual from our partial control
             volume to the other side of the periodic face. ---*/

            for (iVar = 0; iVar < nVar; iVar++) {
              bufDSend[buf_offset+iVar] = LinSysRes(iPoint, iVar);
            }
            //cout<<"Residual"<<endl;

            /*--- Rotate the momentum components of the residual array. ---*/

            if (rotate_periodic) {
              Rotate(zeros, &LinSysRes(iPoint,iVel), &bufDSend[buf_offset+iVel]);
            }
            buf_offset += nVar;

            /*--- Load the time step for the current point. ---*/

            bufDSend[buf_offset] = base_nodes->GetDelta_Time(iPoint);
            buf_offset++;

            /*--- For implicit calculations, we will communicate the
             contributions to the Jacobian block diagonal, i.e., the
             impact of the point upon itself, J_ii. ---*/

            if (implicit_periodic) {

              for (iVar = 0; iVar < nVar; iVar++) {
                for (jVar = 0; jVar < nVar; jVar++) {
                  jacBlock[iVar][jVar] = Jacobian.GetBlock(iPoint, iPoint, iVar, jVar);
                }
              }

              /*--- Rotate the momentum columns of the Jacobian. ---*/

              if (rotate_periodic) {
                for (iVar = 0; iVar < nVar; iVar++) {
                  if (nDim == 2) {
                    jacBlock[iVel][iVar] = (rotMatrix2D[0][0]*Jacobian.GetBlock(iPoint, iPoint, iVel, iVar) +
                                              rotMatrix2D[0][1]*Jacobian.GetBlock(iPoint, iPoint, iVel+1, iVar));
                    jacBlock[iVel+1][iVar] = (rotMatrix2D[1][0]*Jacobian.GetBlock(iPoint, iPoint, iVel, iVar) +
                                              rotMatrix2D[1][1]*Jacobian.GetBlock(iPoint, iPoint, iVel+1, iVar));
                  } else {
                    
                    jacBlock[iVel][iVar] = (rotMatrix3D[0][0]*Jacobian.GetBlock(iPoint, iPoint, iVel, iVar) +
                                              rotMatrix3D[0][1]*Jacobian.GetBlock(iPoint, iPoint, iVel+1, iVar) +
                                              rotMatrix3D[0][2]*Jacobian.GetBlock(iPoint, iPoint, iVel+2, iVar));
                    jacBlock[iVel+1][iVar] = (rotMatrix3D[1][0]*Jacobian.GetBlock(iPoint, iPoint, iVel, iVar) +
                                              rotMatrix3D[1][1]*Jacobian.GetBlock(iPoint, iPoint, iVel+1, iVar) +
                                              rotMatrix3D[1][2]*Jacobian.GetBlock(iPoint, iPoint, iVel+2, iVar));
                    jacBlock[iVel+2][iVar] = (rotMatrix3D[2][0]*Jacobian.GetBlock(iPoint, iPoint, iVel, iVar) +
                                              rotMatrix3D[2][1]*Jacobian.GetBlock(iPoint, iPoint, iVel+1, iVar) +
                                              rotMatrix3D[2][2]*Jacobian.GetBlock(iPoint, iPoint, iVel+2, iVar));
                  }
                }
              }

              /*--- Load the Jacobian terms into the buffer for sending. ---*/

              for (iVar = 0; iVar < nVar; iVar++) {
                for (jVar = 0; jVar < nVar; jVar++) {
                  bufDSend[buf_offset] = jacBlock[iVar][jVar];
                  buf_offset++;
                }
              }
            }

            break;

          case PERIODIC_IMPLICIT:

            /*--- Communicate the solution from our master set of periodic
             nodes (from the linear solver perspective) to the passive
             periodic nodes on the matching face. This is done at the
             end of the iteration to synchronize the solution after the
             linear solve. ---*/

            for (iVar = 0; iVar < nVar; iVar++) {
              bufDSend[buf_offset+iVar] = base_nodes->GetSolution(iPoint, iVar);
            }
            //cout<<"IMplicit"<<endl;

            /*--- Rotate the momentum components of the solution array. ---*/

            if (rotate_periodic) {
              Rotate(zeros, &base_nodes->GetSolution(iPoint)[iVel], &bufDSend[buf_offset+iVel]);
            }

            break;

          case PERIODIC_LAPLACIAN:

            /*--- For JST, the undivided Laplacian must be computed
             consistently by using the complete control volume info
             from both sides of the periodic face. ---*/

            for (iVar = 0; iVar < nVar; iVar++)
              Und_Lapl[iVar] = 0.0;

            for (auto jPoint : geometry->nodes->GetPoints(iPoint)) {

              /*--- Avoid periodic boundary points so that we do not
               duplicate edges on both sides of the periodic BC. ---*/

              if (!geometry->nodes->GetPeriodicBoundary(jPoint)) {

                /*--- Solution differences ---*/

                for (iVar = 0; iVar < nVar; iVar++)
                Diff[iVar] = (base_nodes->GetSolution(iPoint, iVar) -
                              base_nodes->GetSolution(jPoint,iVar));

                /*--- Correction for compressible flows (use enthalpy) ---*/

                if (!(config->GetKind_Regime() == INCOMPRESSIBLE)) {
                  Pressure_i   = base_nodes->GetPressure(iPoint);
                  Pressure_j   = base_nodes->GetPressure(jPoint);
                  Diff[nVar-1] = ((base_nodes->GetSolution(iPoint,nVar-1) + Pressure_i) -
                                  (base_nodes->GetSolution(jPoint,nVar-1) + Pressure_j));
                }

                boundary_i = geometry->nodes->GetPhysicalBoundary(iPoint);
                boundary_j = geometry->nodes->GetPhysicalBoundary(jPoint);

                /*--- Both points inside the domain, or both in the boundary ---*/

                if ((!boundary_i && !boundary_j) ||
                    ( boundary_i &&  boundary_j)) {
                  if (geometry->nodes->GetDomain(iPoint)) {
                    for (iVar = 0; iVar< nVar; iVar++)
                    Und_Lapl[iVar] -= Diff[iVar];
                  }
                }

                /*--- iPoint inside the domain, jPoint on the boundary ---*/

                if (!boundary_i && boundary_j)
                if (geometry->nodes->GetDomain(iPoint)){
                  for (iVar = 0; iVar< nVar; iVar++)
                  Und_Lapl[iVar] -= Diff[iVar];
                }

              }
            }

            /*--- Store the components to be communicated in the buffer. ---*/

            for (iVar = 0; iVar < nVar; iVar++)
              bufDSend[buf_offset+iVar] = Und_Lapl[iVar];

            /*--- Rotate the momentum components of the Laplacian. ---*/

            if (rotate_periodic) {
              Rotate(zeros, &Und_Lapl[1], &bufDSend[buf_offset+1]);
            }

            break;

          case PERIODIC_MAX_EIG:

            /*--- Simple summation of eig calc on both periodic faces. ---*/

            bufDSend[buf_offset] = base_nodes->GetLambda(iPoint);

            break;

          case PERIODIC_SENSOR:

            /*--- For the centered schemes, the sensor must be computed
             consistently using info from the entire control volume
             on both sides of the periodic face. ---*/

            Sensor_i = 0.0; Sensor_j = 0.0;
            for (auto jPoint : geometry->nodes->GetPoints(iPoint)) {

              /*--- Avoid halos and boundary points so that we don't
               duplicate edges on both sides of the periodic BC. ---*/

              if (!geometry->nodes->GetPeriodicBoundary(jPoint)) {

                /*--- Use density instead of pressure for incomp. flows. ---*/

                if ((config->GetKind_Regime() == INCOMPRESSIBLE)) {
                  Pressure_i = base_nodes->GetDensity(iPoint);
                  Pressure_j = base_nodes->GetDensity(jPoint);
                } else {
                  Pressure_i = base_nodes->GetPressure(iPoint);
                  Pressure_j = base_nodes->GetPressure(jPoint);
                }

                boundary_i = geometry->nodes->GetPhysicalBoundary(iPoint);
                boundary_j = geometry->nodes->GetPhysicalBoundary(jPoint);

                /*--- Both points inside domain, or both on boundary ---*/

                if ((!boundary_i && !boundary_j) ||
                    (boundary_i && boundary_j)) {
                  if (geometry->nodes->GetDomain(iPoint)) {
                    Sensor_i += Pressure_j - Pressure_i;
                    Sensor_j += Pressure_i + Pressure_j;
                  }
                }

                /*--- iPoint inside the domain, jPoint on the boundary ---*/

                if (!boundary_i && boundary_j) {
                  if (geometry->nodes->GetDomain(iPoint)) {
                    Sensor_i += (Pressure_j - Pressure_i);
                    Sensor_j += (Pressure_i + Pressure_j);

                  }
                }

              }
            }

            /*--- Store the sensor increments to buffer. After summing
             all contributions, these will be divided. ---*/

            bufDSend[buf_offset] = Sensor_i;
            buf_offset++;
            bufDSend[buf_offset] = Sensor_j;

            break;

          case PERIODIC_SOL_GG:

            /*--- Access and rotate the partial G-G gradient. These will be
             summed on both sides of the periodic faces before dividing
             by the volume to complete the Green-Gauss gradient calc. ---*/

            for (iVar = 0; iVar < nVar; iVar++) {
              for (iDim = 0; iDim < nDim; iDim++) {
                jacBlock[iVar][iDim] = base_nodes->GetGradient(iPoint, iVar, iDim);
              }
            }

            /*--- Rotate the gradients in x,y,z space for all variables. ---*/

            for (iVar = 0; iVar < nVar; iVar++) {
              Rotate(zeros, jacBlock[iVar], rotBlock[iVar]);
            }

            /*--- Store the partial gradient in the buffer. ---*/

            for (iVar = 0; iVar < nVar; iVar++) {
              for (iDim = 0; iDim < nDim; iDim++) {
                bufDSend[buf_offset+iVar*nDim+iDim] = rotBlock[iVar][iDim];
              }
            }

            break;

          case PERIODIC_PRIM_GG:

            /*--- Access and rotate the partial G-G gradient. These will be
             summed on both sides of the periodic faces before dividing
             by the volume to complete the Green-Gauss gradient calc. ---*/

            for (iVar = 0; iVar < nPrimVarGrad; iVar++) {
              for (iDim = 0; iDim < nDim; iDim++){
                jacBlock[iVar][iDim] = base_nodes->GetGradient_Primitive(iPoint, iVar, iDim);
              }
            }

            /*--- Rotate the partial gradients in space for all variables. ---*/

            for (iVar = 0; iVar < nPrimVarGrad; iVar++) {
              Rotate(zeros, jacBlock[iVar], rotBlock[iVar]);
            }

            /*--- Store the partial gradient in the buffer. ---*/

            for (iVar = 0; iVar < nPrimVarGrad; iVar++) {
              for (iDim = 0; iDim < nDim; iDim++) {
                bufDSend[buf_offset+iVar*nDim+iDim] = rotBlock[iVar][iDim];
              }
            }

            break;

          case PERIODIC_SOL_LS: case PERIODIC_SOL_ULS:

            /*--- For L-S gradient calculations with rotational periodicity,
             we will need to rotate the x,y,z components. To make the process
             easier, we choose to rotate the initial periodic point and their
             neighbor points into their location on the donor marker before
             computing the terms that we need to communicate. ---*/

            /*--- Set a flag for unweighted or weighted least-squares. ---*/

            weighted = true;
            if (commType == PERIODIC_SOL_ULS) {
              weighted = false;
            }

            /*--- Get coordinates for the current point. ---*/

            Coord_i = geometry->nodes->GetCoord(iPoint);

            /*--- Get the position vector from rotation center to point. ---*/

            GeometryToolbox::Distance(nDim, Coord_i, center, distance);

            /*--- Compute transformed point coordinates. ---*/

            Rotate(translation, distance, rotCoord_i);

            /*--- Get conservative solution and rotate if necessary. ---*/

            for (iVar = 0; iVar < nVar; iVar++)
              rotPrim_i[iVar] = base_nodes->GetSolution(iPoint, iVar);

            if (rotate_periodic) {
              Rotate(zeros, &base_nodes->GetSolution(iPoint)[iVel], &rotPrim_i[iVel]);
            }

            /*--- Inizialization of variables ---*/

            Cvector.resize(nVar,nDim) = su2double(0.0);

            r11 = 0.0;   r12 = 0.0;   r22 = 0.0;
            r13 = 0.0; r23_a = 0.0; r23_b = 0.0;  r33 = 0.0;

            for (auto jPoint : geometry->nodes->GetPoints(iPoint)) {

              /*--- Avoid periodic boundary points so that we do not
               duplicate edges on both sides of the periodic BC. ---*/

              if (!geometry->nodes->GetPeriodicBoundary(jPoint)) {

                /*--- Get coordinates for the neighbor point. ---*/

                Coord_j = geometry->nodes->GetCoord(jPoint);

                /*--- Get the position vector from rotation center. ---*/

                GeometryToolbox::Distance(nDim, Coord_j, center, distance);

                /*--- Compute transformed point coordinates. ---*/

                Rotate(translation, distance, rotCoord_j);

                /*--- Get conservative solution and rotate if necessary. ---*/

                for (iVar = 0; iVar < nVar; iVar++)
                  rotPrim_j[iVar] = base_nodes->GetSolution(jPoint,iVar);

                if (rotate_periodic) {
                  Rotate(zeros, &base_nodes->GetSolution(jPoint)[iVel], &rotPrim_j[iVel]);
                }

                if (weighted) {
                  weight = 0.0;
                  for (iDim = 0; iDim < nDim; iDim++) {
                    weight += ((rotCoord_j[iDim]-rotCoord_i[iDim])*
                               (rotCoord_j[iDim]-rotCoord_i[iDim]));
                  }
                } else {
                  weight = 1.0;
                }

                /*--- Sumations for entries of upper triangular matrix R ---*/

                if (weight != 0.0) {

                  r11 += ((rotCoord_j[0]-rotCoord_i[0])*
                          (rotCoord_j[0]-rotCoord_i[0])/weight);
                  r12 += ((rotCoord_j[0]-rotCoord_i[0])*
                          (rotCoord_j[1]-rotCoord_i[1])/weight);
                  r22 += ((rotCoord_j[1]-rotCoord_i[1])*
                          (rotCoord_j[1]-rotCoord_i[1])/weight);

                  if (nDim == 3) {
                    r13   += ((rotCoord_j[0]-rotCoord_i[0])*
                              (rotCoord_j[2]-rotCoord_i[2])/weight);
                    r23_a += ((rotCoord_j[1]-rotCoord_i[1])*
                              (rotCoord_j[2]-rotCoord_i[2])/weight);
                    r23_b += ((rotCoord_j[0]-rotCoord_i[0])*
                              (rotCoord_j[2]-rotCoord_i[2])/weight);
                    r33   += ((rotCoord_j[2]-rotCoord_i[2])*
                              (rotCoord_j[2]-rotCoord_i[2])/weight);
                  }

                  /*--- Entries of c:= transpose(A)*b ---*/

                  for (iVar = 0; iVar < nVar; iVar++)
                  for (iDim = 0; iDim < nDim; iDim++)
                  Cvector(iVar,iDim) += ((rotCoord_j[iDim]-rotCoord_i[iDim])*
                                          (rotPrim_j[iVar]-rotPrim_i[iVar])/weight);

                }
              }
            }

            /*--- We store and communicate the increments for the matching
             upper triangular matrix (weights) and the r.h.s. vector.
             These will be accumulated before completing the L-S gradient
             calculation for each periodic point. ---*/

            if (nDim == 2) {
              bufDSend[buf_offset] = r11;   buf_offset++;
              bufDSend[buf_offset] = r12;   buf_offset++;
              bufDSend[buf_offset] = 0.0;   buf_offset++;
              bufDSend[buf_offset] = r22;   buf_offset++;
            }
            if (nDim == 3) {
              bufDSend[buf_offset] = r11;   buf_offset++;
              bufDSend[buf_offset] = r12;   buf_offset++;
              bufDSend[buf_offset] = r13;   buf_offset++;

              bufDSend[buf_offset] = 0.0;   buf_offset++;
              bufDSend[buf_offset] = r22;   buf_offset++;
              bufDSend[buf_offset] = r23_a; buf_offset++;

              bufDSend[buf_offset] = 0.0;   buf_offset++;
              bufDSend[buf_offset] = r23_b; buf_offset++;
              bufDSend[buf_offset] = r33;   buf_offset++;
            }

            for (iVar = 0; iVar < nVar; iVar++) {
              for (iDim = 0; iDim < nDim; iDim++) {
                bufDSend[buf_offset] = Cvector(iVar,iDim);
                buf_offset++;
              }
            }

            break;

          case PERIODIC_PRIM_LS: case PERIODIC_PRIM_ULS:

            /*--- For L-S gradient calculations with rotational periodicity,
             we will need to rotate the x,y,z components. To make the process
             easier, we choose to rotate the initial periodic point and their
             neighbor points into their location on the donor marker before
             computing the terms that we need to communicate. ---*/

            /*--- Set a flag for unweighted or weighted least-squares. ---*/

            weighted = true;
            if (commType == PERIODIC_PRIM_ULS) {
              weighted = false;
            }

            /*--- Get coordinates ---*/

            Coord_i = geometry->nodes->GetCoord(iPoint);

            /*--- Get the position vector from rot center to point. ---*/

            GeometryToolbox::Distance(nDim, Coord_i, center, distance);

            /*--- Compute transformed point coordinates. ---*/

            Rotate(translation, distance, rotCoord_i);

            /*--- Get primitives and rotate if necessary. ---*/

            for (iVar = 0; iVar < nPrimVar; iVar++)
              rotPrim_i[iVar] = base_nodes->GetPrimitive(iPoint, iVar);

            if (rotate_periodic) {
              Rotate(zeros, &base_nodes->GetPrimitive(iPoint)[1], &rotPrim_i[1]);
            }

            /*--- Inizialization of variables ---*/

            Cvector.resize(nPrimVarGrad,nDim) = su2double(0.0);

            r11 = 0.0;   r12 = 0.0;   r22 = 0.0;
            r13 = 0.0; r23_a = 0.0; r23_b = 0.0;  r33 = 0.0;

            for (auto jPoint : geometry->nodes->GetPoints(iPoint)) {

              /*--- Avoid periodic boundary points so that we do not
               duplicate edges on both sides of the periodic BC. ---*/

              if (!geometry->nodes->GetPeriodicBoundary(jPoint)) {

                /*--- Get coordinates for the neighbor point. ---*/

                Coord_j = geometry->nodes->GetCoord(jPoint);

                /*--- Get the position vector from rotation center. ---*/

                GeometryToolbox::Distance(nDim, Coord_j, center, distance);

                /*--- Compute transformed point coordinates. ---*/

                Rotate(translation, distance, rotCoord_j);

                /*--- Get primitives from CVariable ---*/

                for (iVar = 0; iVar < nPrimVar; iVar++)
                  rotPrim_j[iVar] = base_nodes->GetPrimitive(jPoint,iVar);

                if (rotate_periodic) {
                  Rotate(zeros, &base_nodes->GetPrimitive(jPoint)[1], &rotPrim_j[1]);
                }

                if (weighted) {
                  weight = 0.0;
                  for (iDim = 0; iDim < nDim; iDim++) {
                    weight += ((rotCoord_j[iDim]-rotCoord_i[iDim])*
                               (rotCoord_j[iDim]-rotCoord_i[iDim]));
                  }
                } else {
                  weight = 1.0;
                }

                /*--- Sumations for entries of upper triangular matrix R ---*/

                if (weight != 0.0) {

                  r11 += ((rotCoord_j[0]-rotCoord_i[0])*
                          (rotCoord_j[0]-rotCoord_i[0])/weight);
                  r12 += ((rotCoord_j[0]-rotCoord_i[0])*
                          (rotCoord_j[1]-rotCoord_i[1])/weight);
                  r22 += ((rotCoord_j[1]-rotCoord_i[1])*
                          (rotCoord_j[1]-rotCoord_i[1])/weight);

                  if (nDim == 3) {
                    r13   += ((rotCoord_j[0]-rotCoord_i[0])*
                              (rotCoord_j[2]-rotCoord_i[2])/weight);
                    r23_a += ((rotCoord_j[1]-rotCoord_i[1])*
                              (rotCoord_j[2]-rotCoord_i[2])/weight);
                    r23_b += ((rotCoord_j[0]-rotCoord_i[0])*
                              (rotCoord_j[2]-rotCoord_i[2])/weight);
                    r33   += ((rotCoord_j[2]-rotCoord_i[2])*
                              (rotCoord_j[2]-rotCoord_i[2])/weight);
                  }

                  /*--- Entries of c:= transpose(A)*b ---*/

                  for (iVar = 0; iVar < nPrimVarGrad; iVar++)
                  for (iDim = 0; iDim < nDim; iDim++)
                  Cvector(iVar,iDim) += ((rotCoord_j[iDim]-rotCoord_i[iDim])*
                                          (rotPrim_j[iVar]-rotPrim_i[iVar])/weight);

                }
              }
            }

            /*--- We store and communicate the increments for the matching
             upper triangular matrix (weights) and the r.h.s. vector.
             These will be accumulated before completing the L-S gradient
             calculation for each periodic point. ---*/

            if (nDim == 2) {
              bufDSend[buf_offset] = r11;   buf_offset++;
              bufDSend[buf_offset] = r12;   buf_offset++;
              bufDSend[buf_offset] = 0.0;   buf_offset++;
              bufDSend[buf_offset] = r22;   buf_offset++;
            }
            if (nDim == 3) {
              bufDSend[buf_offset] = r11;   buf_offset++;
              bufDSend[buf_offset] = r12;   buf_offset++;
              bufDSend[buf_offset] = r13;   buf_offset++;

              bufDSend[buf_offset] = 0.0;   buf_offset++;
              bufDSend[buf_offset] = r22;   buf_offset++;
              bufDSend[buf_offset] = r23_a; buf_offset++;

              bufDSend[buf_offset] = 0.0;   buf_offset++;
              bufDSend[buf_offset] = r23_b; buf_offset++;
              bufDSend[buf_offset] = r33;   buf_offset++;
            }

            for (iVar = 0; iVar < nPrimVarGrad; iVar++) {
              for (iDim = 0; iDim < nDim; iDim++) {
                bufDSend[buf_offset] = Cvector(iVar,iDim);
                buf_offset++;
              }
            }

            break;

          case PERIODIC_LIM_PRIM_1:

            /*--- The first phase of the periodic limiter calculation
             ensures that the proper min and max of the solution are found
             among all nodes adjacent to periodic faces. ---*/

            /*--- We send the min and max over "our" neighbours. ---*/

            for (iVar = 0; iVar < nPrimVarGrad; iVar++) {
              Sol_Min[iVar] = base_nodes->GetSolution_Min(iPoint, iVar);
              Sol_Max[iVar] = base_nodes->GetSolution_Max(iPoint, iVar);
            }

            for (auto jPoint : geometry->nodes->GetPoints(iPoint)) {
              for (iVar = 0; iVar < nPrimVarGrad; iVar++) {
                Sol_Min[iVar] = min(Sol_Min[iVar], base_nodes->GetPrimitive(jPoint, iVar));
                Sol_Max[iVar] = max(Sol_Max[iVar], base_nodes->GetPrimitive(jPoint, iVar));
              }
            }

            for (iVar = 0; iVar < nPrimVarGrad; iVar++) {
              bufDSend[buf_offset+iVar]              = Sol_Min[iVar];
              bufDSend[buf_offset+nPrimVarGrad+iVar] = Sol_Max[iVar];
            }

            /*--- Rotate the momentum components of the min/max. ---*/

            if (rotate_periodic) {
              Rotate(zeros, &Sol_Min[iVel], &bufDSend[buf_offset+iVel]);
              Rotate(zeros, &Sol_Max[iVel], &bufDSend[buf_offset+nPrimVarGrad+iVel]);
            }

            break;

          case PERIODIC_LIM_PRIM_2:

            /*--- The second phase of the periodic limiter calculation
             ensures that the correct minimum value of the limiter is
             found for a node on a periodic face and stores it. ---*/

            for (iVar = 0; iVar < nPrimVarGrad; iVar++) {
              bufDSend[buf_offset+iVar] = base_nodes->GetLimiter_Primitive(iPoint, iVar);
            }

            if (rotate_periodic) {
              Rotate(zeros, &base_nodes->GetLimiter_Primitive(iPoint)[1], &bufDSend[buf_offset+1]);
            }

            break;

          case PERIODIC_LIM_SOL_1:

            /*--- The first phase of the periodic limiter calculation
             ensures that the proper min and max of the solution are found
             among all nodes adjacent to periodic faces. ---*/

            /*--- We send the min and max over "our" neighbours. ---*/

            for (iVar = 0; iVar < nVar; iVar++) {
              Sol_Min[iVar] = base_nodes->GetSolution_Min(iPoint, iVar);
              Sol_Max[iVar] = base_nodes->GetSolution_Max(iPoint, iVar);
            }

            for (auto jPoint : geometry->nodes->GetPoints(iPoint)) {
              for (iVar = 0; iVar < nVar; iVar++) {
                Sol_Min[iVar] = min(Sol_Min[iVar], base_nodes->GetSolution(jPoint, iVar));
                Sol_Max[iVar] = max(Sol_Max[iVar], base_nodes->GetSolution(jPoint, iVar));
              }
            }

            for (iVar = 0; iVar < nVar; iVar++) {
              bufDSend[buf_offset+iVar]      = Sol_Min[iVar];
              bufDSend[buf_offset+nVar+iVar] = Sol_Max[iVar];
            }

            /*--- Rotate the momentum components of the min/max. ---*/

            if (rotate_periodic) {
              Rotate(zeros, &Sol_Min[iVel], &bufDSend[buf_offset+iVel]);
              Rotate(zeros, &Sol_Max[iVel], &bufDSend[buf_offset+nVar+iVel]);
            }

            break;

          case PERIODIC_LIM_SOL_2:

            /*--- The second phase of the periodic limiter calculation
             ensures that the correct minimum value of the limiter is
             found for a node on a periodic face and stores it. ---*/

            for (iVar = 0; iVar < nVar; iVar++) {
              bufDSend[buf_offset+iVar] = base_nodes->GetLimiter(iPoint, iVar);
            }

            if (rotate_periodic) {
              Rotate(zeros, &base_nodes->GetLimiter(iPoint)[iVel], &bufDSend[buf_offset+iVel]);
            }

            break;

          case PERIODIC_PRESSURE:

            /*--- Load the pressure. ---*/

            bufDSend[buf_offset] = base_nodes->GetPressure(iPoint);

            break;

          default:
            SU2_MPI::Error("Unrecognized quantity for periodic communication.",
                           CURRENT_FUNCTION);
            break;
        }
      }

      /*--- Launch the point-to-point MPI send for this message. ---*/

      geometry->PostPeriodicSends(geometry, config, MPI_TYPE, COUNT_PER_POINT, iMessage);

    }
  }

  delete [] Diff;
  delete [] Und_Lapl;
  delete [] Sol_Min;
  delete [] Sol_Max;
  delete [] rotPrim_i;
  delete [] rotPrim_j;

}

void CSolver::CompletePeriodicComms(CGeometry *geometry,
                                    const CConfig *config,
                                    unsigned short val_periodic_index,
                                    unsigned short commType) {

  /*--- Check for dummy communication. ---*/

  if (commType == PERIODIC_NONE) return;

  /*--- Set the size of the data packet and type depending on quantity. ---*/

  unsigned short COUNT_PER_POINT = 0, MPI_TYPE = 0, ICOUNT = 0, JCOUNT = 0;
  GetPeriodicCommCountAndType(config, commType, COUNT_PER_POINT, MPI_TYPE, ICOUNT, JCOUNT);

  /*--- Local variables ---*/

  unsigned short nPeriodic = config->GetnMarker_Periodic();
  unsigned short iDim, jDim, iVar, jVar, iPeriodic, nNeighbor;

  unsigned long iPoint, iRecv, nRecv, msg_offset, buf_offset, total_index;

  int source, iMessage, jRecv;

  /*--- Status is global so all threads can see the result of Waitany. ---*/
  static SU2_MPI::Status status;

  su2double *Diff = new su2double[nVar];

  su2double Time_Step, Volume, Solution_Min, Solution_Max, Limiter_Min;

  su2double **Jacobian_i = nullptr;
  if ((commType == PERIODIC_RESIDUAL) && implicit_periodic) {
    Jacobian_i = new su2double* [nVar];
    for (iVar = 0; iVar < nVar; iVar++)
      Jacobian_i[iVar] = new su2double [nVar];
  }

  /*--- Set some local pointers to make access simpler. ---*/

  const su2double *bufDRecv = geometry->bufD_PeriodicRecv;

  const unsigned short *bufSRecv = geometry->bufS_PeriodicRecv;

  /*--- Store the data that was communicated into the appropriate
   location within the local class data structures. ---*/

  if (geometry->nPeriodicRecv > 0) {

    for (iMessage = 0; iMessage < geometry->nPeriodicRecv; iMessage++) {

      /*--- For efficiency, recv the messages dynamically based on
       the order they arrive. ---*/

#ifdef HAVE_MPI
      /*--- Once we have recv'd a message, get the source rank. ---*/
      int ind;
      SU2_OMP_MASTER
      SU2_MPI::Waitany(geometry->nPeriodicRecv,
                       geometry->req_PeriodicRecv,
                       &ind, &status);
      SU2_OMP_BARRIER
      source = status.MPI_SOURCE;
#else
      /*--- For serial calculations, we know the rank. ---*/
      source = rank;
      SU2_OMP_BARRIER
#endif

      /*--- We know the offsets based on the source rank. ---*/

      jRecv = geometry->PeriodicRecv2Neighbor[source];

      /*--- Get the offset in the buffer for the start of this message. ---*/

      msg_offset = geometry->nPoint_PeriodicRecv[jRecv];

      /*--- Get the number of packets to be received in this message. ---*/

      nRecv = (geometry->nPoint_PeriodicRecv[jRecv+1] -
               geometry->nPoint_PeriodicRecv[jRecv]);

      SU2_OMP_FOR_STAT(OMP_MIN_SIZE)
      for (iRecv = 0; iRecv < nRecv; iRecv++) {

        /*--- Get the local index for this communicated data. ---*/

        iPoint    = geometry->Local_Point_PeriodicRecv[msg_offset  + iRecv];
        iPeriodic = geometry->Local_Marker_PeriodicRecv[msg_offset + iRecv];

        /*--- While all periodic face data was accumulated, we only store
         the values for the current pair of periodic faces. This is slightly
         inefficient when we have multiple pairs of periodic faces, but
         it simplifies the communications. ---*/

        if ((iPeriodic == val_periodic_index) ||
            (iPeriodic == val_periodic_index + nPeriodic/2)) {

          /*--- Compute the offset in the recv buffer for this point. ---*/

          buf_offset = (msg_offset + iRecv)*COUNT_PER_POINT;

          /*--- Store the data correctly depending on the quantity. ---*/

          switch (commType) {

            case PERIODIC_VOLUME:

              /*--- The periodic points need to keep track of their
               total volume spread across the periodic faces. ---*/

              Volume = (bufDRecv[buf_offset] +
                        geometry->nodes->GetPeriodicVolume(iPoint));
              geometry->nodes->SetPeriodicVolume(iPoint, Volume);

              break;

            case PERIODIC_NEIGHBORS:

              /*--- Store the extra neighbors on the periodic face. ---*/

              nNeighbor = (geometry->nodes->GetnNeighbor(iPoint) +
                           bufSRecv[buf_offset]);
              geometry->nodes->SetnNeighbor(iPoint, nNeighbor);

              break;

            case PERIODIC_RESIDUAL:

              /*--- Add contributions to total residual. ---*/

              LinSysRes.AddBlock(iPoint, &bufDRecv[buf_offset]);
              buf_offset += nVar;

              /*--- Check the computed time step against the donor
               value and keep the minimum in order to be conservative. ---*/

              Time_Step = base_nodes->GetDelta_Time(iPoint);
              if (bufDRecv[buf_offset] < Time_Step)
                base_nodes->SetDelta_Time(iPoint,bufDRecv[buf_offset]);
              buf_offset++;

              /*--- For implicit integration, we choose the first
               periodic face of each pair to be the master/owner of
               the solution for the linear system while fixing the
               solution at the matching face during the solve. Here,
               we remove the Jacobian and residual contributions from
               the passive face such that it does not participate in
               the linear solve. ---*/

              if (implicit_periodic) {

                for (iVar = 0; iVar < nVar; iVar++) {
                  for (jVar = 0; jVar < nVar; jVar++) {
                    Jacobian_i[iVar][jVar] = bufDRecv[buf_offset];
                    buf_offset++;
                  }
                }

                Jacobian.AddBlock2Diag(iPoint, Jacobian_i);

                if (iPeriodic == val_periodic_index + nPeriodic/2) {
                  for (iVar = 0; iVar < nVar; iVar++) {
                    LinSysRes(iPoint, iVar) = 0.0;
                    total_index = iPoint*nVar+iVar;
                    Jacobian.DeleteValsRowi(total_index);
                  }
                }

              }

              break;

            case PERIODIC_IMPLICIT:

              /*--- For implicit integration, we choose the first
               periodic face of each pair to be the master/owner of
               the solution for the linear system while fixing the
               solution at the matching face during the solve. Here,
               we are updating the solution at the passive nodes
               using the new solution from the master. ---*/

              if ((implicit_periodic) &&
                  (iPeriodic == val_periodic_index + nPeriodic/2)) {

                /*--- Directly set the solution on the passive periodic
                 face that is provided from the master. ---*/

                for (iVar = 0; iVar < nVar; iVar++) {
                  base_nodes->SetSolution(iPoint, iVar, bufDRecv[buf_offset]);
                  base_nodes->SetSolution_Old(iPoint, iVar, bufDRecv[buf_offset]);
                  buf_offset++;
                }

              }

              break;

            case PERIODIC_LAPLACIAN:

              /*--- Adjust the undivided Laplacian. The accumulation was
               with a subtraction before communicating, so now just add. ---*/

              for (iVar = 0; iVar < nVar; iVar++)
                Diff[iVar] = bufDRecv[buf_offset+iVar];

              base_nodes->AddUnd_Lapl(iPoint,Diff);

              break;

            case PERIODIC_MAX_EIG:

              /*--- Simple accumulation of the max eig on periodic faces. ---*/

              base_nodes->AddLambda(iPoint,bufDRecv[buf_offset]);

              break;

            case PERIODIC_SENSOR:

              /*--- Simple accumulation of the sensors on periodic faces. ---*/

              iPoint_UndLapl[iPoint] += bufDRecv[buf_offset]; buf_offset++;
              jPoint_UndLapl[iPoint] += bufDRecv[buf_offset];

              break;

            case PERIODIC_SOL_GG:

              /*--- For G-G, we accumulate partial gradients then compute
               the final value using the entire volume of the periodic cell. ---*/

              for (iVar = 0; iVar < nVar; iVar++)
                for (iDim = 0; iDim < nDim; iDim++)
                  base_nodes->AddGradient(iPoint, iVar, iDim,
                                          bufDRecv[buf_offset+iVar*nDim+iDim]);

              break;

            case PERIODIC_PRIM_GG:

              /*--- For G-G, we accumulate partial gradients then compute
               the final value using the entire volume of the periodic cell. ---*/

              for (iVar = 0; iVar < nPrimVarGrad; iVar++)
                for (iDim = 0; iDim < nDim; iDim++)
                  base_nodes->AddGradient_Primitive(iPoint, iVar, iDim,
                                                    bufDRecv[buf_offset+iVar*nDim+iDim]);
              break;

            case PERIODIC_SOL_LS: case PERIODIC_SOL_ULS:

              /*--- For L-S, we build the upper triangular matrix and the
               r.h.s. vector by accumulating from all periodic partial
               control volumes. ---*/

              for (iDim = 0; iDim < nDim; iDim++) {
                for (jDim = 0; jDim < nDim; jDim++) {
                  base_nodes->AddRmatrix(iPoint, iDim,jDim,bufDRecv[buf_offset]);
                  buf_offset++;
                }
              }
              for (iVar = 0; iVar < nVar; iVar++) {
                for (iDim = 0; iDim < nDim; iDim++) {
                  base_nodes->AddGradient(iPoint, iVar, iDim, bufDRecv[buf_offset]);
                  buf_offset++;
                }
              }

              break;

            case PERIODIC_PRIM_LS: case PERIODIC_PRIM_ULS:

              /*--- For L-S, we build the upper triangular matrix and the
               r.h.s. vector by accumulating from all periodic partial
               control volumes. ---*/

              for (iDim = 0; iDim < nDim; iDim++) {
                for (jDim = 0; jDim < nDim; jDim++) {
                  base_nodes->AddRmatrix(iPoint, iDim,jDim,bufDRecv[buf_offset]);
                  buf_offset++;
                }
              }
              for (iVar = 0; iVar < nPrimVarGrad; iVar++) {
                for (iDim = 0; iDim < nDim; iDim++) {
                  base_nodes->AddGradient_Primitive(iPoint, iVar, iDim, bufDRecv[buf_offset]);
                  buf_offset++;
                }
              }

              break;

            case PERIODIC_LIM_PRIM_1:

              /*--- Update solution min/max with min/max between "us" and
               the periodic match plus its neighbors, computation will need to
               be concluded on "our" side to account for "our" neighbors. ---*/

              for (iVar = 0; iVar < nPrimVarGrad; iVar++) {

                /*--- Solution minimum. ---*/

                Solution_Min = min(base_nodes->GetSolution_Min(iPoint, iVar),
                                   bufDRecv[buf_offset+iVar]);
                base_nodes->SetSolution_Min(iPoint, iVar, Solution_Min);

                /*--- Solution maximum. ---*/

                Solution_Max = max(base_nodes->GetSolution_Max(iPoint, iVar),
                                   bufDRecv[buf_offset+nPrimVarGrad+iVar]);
                base_nodes->SetSolution_Max(iPoint, iVar, Solution_Max);
              }

              break;

            case PERIODIC_LIM_PRIM_2:

              /*--- Check the min values found on the matching periodic
               faces for the limiter, and store the proper min value. ---*/

              for (iVar = 0; iVar < nPrimVarGrad; iVar++) {
                Limiter_Min = min(base_nodes->GetLimiter_Primitive(iPoint, iVar),
                                  bufDRecv[buf_offset+iVar]);
                base_nodes->SetLimiter_Primitive(iPoint, iVar, Limiter_Min);
              }

              break;

            case PERIODIC_LIM_SOL_1:

              /*--- Update solution min/max with min/max between "us" and
               the periodic match plus its neighbors, computation will need to
               be concluded on "our" side to account for "our" neighbors. ---*/

              for (iVar = 0; iVar < nVar; iVar++) {

                /*--- Solution minimum. ---*/

                Solution_Min = min(base_nodes->GetSolution_Min(iPoint, iVar),
                                   bufDRecv[buf_offset+iVar]);
                base_nodes->SetSolution_Min(iPoint, iVar, Solution_Min);

                /*--- Solution maximum. ---*/

                Solution_Max = max(base_nodes->GetSolution_Max(iPoint, iVar),
                                   bufDRecv[buf_offset+nVar+iVar]);
                base_nodes->SetSolution_Max(iPoint, iVar, Solution_Max);

              }

              break;

            case PERIODIC_LIM_SOL_2:

              /*--- Check the min values found on the matching periodic
               faces for the limiter, and store the proper min value. ---*/

              for (iVar = 0; iVar < nVar; iVar++) {
                Limiter_Min = min(base_nodes->GetLimiter_Primitive(iPoint, iVar),
                                  bufDRecv[buf_offset+iVar]);
                base_nodes->SetLimiter_Primitive(iPoint, iVar, Limiter_Min);
              }

              break;
            
            case PERIODIC_PRESSURE:

               if (iPeriodic == val_periodic_index + nPeriodic/2) {
                 base_nodes->SetPressure_val(iPoint, bufDRecv[buf_offset]);
               }

              break;

            default:

              SU2_MPI::Error("Unrecognized quantity for periodic communication.",
                             CURRENT_FUNCTION);
              break;

          }
        }
      }
    }

    /*--- Verify that all non-blocking point-to-point sends have finished.
     Note that this should be satisfied, as we have received all of the
     data in the loop above at this point. ---*/

#ifdef HAVE_MPI
    SU2_OMP_MASTER
    SU2_MPI::Waitall(geometry->nPeriodicSend,
                     geometry->req_PeriodicSend,
                     MPI_STATUS_IGNORE);
#endif
    SU2_OMP_BARRIER
  }

  delete [] Diff;

  if (Jacobian_i)
    for (iVar = 0; iVar < nVar; iVar++)
      delete [] Jacobian_i[iVar];
  delete [] Jacobian_i;

}

void CSolver::GetCommCountAndType(const CConfig* config,
                                  unsigned short commType,
                                  unsigned short &COUNT_PER_POINT,
                                  unsigned short &MPI_TYPE) const {
  switch (commType) {
    case SOLUTION:
    case SOLUTION_OLD:
    case UNDIVIDED_LAPLACIAN:
    case SOLUTION_LIMITER:
    case MOM_COEFF:
      COUNT_PER_POINT  = nVar;
      MPI_TYPE         = COMM_TYPE_DOUBLE;
      break;
    case MAX_EIGENVALUE:
    case SENSOR:
      COUNT_PER_POINT  = 1;
      MPI_TYPE         = COMM_TYPE_DOUBLE;
      break;
    case SOLUTION_GRADIENT:
      COUNT_PER_POINT  = nVar*nDim*2;
      MPI_TYPE         = COMM_TYPE_DOUBLE;
      break;
    case PRIMITIVE_GRADIENT:
      COUNT_PER_POINT  = nPrimVarGrad*nDim*2;
      MPI_TYPE         = COMM_TYPE_DOUBLE;
      break;
    case PRIMITIVE_LIMITER:
      COUNT_PER_POINT  = nPrimVarGrad;
      MPI_TYPE         = COMM_TYPE_DOUBLE;
      break;
    case SOLUTION_EDDY:
      COUNT_PER_POINT  = nVar+1;
      MPI_TYPE         = COMM_TYPE_DOUBLE;
      break;
    case SOLUTION_FEA:
      if (config->GetTime_Domain())
        COUNT_PER_POINT  = nVar*3;
      else
        COUNT_PER_POINT  = nVar;
      MPI_TYPE         = COMM_TYPE_DOUBLE;
      break;
    case SOLUTION_FEA_OLD:
      COUNT_PER_POINT  = nVar*3;
      MPI_TYPE         = COMM_TYPE_DOUBLE;
      break;
    case SOLUTION_PRED:
      COUNT_PER_POINT  = nVar;
      MPI_TYPE         = COMM_TYPE_DOUBLE;
      break;
    case SOLUTION_PRED_OLD:
      COUNT_PER_POINT  = nVar*3;
      MPI_TYPE         = COMM_TYPE_DOUBLE;
      break;
    case AUXVAR_GRADIENT:
      COUNT_PER_POINT  = nDim;
      MPI_TYPE         = COMM_TYPE_DOUBLE;
      break;
    case MASS_FLUX:
      COUNT_PER_POINT  = 1;
      MPI_TYPE         = COMM_TYPE_DOUBLE;
      break;
    case PRESSURE_VAR:
      COUNT_PER_POINT  = 1;
      MPI_TYPE         = COMM_TYPE_DOUBLE;
      break;
    case MESH_DISPLACEMENTS:
      COUNT_PER_POINT  = nDim;
      MPI_TYPE         = COMM_TYPE_DOUBLE;
      break;
    case SOLUTION_TIME_N:
      COUNT_PER_POINT  = nVar;
      MPI_TYPE         = COMM_TYPE_DOUBLE;
      break;
    case SOLUTION_TIME_N1:
      COUNT_PER_POINT  = nVar;
      MPI_TYPE         = COMM_TYPE_DOUBLE;
      break;
    default:
      SU2_MPI::Error("Unrecognized quantity for point-to-point MPI comms.",
                     CURRENT_FUNCTION);
      break;
  }
}

void CSolver::InitiateComms(CGeometry *geometry,
                            const CConfig *config,
                            unsigned short commType) {

  /*--- Local variables ---*/

  unsigned short iVar, iDim;
  unsigned short COUNT_PER_POINT = 0;
  unsigned short MPI_TYPE        = 0;

  unsigned long iPoint, msg_offset, buf_offset;

  int iMessage, iSend, nSend;

  /*--- Set the size of the data packet and type depending on quantity. ---*/

  GetCommCountAndType(config, commType, COUNT_PER_POINT, MPI_TYPE);

  /*--- Check to make sure we have created a large enough buffer
   for these comms during preprocessing. This is only for the su2double
   buffer. It will be reallocated whenever we find a larger count
   per point. After the first cycle of comms, this should be inactive. ---*/

  geometry->AllocateP2PComms(COUNT_PER_POINT);

  /*--- Set some local pointers to make access simpler. ---*/

  su2double *bufDSend = geometry->bufD_P2PSend;

  /*--- Load the specified quantity from the solver into the generic
   communication buffer in the geometry class. ---*/

  if (geometry->nP2PSend > 0) {

    /*--- Post all non-blocking recvs first before sends. ---*/

    geometry->PostP2PRecvs(geometry, config, MPI_TYPE, COUNT_PER_POINT, false);

    for (iMessage = 0; iMessage < geometry->nP2PSend; iMessage++) {

      /*--- Get the offset in the buffer for the start of this message. ---*/

      msg_offset = geometry->nPoint_P2PSend[iMessage];

      /*--- Total count can include multiple pieces of data per element. ---*/

      nSend = (geometry->nPoint_P2PSend[iMessage+1] -
               geometry->nPoint_P2PSend[iMessage]);

      SU2_OMP_FOR_STAT(OMP_MIN_SIZE)
      for (iSend = 0; iSend < nSend; iSend++) {

        /*--- Get the local index for this communicated data. ---*/

        iPoint = geometry->Local_Point_P2PSend[msg_offset + iSend];

        /*--- Compute the offset in the recv buffer for this point. ---*/

        buf_offset = (msg_offset + iSend)*COUNT_PER_POINT;

        switch (commType) {
          case SOLUTION:
            for (iVar = 0; iVar < nVar; iVar++)
              bufDSend[buf_offset+iVar] = base_nodes->GetSolution(iPoint, iVar);
            break;
          case SOLUTION_OLD:
            for (iVar = 0; iVar < nVar; iVar++)
              bufDSend[buf_offset+iVar] = base_nodes->GetSolution_Old(iPoint, iVar);
            break;
          case SOLUTION_EDDY:
            for (iVar = 0; iVar < nVar; iVar++)
              bufDSend[buf_offset+iVar] = base_nodes->GetSolution(iPoint, iVar);
            bufDSend[buf_offset+nVar]   = base_nodes->GetmuT(iPoint);
            break;
          case UNDIVIDED_LAPLACIAN:
            for (iVar = 0; iVar < nVar; iVar++)
              bufDSend[buf_offset+iVar] = base_nodes->GetUndivided_Laplacian(iPoint, iVar);
            break;
          case SOLUTION_LIMITER:
            for (iVar = 0; iVar < nVar; iVar++)
              bufDSend[buf_offset+iVar] = base_nodes->GetLimiter(iPoint, iVar);
            break;
          case MAX_EIGENVALUE:
            bufDSend[buf_offset] = base_nodes->GetLambda(iPoint);
            break;
          case SENSOR:
            bufDSend[buf_offset] = base_nodes->GetSensor(iPoint);
            break;
          case SOLUTION_GRADIENT:
            for (iVar = 0; iVar < nVar; iVar++) {
              for (iDim = 0; iDim < nDim; iDim++) {
                bufDSend[buf_offset+iVar*nDim+iDim] = base_nodes->GetGradient(iPoint, iVar, iDim);
                bufDSend[buf_offset+iVar*nDim+iDim+nDim*nVar] = base_nodes->GetGradient_Reconstruction(iPoint, iVar, iDim);
              }
            }
            break;
          case PRIMITIVE_GRADIENT:
            for (iVar = 0; iVar < nPrimVarGrad; iVar++) {
              for (iDim = 0; iDim < nDim; iDim++) {
                bufDSend[buf_offset+iVar*nDim+iDim] = base_nodes->GetGradient_Primitive(iPoint, iVar, iDim);
                bufDSend[buf_offset+iVar*nDim+iDim+nDim*nPrimVarGrad] = base_nodes->GetGradient_Reconstruction(iPoint, iVar, iDim);
              }
            }
            break;
          case PRIMITIVE_LIMITER:
            for (iVar = 0; iVar < nPrimVarGrad; iVar++)
              bufDSend[buf_offset+iVar] = base_nodes->GetLimiter_Primitive(iPoint, iVar);
            break;
          case AUXVAR_GRADIENT:
            for (iDim = 0; iDim < nDim; iDim++)
              bufDSend[buf_offset+iDim] = base_nodes->GetAuxVarGradient(iPoint, iDim);
            break;
          case SOLUTION_FEA:
            for (iVar = 0; iVar < nVar; iVar++) {
              bufDSend[buf_offset+iVar] = base_nodes->GetSolution(iPoint, iVar);
              if (config->GetTime_Domain()) {
                bufDSend[buf_offset+nVar+iVar]   = base_nodes->GetSolution_Vel(iPoint, iVar);
                bufDSend[buf_offset+nVar*2+iVar] = base_nodes->GetSolution_Accel(iPoint, iVar);
              }
            }
            break;
          case SOLUTION_FEA_OLD:
            for (iVar = 0; iVar < nVar; iVar++) {
              bufDSend[buf_offset+iVar]        = base_nodes->GetSolution_time_n(iPoint, iVar);
              bufDSend[buf_offset+nVar+iVar]   = base_nodes->GetSolution_Vel_time_n(iPoint, iVar);
              bufDSend[buf_offset+nVar*2+iVar] = base_nodes->GetSolution_Accel_time_n(iPoint, iVar);
            }
            break;
          case SOLUTION_PRED:
            for (iVar = 0; iVar < nVar; iVar++)
              bufDSend[buf_offset+iVar] = base_nodes->GetSolution_Pred(iPoint, iVar);
            break;
          case SOLUTION_PRED_OLD:
            for (iVar = 0; iVar < nVar; iVar++) {
              bufDSend[buf_offset+iVar]        = base_nodes->GetSolution_Old(iPoint, iVar);
              bufDSend[buf_offset+nVar+iVar]   = base_nodes->GetSolution_Pred(iPoint, iVar);
              bufDSend[buf_offset+nVar*2+iVar] = base_nodes->GetSolution_Pred_Old(iPoint, iVar);
            }
            break;
          case MOM_COEFF:
            for (iVar = 0; iVar < nVar; iVar++)
              bufDSend[buf_offset+iVar] = base_nodes->Get_Mom_Coeff(iPoint, iVar);
          break;
          case MASS_FLUX:
            bufDSend[buf_offset] = base_nodes->GetMassFlux(iPoint);
          break;
          case PRESSURE_VAR:
            bufDSend[buf_offset] = base_nodes->GetPrimitive(iPoint, 0);
          break;  
          case MESH_DISPLACEMENTS:
            for (iDim = 0; iDim < nDim; iDim++)
              bufDSend[buf_offset+iDim] = base_nodes->GetBound_Disp(iPoint, iDim);
            break;
          case SOLUTION_TIME_N:
            for (iVar = 0; iVar < nVar; iVar++)
              bufDSend[buf_offset+iVar] = base_nodes->GetSolution_time_n(iPoint, iVar);
            break;
          case SOLUTION_TIME_N1:
            for (iVar = 0; iVar < nVar; iVar++)
              bufDSend[buf_offset+iVar] = base_nodes->GetSolution_time_n1(iPoint, iVar);
            break;
          default:
            SU2_MPI::Error("Unrecognized quantity for point-to-point MPI comms.",
                           CURRENT_FUNCTION);
            break;
        }
      }

      /*--- Launch the point-to-point MPI send for this message. ---*/

      geometry->PostP2PSends(geometry, config, MPI_TYPE, COUNT_PER_POINT, iMessage, false);

    }
  }

}

void CSolver::CompleteComms(CGeometry *geometry,
                            const CConfig *config,
                            unsigned short commType) {

  /*--- Local variables ---*/

  unsigned short iDim, iVar;
  unsigned long iPoint, iRecv, nRecv, msg_offset, buf_offset;
  unsigned short COUNT_PER_POINT = 0;
  unsigned short MPI_TYPE = 0;

  int ind, source, iMessage, jRecv;

  /*--- Global status so all threads can see the result of Waitany. ---*/
  static SU2_MPI::Status status;

  /*--- Set the size of the data packet and type depending on quantity. ---*/

  GetCommCountAndType(config, commType, COUNT_PER_POINT, MPI_TYPE);

  /*--- Set some local pointers to make access simpler. ---*/

  const su2double *bufDRecv = geometry->bufD_P2PRecv;

  /*--- Store the data that was communicated into the appropriate
   location within the local class data structures. ---*/

  if (geometry->nP2PRecv > 0) {

    for (iMessage = 0; iMessage < geometry->nP2PRecv; iMessage++) {

      /*--- For efficiency, recv the messages dynamically based on
       the order they arrive. ---*/

      SU2_OMP_MASTER
      SU2_MPI::Waitany(geometry->nP2PRecv, geometry->req_P2PRecv, &ind, &status);
      SU2_OMP_BARRIER

      /*--- Once we have recv'd a message, get the source rank. ---*/

      source = status.MPI_SOURCE;

      /*--- We know the offsets based on the source rank. ---*/

      jRecv = geometry->P2PRecv2Neighbor[source];

      /*--- Get the offset in the buffer for the start of this message. ---*/

      msg_offset = geometry->nPoint_P2PRecv[jRecv];

      /*--- Get the number of packets to be received in this message. ---*/

      nRecv = (geometry->nPoint_P2PRecv[jRecv+1] -
               geometry->nPoint_P2PRecv[jRecv]);

      SU2_OMP_FOR_STAT(OMP_MIN_SIZE)
      for (iRecv = 0; iRecv < nRecv; iRecv++) {

        /*--- Get the local index for this communicated data. ---*/

        iPoint = geometry->Local_Point_P2PRecv[msg_offset + iRecv];

        /*--- Compute the offset in the recv buffer for this point. ---*/

        buf_offset = (msg_offset + iRecv)*COUNT_PER_POINT;

        /*--- Store the data correctly depending on the quantity. ---*/

        switch (commType) {
          case SOLUTION:
            for (iVar = 0; iVar < nVar; iVar++)
              base_nodes->SetSolution(iPoint, iVar, bufDRecv[buf_offset+iVar]);
            break;
          case SOLUTION_OLD:
            for (iVar = 0; iVar < nVar; iVar++)
              base_nodes->SetSolution_Old(iPoint, iVar, bufDRecv[buf_offset+iVar]);
            break;
          case SOLUTION_EDDY:
            for (iVar = 0; iVar < nVar; iVar++)
              base_nodes->SetSolution(iPoint, iVar, bufDRecv[buf_offset+iVar]);
            base_nodes->SetmuT(iPoint,bufDRecv[buf_offset+nVar]);
            break;
          case UNDIVIDED_LAPLACIAN:
            for (iVar = 0; iVar < nVar; iVar++)
              base_nodes->SetUnd_Lapl(iPoint, iVar, bufDRecv[buf_offset+iVar]);
            break;
          case SOLUTION_LIMITER:
            for (iVar = 0; iVar < nVar; iVar++)
              base_nodes->SetLimiter(iPoint, iVar, bufDRecv[buf_offset+iVar]);
            break;
          case MAX_EIGENVALUE:
            base_nodes->SetLambda(iPoint,bufDRecv[buf_offset]);
            break;
          case SENSOR:
            base_nodes->SetSensor(iPoint,bufDRecv[buf_offset]);
            break;
          case SOLUTION_GRADIENT:
            for (iVar = 0; iVar < nVar; iVar++) {
              for (iDim = 0; iDim < nDim; iDim++) {
                base_nodes->SetGradient(iPoint, iVar, iDim, bufDRecv[buf_offset+iVar*nDim+iDim]);
                base_nodes->SetGradient_Reconstruction(iPoint, iVar, iDim, bufDRecv[buf_offset+iVar*nDim+iDim+nDim*nVar]);
              }
            }
            break;
          case PRIMITIVE_GRADIENT:
            for (iVar = 0; iVar < nPrimVarGrad; iVar++) {
              for (iDim = 0; iDim < nDim; iDim++) {
                base_nodes->SetGradient_Primitive(iPoint, iVar, iDim, bufDRecv[buf_offset+iVar*nDim+iDim]);
                base_nodes->SetGradient_Reconstruction(iPoint, iVar, iDim, bufDRecv[buf_offset+iVar*nDim+iDim+nDim*nPrimVarGrad]);
              }
            }
            break;
          case PRIMITIVE_LIMITER:
            for (iVar = 0; iVar < nPrimVarGrad; iVar++)
              base_nodes->SetLimiter_Primitive(iPoint, iVar, bufDRecv[buf_offset+iVar]);
            break;
          case AUXVAR_GRADIENT:
            for (iDim = 0; iDim < nDim; iDim++)
              base_nodes->SetAuxVarGradient(iPoint, iDim, bufDRecv[buf_offset+iDim]);
            break;
          case SOLUTION_FEA:
            for (iVar = 0; iVar < nVar; iVar++) {
              base_nodes->SetSolution(iPoint, iVar, bufDRecv[buf_offset+iVar]);
              if (config->GetTime_Domain()) {
                base_nodes->SetSolution_Vel(iPoint, iVar, bufDRecv[buf_offset+nVar+iVar]);
                base_nodes->SetSolution_Accel(iPoint, iVar, bufDRecv[buf_offset+nVar*2+iVar]);
              }
            }
            break;
          case SOLUTION_FEA_OLD:
            for (iVar = 0; iVar < nVar; iVar++) {
              base_nodes->Set_Solution_time_n(iPoint, iVar, bufDRecv[buf_offset+iVar]);
              base_nodes->SetSolution_Vel_time_n(iPoint, iVar, bufDRecv[buf_offset+nVar+iVar]);
              base_nodes->SetSolution_Accel_time_n(iPoint, iVar, bufDRecv[buf_offset+nVar*2+iVar]);
            }
            break;
          case SOLUTION_PRED:
            for (iVar = 0; iVar < nVar; iVar++)
              base_nodes->SetSolution_Pred(iPoint, iVar, bufDRecv[buf_offset+iVar]);
            break;
          case SOLUTION_PRED_OLD:
            for (iVar = 0; iVar < nVar; iVar++) {
              base_nodes->SetSolution_Old(iPoint, iVar, bufDRecv[buf_offset+iVar]);
              base_nodes->SetSolution_Pred(iPoint, iVar, bufDRecv[buf_offset+nVar+iVar]);
              base_nodes->SetSolution_Pred_Old(iPoint, iVar, bufDRecv[buf_offset+nVar*2+iVar]);
            }
            break;
          case MOM_COEFF:
            for (iVar = 0; iVar < nVar; iVar++) 
              base_nodes->Set_Mom_Coeff(iPoint, iVar, bufDRecv[buf_offset+iVar]);
          break;
          case MASS_FLUX:
            base_nodes->SetMassFlux(iPoint, bufDRecv[buf_offset]);
          break;
          case PRESSURE_VAR:
            base_nodes->SetPressure_val(iPoint, bufDRecv[buf_offset]);
          break;
          case MESH_DISPLACEMENTS:
            for (iDim = 0; iDim < nDim; iDim++)
              base_nodes->SetBound_Disp(iPoint, iDim, bufDRecv[buf_offset+iDim]);
            break;
          case SOLUTION_TIME_N:
            for (iVar = 0; iVar < nVar; iVar++)
              base_nodes->Set_Solution_time_n(iPoint, iVar, bufDRecv[buf_offset+iVar]);
            break;
          case SOLUTION_TIME_N1:
            for (iVar = 0; iVar < nVar; iVar++)
              base_nodes->Set_Solution_time_n1(iPoint, iVar, bufDRecv[buf_offset+iVar]);
            break;
          default:
            SU2_MPI::Error("Unrecognized quantity for point-to-point MPI comms.",
                           CURRENT_FUNCTION);
            break;
        }
      }
    }

    /*--- Verify that all non-blocking point-to-point sends have finished.
     Note that this should be satisfied, as we have received all of the
     data in the loop above at this point. ---*/

#ifdef HAVE_MPI
    SU2_OMP_MASTER
    SU2_MPI::Waitall(geometry->nP2PSend, geometry->req_P2PSend, MPI_STATUS_IGNORE);
#endif
    SU2_OMP_BARRIER
  }

}

void CSolver::ResetCFLAdapt() {
  NonLinRes_Series.clear();
  NonLinRes_Value = 0;
  NonLinRes_Func = 0;
  Old_Func = 0;
  New_Func = 0;
  NonLinRes_Counter = 0;
}


void CSolver::AdaptCFLNumber(CGeometry **geometry,
                             CSolver   ***solver_container,
                             CConfig   *config) {

  /* Adapt the CFL number on all multigrid levels using an
   exponential progression with under-relaxation approach. */

  vector<su2double> MGFactor(config->GetnMGLevels()+1,1.0);
  const su2double CFLFactorDecrease = config->GetCFL_AdaptParam(0);
  const su2double CFLFactorIncrease = config->GetCFL_AdaptParam(1);
  const su2double CFLMin            = config->GetCFL_AdaptParam(2);
  const su2double CFLMax            = config->GetCFL_AdaptParam(3);
  const bool fullComms              = (config->GetComm_Level() == COMM_FULL);

  for (unsigned short iMesh = 0; iMesh <= config->GetnMGLevels(); iMesh++) {

    /* Store the mean flow, and turbulence solvers more clearly. */

    CSolver *solverFlow = solver_container[iMesh][FLOW_SOL];
    CSolver *solverTurb = solver_container[iMesh][TURB_SOL];

    /* Compute the reduction factor for CFLs on the coarse levels. */

    if (iMesh == MESH_0) {
      MGFactor[iMesh] = 1.0;
    } else {
      const su2double CFLRatio = config->GetCFL(iMesh)/config->GetCFL(iMesh-1);
      MGFactor[iMesh] = MGFactor[iMesh-1]*CFLRatio;
    }

    /* Check whether we achieved the requested reduction in the linear
     solver residual within the specified number of linear iterations. */

    bool reduceCFL = false;
    su2double linResFlow = solverFlow->GetResLinSolver();
    su2double linResTurb = -1.0;
    if ((iMesh == MESH_0) && (config->GetKind_Turb_Model() != NONE)) {
      linResTurb = solverTurb->GetResLinSolver();
    }

    su2double maxLinResid = max(linResFlow, linResTurb);
    if (maxLinResid > 0.5) {
      reduceCFL = true;
    }

    /* Check that we are meeting our nonlinear residual reduction target
     over time so that we do not get stuck in limit cycles. */

    SU2_OMP_MASTER
    { /* Only the master thread updates the shared variables. */

    Old_Func = New_Func;
    unsigned short Res_Count = 100;
    if (NonLinRes_Series.size() == 0) NonLinRes_Series.resize(Res_Count,0.0);

    /* Sum the RMS residuals for all equations. */

    New_Func = 0.0;
    for (unsigned short iVar = 0; iVar < solverFlow->GetnVar(); iVar++) {
      New_Func += solverFlow->GetRes_RMS(iVar);
    }
    if ((iMesh == MESH_0) && (config->GetKind_Turb_Model() != NONE)) {
      for (unsigned short iVar = 0; iVar < solverTurb->GetnVar(); iVar++) {
        New_Func += solverTurb->GetRes_RMS(iVar);
      }
    }

    /* Compute the difference in the nonlinear residuals between the
     current and previous iterations. */

    NonLinRes_Func = (New_Func - Old_Func);
    NonLinRes_Series[NonLinRes_Counter] = NonLinRes_Func;

    /* Increment the counter, if we hit the max size, then start over. */

    NonLinRes_Counter++;
    if (NonLinRes_Counter == Res_Count) NonLinRes_Counter = 0;

    /* Sum the total change in nonlinear residuals over the previous
     set of all stored iterations. */

    NonLinRes_Value = New_Func;
    if (config->GetTimeIter() >= Res_Count) {
      NonLinRes_Value = 0.0;
      for (unsigned short iCounter = 0; iCounter < Res_Count; iCounter++)
        NonLinRes_Value += NonLinRes_Series[iCounter];
    }

    /* If the sum is larger than a small fraction of the current nonlinear
     residual, then we are not decreasing the nonlinear residual at a high
     rate. In this situation, we force a reduction of the CFL in all cells.
     Reset the array so that we delay the next decrease for some iterations. */

    if (fabs(NonLinRes_Value) < 0.1*New_Func) {
      NonLinRes_Counter = 0;
      for (unsigned short iCounter = 0; iCounter < Res_Count; iCounter++)
        NonLinRes_Series[iCounter] = New_Func;
    }

    } /* End SU2_OMP_MASTER, now all threads update the CFL number. */
    SU2_OMP_BARRIER

    if (fabs(NonLinRes_Value) < 0.1*New_Func) {
      reduceCFL = true;
    }

    /* Loop over all points on this grid and apply CFL adaption. */

    su2double myCFLMin = 1e30, myCFLMax = 0.0, myCFLSum = 0.0;

    SU2_OMP_MASTER
    if ((iMesh == MESH_0) && fullComms) {
      Min_CFL_Local = 1e30;
      Max_CFL_Local = 0.0;
      Avg_CFL_Local = 0.0;
    }

    SU2_OMP_FOR_STAT(roundUpDiv(geometry[iMesh]->GetnPointDomain(),omp_get_max_threads()))
    for (unsigned long iPoint = 0; iPoint < geometry[iMesh]->GetnPointDomain(); iPoint++) {

      /* Get the current local flow CFL number at this point. */

      su2double CFL = solverFlow->GetNodes()->GetLocalCFL(iPoint);

      /* Get the current under-relaxation parameters that were computed
       during the previous nonlinear update. If we have a turbulence model,
       take the minimum under-relaxation parameter between the mean flow
       and turbulence systems. */

      su2double underRelaxationFlow = solverFlow->GetNodes()->GetUnderRelaxation(iPoint);
      su2double underRelaxationTurb = 1.0;
      if ((iMesh == MESH_0) && (config->GetKind_Turb_Model() != NONE))
        underRelaxationTurb = solverTurb->GetNodes()->GetUnderRelaxation(iPoint);
      const su2double underRelaxation = min(underRelaxationFlow,underRelaxationTurb);

      /* If we apply a small under-relaxation parameter for stability,
       then we should reduce the CFL before the next iteration. If we
       are able to add the entire nonlinear update (under-relaxation = 1)
       then we schedule an increase the CFL number for the next iteration. */

      su2double CFLFactor = 1.0;
      if ((underRelaxation < 0.1)) {
        CFLFactor = CFLFactorDecrease;
      } else if (underRelaxation >= 0.1 && underRelaxation < 1.0) {
        CFLFactor = 1.0;
      } else {
        CFLFactor = CFLFactorIncrease;
      }

      /* Check if we are hitting the min or max and adjust. */

      if (CFL*CFLFactor <= CFLMin) {
        CFL       = CFLMin;
        CFLFactor = MGFactor[iMesh];
      } else if (CFL*CFLFactor >= CFLMax) {
        CFL       = CFLMax;
        CFLFactor = MGFactor[iMesh];
      }

      /* If we detect a stalled nonlinear residual, then force the CFL
       for all points to the minimum temporarily to restart the ramp. */

      if (reduceCFL) {
        CFL       = CFLMin;
        CFLFactor = MGFactor[iMesh];
      }

      /* Apply the adjustment to the CFL and store local values. */

      CFL *= CFLFactor;
      solverFlow->GetNodes()->SetLocalCFL(iPoint, CFL);
      if ((iMesh == MESH_0) && (config->GetKind_Turb_Model() != NONE)) {
        solverTurb->GetNodes()->SetLocalCFL(iPoint, CFL);
      }

      /* Store min and max CFL for reporting on the fine grid. */

      if ((iMesh == MESH_0) && fullComms) {
        myCFLMin = min(CFL,myCFLMin);
        myCFLMax = max(CFL,myCFLMax);
        myCFLSum += CFL;
      }

    }

    /* Reduce the min/max/avg local CFL numbers. */

    if ((iMesh == MESH_0) && fullComms) {
      SU2_OMP_CRITICAL
      { /* OpenMP reduction. */
        Min_CFL_Local = min(Min_CFL_Local,myCFLMin);
        Max_CFL_Local = max(Max_CFL_Local,myCFLMax);
        Avg_CFL_Local += myCFLSum;
      }
      SU2_OMP_BARRIER

      SU2_OMP_MASTER
      { /* MPI reduction. */
        myCFLMin = Min_CFL_Local; myCFLMax = Max_CFL_Local; myCFLSum = Avg_CFL_Local;
        SU2_MPI::Allreduce(&myCFLMin, &Min_CFL_Local, 1, MPI_DOUBLE, MPI_MIN, MPI_COMM_WORLD);
        SU2_MPI::Allreduce(&myCFLMax, &Max_CFL_Local, 1, MPI_DOUBLE, MPI_MAX, MPI_COMM_WORLD);
        SU2_MPI::Allreduce(&myCFLSum, &Avg_CFL_Local, 1, MPI_DOUBLE, MPI_SUM, MPI_COMM_WORLD);
        Avg_CFL_Local /= su2double(geometry[iMesh]->GetGlobal_nPointDomain());
      }
      SU2_OMP_BARRIER
    }

  }

}

void CSolver::SetResidual_RMS(CGeometry *geometry, CConfig *config) {
  unsigned short iVar;

#ifndef HAVE_MPI

  for (iVar = 0; iVar < nVar; iVar++) {

    if (GetRes_RMS(iVar) != GetRes_RMS(iVar)) {
        SU2_MPI::Error("SU2 has diverged. (NaN detected)", CURRENT_FUNCTION);
    }
    if (log10(sqrt(GetRes_RMS(iVar)/geometry->GetnPoint())) > 20 ){
      SU2_MPI::Error("SU2 has diverged. (Residual > 10^20 detected)", CURRENT_FUNCTION);
    }

    SetRes_RMS(iVar, max(EPS*EPS, sqrt(GetRes_RMS(iVar)/geometry->GetnPoint())));

  }

#else

  int nProcessor = size, iProcessor;

  su2double *sbuf_residual, *rbuf_residual, *sbuf_coord, *rbuf_coord, *Coord;
  unsigned long *sbuf_point, *rbuf_point, Global_nPointDomain;
  unsigned short iDim;

  /*--- Set the L2 Norm residual in all the processors ---*/

  sbuf_residual = new su2double[nVar];
  rbuf_residual = new su2double[nVar];

  for (iVar = 0; iVar < nVar; iVar++) sbuf_residual[iVar] = GetRes_RMS(iVar);

  if (config->GetComm_Level() == COMM_FULL) {

    unsigned long Local_nPointDomain = geometry->GetnPointDomain();
    SU2_MPI::Allreduce(sbuf_residual, rbuf_residual, nVar, MPI_DOUBLE, MPI_SUM, MPI_COMM_WORLD);
    SU2_MPI::Allreduce(&Local_nPointDomain, &Global_nPointDomain, 1, MPI_UNSIGNED_LONG, MPI_SUM, MPI_COMM_WORLD);

  }
  else {
    /*--- Reduced MPI comms have been requested. Use a local residual only. ---*/

    for (iVar = 0; iVar < nVar; iVar++)
      rbuf_residual[iVar] = sbuf_residual[iVar];
    Global_nPointDomain = geometry->GetnPointDomain();

  }

  for (iVar = 0; iVar < nVar; iVar++) {

    if (rbuf_residual[iVar] != rbuf_residual[iVar]) {
      SU2_MPI::Error("SU2 has diverged. (NaN detected)", CURRENT_FUNCTION);
    }

    SetRes_RMS(iVar, max(EPS*EPS, sqrt(rbuf_residual[iVar]/Global_nPointDomain)));

  }

  delete [] sbuf_residual;
  delete [] rbuf_residual;

  /*--- Set the Maximum residual in all the processors ---*/

  if (config->GetComm_Level() == COMM_FULL) {

    sbuf_residual = new su2double [nVar]();
    sbuf_point = new unsigned long [nVar]();
    sbuf_coord = new su2double[nVar*nDim]();

    rbuf_residual = new su2double [nProcessor*nVar]();
    rbuf_point = new unsigned long [nProcessor*nVar]();
    rbuf_coord = new su2double[nProcessor*nVar*nDim]();

    for (iVar = 0; iVar < nVar; iVar++) {
      sbuf_residual[iVar] = GetRes_Max(iVar);
      sbuf_point[iVar] = GetPoint_Max(iVar);
      Coord = GetPoint_Max_Coord(iVar);
      for (iDim = 0; iDim < nDim; iDim++)
        sbuf_coord[iVar*nDim+iDim] = Coord[iDim];
    }

    SU2_MPI::Allgather(sbuf_residual, nVar, MPI_DOUBLE, rbuf_residual, nVar, MPI_DOUBLE, MPI_COMM_WORLD);
    SU2_MPI::Allgather(sbuf_point, nVar, MPI_UNSIGNED_LONG, rbuf_point, nVar, MPI_UNSIGNED_LONG, MPI_COMM_WORLD);
    SU2_MPI::Allgather(sbuf_coord, nVar*nDim, MPI_DOUBLE, rbuf_coord, nVar*nDim, MPI_DOUBLE, MPI_COMM_WORLD);

    for (iVar = 0; iVar < nVar; iVar++) {
      for (iProcessor = 0; iProcessor < nProcessor; iProcessor++) {
        AddRes_Max(iVar, rbuf_residual[iProcessor*nVar+iVar], rbuf_point[iProcessor*nVar+iVar], &rbuf_coord[iProcessor*nVar*nDim+iVar*nDim]);
      }
    }

    delete [] sbuf_residual;
    delete [] rbuf_residual;

    delete [] sbuf_point;
    delete [] rbuf_point;

    delete [] sbuf_coord;
    delete [] rbuf_coord;

  }

#endif

}

void CSolver::SetResidual_BGS(CGeometry *geometry, CConfig *config) {
  unsigned short iVar;

#ifndef HAVE_MPI

  for (iVar = 0; iVar < nVar; iVar++) {

//    if (GetRes_BGS(iVar) != GetRes_BGS(iVar)) {
//      SU2_MPI::Error("SU2 has diverged.", CURRENT_FUNCTION);
//    }

    SetRes_BGS(iVar, max(EPS*EPS, sqrt(GetRes_BGS(iVar)/geometry->GetnPoint())));

  }

#else

  int nProcessor = size, iProcessor;

  su2double *sbuf_residual, *rbuf_residual, *sbuf_coord, *rbuf_coord, *Coord;
  unsigned long *sbuf_point, *rbuf_point, Local_nPointDomain, Global_nPointDomain;
  unsigned short iDim;

  /*--- Set the L2 Norm residual in all the processors ---*/

  sbuf_residual  = new su2double[nVar]; for (iVar = 0; iVar < nVar; iVar++) sbuf_residual[iVar] = 0.0;
  rbuf_residual  = new su2double[nVar]; for (iVar = 0; iVar < nVar; iVar++) rbuf_residual[iVar] = 0.0;

  for (iVar = 0; iVar < nVar; iVar++) sbuf_residual[iVar] = GetRes_BGS(iVar);
  Local_nPointDomain = geometry->GetnPointDomain();


  SU2_MPI::Allreduce(sbuf_residual, rbuf_residual, nVar, MPI_DOUBLE, MPI_SUM, MPI_COMM_WORLD);
  SU2_MPI::Allreduce(&Local_nPointDomain, &Global_nPointDomain, 1, MPI_UNSIGNED_LONG, MPI_SUM, MPI_COMM_WORLD);


  for (iVar = 0; iVar < nVar; iVar++) {

//    if (rbuf_residual[iVar] != rbuf_residual[iVar]) {

//      SU2_MPI::Error("SU2 has diverged (NaN detected)", CURRENT_FUNCTION);

//    }

    SetRes_BGS(iVar, max(EPS*EPS, sqrt(rbuf_residual[iVar]/Global_nPointDomain)));

  }

  delete [] sbuf_residual;
  delete [] rbuf_residual;

  /*--- Set the Maximum residual in all the processors ---*/
  sbuf_residual = new su2double [nVar]; for (iVar = 0; iVar < nVar; iVar++) sbuf_residual[iVar] = 0.0;
  sbuf_point = new unsigned long [nVar]; for (iVar = 0; iVar < nVar; iVar++) sbuf_point[iVar] = 0;
  sbuf_coord = new su2double[nVar*nDim]; for (iVar = 0; iVar < nVar*nDim; iVar++) sbuf_coord[iVar] = 0.0;

  rbuf_residual = new su2double [nProcessor*nVar]; for (iVar = 0; iVar < nProcessor*nVar; iVar++) rbuf_residual[iVar] = 0.0;
  rbuf_point = new unsigned long [nProcessor*nVar]; for (iVar = 0; iVar < nProcessor*nVar; iVar++) rbuf_point[iVar] = 0;
  rbuf_coord = new su2double[nProcessor*nVar*nDim]; for (iVar = 0; iVar < nProcessor*nVar*nDim; iVar++) rbuf_coord[iVar] = 0.0;

  for (iVar = 0; iVar < nVar; iVar++) {
    sbuf_residual[iVar] = GetRes_Max_BGS(iVar);
    sbuf_point[iVar] = GetPoint_Max_BGS(iVar);
    Coord = GetPoint_Max_Coord_BGS(iVar);
    for (iDim = 0; iDim < nDim; iDim++)
      sbuf_coord[iVar*nDim+iDim] = Coord[iDim];
  }

  SU2_MPI::Allgather(sbuf_residual, nVar, MPI_DOUBLE, rbuf_residual, nVar, MPI_DOUBLE, MPI_COMM_WORLD);
  SU2_MPI::Allgather(sbuf_point, nVar, MPI_UNSIGNED_LONG, rbuf_point, nVar, MPI_UNSIGNED_LONG, MPI_COMM_WORLD);
  SU2_MPI::Allgather(sbuf_coord, nVar*nDim, MPI_DOUBLE, rbuf_coord, nVar*nDim, MPI_DOUBLE, MPI_COMM_WORLD);

  for (iVar = 0; iVar < nVar; iVar++) {
    for (iProcessor = 0; iProcessor < nProcessor; iProcessor++) {
      AddRes_Max_BGS(iVar, rbuf_residual[iProcessor*nVar+iVar], rbuf_point[iProcessor*nVar+iVar], &rbuf_coord[iProcessor*nVar*nDim+iVar*nDim]);
    }
  }

  delete [] sbuf_residual;
  delete [] rbuf_residual;

  delete [] sbuf_point;
  delete [] rbuf_point;

  delete [] sbuf_coord;
  delete [] rbuf_coord;

#endif

}

void CSolver::SetRotatingFrame_GCL(CGeometry *geometry, const CConfig *config) {

  /*--- Loop interior points ---*/

  SU2_OMP_FOR_STAT(roundUpDiv(nPointDomain,2*omp_get_max_threads()))
  for (auto iPoint = 0ul; iPoint < nPointDomain; ++iPoint) {

    const su2double* GridVel_i = geometry->nodes->GetGridVel(iPoint);
    const su2double* Solution_i = base_nodes->GetSolution(iPoint);

    for (auto iNeigh = 0u; iNeigh < geometry->nodes->GetnPoint(iPoint); iNeigh++) {

      const auto iEdge = geometry->nodes->GetEdge(iPoint, iNeigh);
      const su2double* Normal = geometry->edges->GetNormal(iEdge);

      const auto jPoint = geometry->nodes->GetPoint(iPoint, iNeigh);
      const su2double* GridVel_j = geometry->nodes->GetGridVel(jPoint);

      /*--- Determine whether to consider the normal outward or inward. ---*/
      su2double dir = (geometry->edges->GetNode(iEdge,0) == iPoint)? 0.5 : -0.5;

      su2double Flux = 0.0;
      for (auto iDim = 0u; iDim < nDim; iDim++)
        Flux += dir*(GridVel_i[iDim]+GridVel_j[iDim])*Normal[iDim];

      for (auto iVar = 0u; iVar < nVar; iVar++)
        LinSysRes(iPoint,iVar) += Flux * Solution_i[iVar];
    }
  }

  /*--- Loop boundary edges ---*/

  for (auto iMarker = 0u; iMarker < geometry->GetnMarker(); iMarker++) {
    if ((config->GetMarker_All_KindBC(iMarker) != INTERNAL_BOUNDARY)  &&
        (config->GetMarker_All_KindBC(iMarker) != PERIODIC_BOUNDARY)) {

      SU2_OMP_FOR_STAT(OMP_MIN_SIZE)
      for (auto iVertex = 0u; iVertex < geometry->GetnVertex(iMarker); iVertex++) {

        const auto iPoint = geometry->vertex[iMarker][iVertex]->GetNode();

        /*--- Grid Velocity at each edge point ---*/

        const su2double* GridVel = geometry->nodes->GetGridVel(iPoint);

        /*--- Summed normal components ---*/

        const su2double* Normal = geometry->vertex[iMarker][iVertex]->GetNormal();

        su2double Flux = GeometryToolbox::DotProduct(nDim, Normal, GridVel);

        for (auto iVar = 0u; iVar < nVar; iVar++)
          LinSysRes(iPoint,iVar) -= Flux * base_nodes->GetSolution(iPoint,iVar);
      }
    }
  }

}

void CSolver::SetAuxVar_Gradient_GG(CGeometry *geometry, const CConfig *config) {

  const auto solution = base_nodes->GetAuxVar();
  auto gradient = base_nodes->GetAuxVarGradient();

  computeGradientsGreenGauss(this, AUXVAR_GRADIENT, PERIODIC_NONE, *geometry,
                             *config, solution, 0, 1, gradient);
}

void CSolver::SetAuxVar_Gradient_LS(CGeometry *geometry, const CConfig *config) {

  bool weighted = true;
  const auto solution = base_nodes->GetAuxVar();
  auto gradient = base_nodes->GetAuxVarGradient();
  auto& rmatrix  = base_nodes->GetRmatrix();

  computeGradientsLeastSquares(this, AUXVAR_GRADIENT, PERIODIC_NONE, *geometry, *config,
                               weighted, solution, 0, 1, gradient, rmatrix);
}

void CSolver::SetSolution_Gradient_GG(CGeometry *geometry, const CConfig *config, bool reconstruction) {

  const auto& solution = base_nodes->GetSolution();
  auto& gradient = reconstruction? base_nodes->GetGradient_Reconstruction() : base_nodes->GetGradient();

  computeGradientsGreenGauss(this, SOLUTION_GRADIENT, PERIODIC_SOL_GG, *geometry,
                             *config, solution, 0, nVar, gradient);
}

void CSolver::SetSolution_Gradient_LS(CGeometry *geometry, const CConfig *config, bool reconstruction) {

  /*--- Set a flag for unweighted or weighted least-squares. ---*/
  bool weighted;

  if (reconstruction)
    weighted = (config->GetKind_Gradient_Method_Recon() == WEIGHTED_LEAST_SQUARES);
  else
    weighted = (config->GetKind_Gradient_Method() == WEIGHTED_LEAST_SQUARES);

  const auto& solution = base_nodes->GetSolution();
  auto& rmatrix = base_nodes->GetRmatrix();
  auto& gradient = reconstruction? base_nodes->GetGradient_Reconstruction() : base_nodes->GetGradient();
  PERIODIC_QUANTITIES kindPeriodicComm = weighted? PERIODIC_SOL_LS : PERIODIC_SOL_ULS;

  computeGradientsLeastSquares(this, SOLUTION_GRADIENT, kindPeriodicComm, *geometry, *config,
                               weighted, solution, 0, nVar, gradient, rmatrix);
}

void CSolver::Add_External_To_Solution() {
  for (unsigned long iPoint = 0; iPoint < nPoint; iPoint++) {
    base_nodes->AddSolution(iPoint, base_nodes->Get_External(iPoint));
  }
}

void CSolver::Add_Solution_To_External() {
  for (unsigned long iPoint = 0; iPoint < nPoint; iPoint++) {
    base_nodes->Add_External(iPoint, base_nodes->GetSolution(iPoint));
  }
}

void CSolver::Update_Cross_Term(CConfig *config, su2passivematrix &cross_term) {

  /*--- This method is for discrete adjoint solvers and it is used in multi-physics
   *    contexts, "cross_term" is the old value, the new one is in "Solution".
   *    We update "cross_term" and the sum of all cross terms (in "External")
   *    with a fraction of the difference between new and old.
   *    When "alpha" is 1, i.e. no relaxation, we effectively subtract the old
   *    value and add the new one to the total ("External"). ---*/

  vector<su2double> solution(nVar);
  passivedouble alpha = SU2_TYPE::GetValue(config->GetAitkenStatRelax());

  for (unsigned long iPoint = 0; iPoint < nPoint; iPoint++) {
    for (unsigned short iVar = 0; iVar < nVar; iVar++) {
      passivedouble
      new_val = SU2_TYPE::GetValue(base_nodes->GetSolution(iPoint,iVar)),
      delta = alpha * (new_val - cross_term(iPoint,iVar));
      /*--- Update cross term. ---*/
      cross_term(iPoint,iVar) += delta;
      solution[iVar] = delta;
    }
    /*--- Update the sum of all cross-terms. ---*/
    base_nodes->Add_External(iPoint, solution.data());
  }
}

void CSolver::SetGridVel_Gradient(CGeometry *geometry, const CConfig *config) {

  /// TODO: No comms needed for this gradient? The Rmatrix should be allocated somewhere.

  const auto& gridVel = geometry->nodes->GetGridVel();
  auto& gridVelGrad = geometry->nodes->GetGridVel_Grad();
  auto rmatrix = CVectorOfMatrix(nPoint,nDim,nDim);

  computeGradientsLeastSquares(nullptr, GRID_VELOCITY, PERIODIC_NONE, *geometry, *config,
                               true, gridVel, 0, nDim, gridVelGrad, rmatrix);
}

void CSolver::SetAuxVar_Surface_Gradient(CGeometry *geometry, const CConfig *config) {

  unsigned short iDim, jDim, iNeigh, iMarker;
  unsigned short nDim = geometry->GetnDim();
  unsigned long iPoint, jPoint, iVertex;
  su2double *Coord_i, *Coord_j, AuxVar_i, AuxVar_j;
  su2double **Smatrix, *Cvector;

  Smatrix = new su2double* [nDim];
  Cvector = new su2double [nDim];
  for (iDim = 0; iDim < nDim; iDim++)
    Smatrix[iDim] = new su2double [nDim];


  /*--- Loop over boundary markers to select those for Euler or NS walls ---*/
  for (iMarker = 0; iMarker < config->GetnMarker_All(); iMarker++) {

    if (config->GetSolid_Wall(iMarker)) {

      /*--- Loop over points on the surface (Least-Squares approximation) ---*/
      for (iVertex = 0; iVertex < geometry->nVertex[iMarker]; iVertex++) {
        iPoint = geometry->vertex[iMarker][iVertex]->GetNode();
        if (geometry->nodes->GetDomain(iPoint)) {
          Coord_i = geometry->nodes->GetCoord(iPoint);
          AuxVar_i = base_nodes->GetAuxVar(iPoint);

          /*--- Inizialization of variables ---*/
          for (iDim = 0; iDim < nDim; iDim++)
            Cvector[iDim] = 0.0;
          su2double r11 = 0.0, r12 = 0.0, r13 = 0.0, r22 = 0.0, r23 = 0.0, r23_a = 0.0, r23_b = 0.0, r33 = 0.0;

          for (iNeigh = 0; iNeigh < geometry->nodes->GetnPoint(iPoint); iNeigh++) {
            jPoint = geometry->nodes->GetPoint(iPoint, iNeigh);
            Coord_j = geometry->nodes->GetCoord(jPoint);
            AuxVar_j = base_nodes->GetAuxVar(jPoint);

            su2double weight = 0;
            for (iDim = 0; iDim < nDim; iDim++)
              weight += (Coord_j[iDim]-Coord_i[iDim])*(Coord_j[iDim]-Coord_i[iDim]);

            /*--- Sumations for entries of upper triangular matrix R ---*/
            r11 += (Coord_j[0]-Coord_i[0])*(Coord_j[0]-Coord_i[0])/weight;
            r12 += (Coord_j[0]-Coord_i[0])*(Coord_j[1]-Coord_i[1])/weight;
            r22 += (Coord_j[1]-Coord_i[1])*(Coord_j[1]-Coord_i[1])/weight;
            if (nDim == 3) {
              r13 += (Coord_j[0]-Coord_i[0])*(Coord_j[2]-Coord_i[2])/weight;
              r23_a += (Coord_j[1]-Coord_i[1])*(Coord_j[2]-Coord_i[2])/weight;
              r23_b += (Coord_j[0]-Coord_i[0])*(Coord_j[2]-Coord_i[2])/weight;
              r33 += (Coord_j[2]-Coord_i[2])*(Coord_j[2]-Coord_i[2])/weight;
            }

            /*--- Entries of c:= transpose(A)*b ---*/
            for (iDim = 0; iDim < nDim; iDim++)
              Cvector[iDim] += (Coord_j[iDim]-Coord_i[iDim])*(AuxVar_j-AuxVar_i)/weight;
          }

          /*--- Entries of upper triangular matrix R ---*/
          r11 = sqrt(r11);
          r12 = r12/r11;
          r22 = sqrt(r22-r12*r12);
          if (nDim == 3) {
            r13 = r13/r11;
            r23 = r23_a/r22 - r23_b*r12/(r11*r22);
            r33 = sqrt(r33-r23*r23-r13*r13);
          }
          /*--- S matrix := inv(R)*traspose(inv(R)) ---*/
          if (nDim == 2) {
            su2double detR2 = (r11*r22)*(r11*r22);
            Smatrix[0][0] = (r12*r12+r22*r22)/detR2;
            Smatrix[0][1] = -r11*r12/detR2;
            Smatrix[1][0] = Smatrix[0][1];
            Smatrix[1][1] = r11*r11/detR2;
          }
          else {
            su2double detR2 = (r11*r22*r33)*(r11*r22*r33);
            su2double z11, z12, z13, z22, z23, z33; // aux vars
            z11 = r22*r33;
            z12 = -r12*r33;
            z13 = r12*r23-r13*r22;
            z22 = r11*r33;
            z23 = -r11*r23;
            z33 = r11*r22;
            Smatrix[0][0] = (z11*z11+z12*z12+z13*z13)/detR2;
            Smatrix[0][1] = (z12*z22+z13*z23)/detR2;
            Smatrix[0][2] = (z13*z33)/detR2;
            Smatrix[1][0] = Smatrix[0][1];
            Smatrix[1][1] = (z22*z22+z23*z23)/detR2;
            Smatrix[1][2] = (z23*z33)/detR2;
            Smatrix[2][0] = Smatrix[0][2];
            Smatrix[2][1] = Smatrix[1][2];
            Smatrix[2][2] = (z33*z33)/detR2;
          }
          /*--- Computation of the gradient: S*c ---*/
          su2double product;
          for (iDim = 0; iDim < nDim; iDim++) {
            product = 0.0;
            for (jDim = 0; jDim < nDim; jDim++)
              product += Smatrix[iDim][jDim]*Cvector[jDim];
            base_nodes->SetAuxVarGradient(iPoint, iDim, product);
          }
        }
      } /*--- End of loop over surface points ---*/
    }
  }

  /*--- Memory deallocation ---*/
  for (iDim = 0; iDim < nDim; iDim++)
    delete [] Smatrix[iDim];
  delete [] Cvector;
  delete [] Smatrix;
}

void CSolver::SetSolution_Limiter(CGeometry *geometry, const CConfig *config) {

  auto kindLimiter = static_cast<ENUM_LIMITER>(config->GetKind_SlopeLimit());
  const auto& solution = base_nodes->GetSolution();
  const auto& gradient = base_nodes->GetGradient_Reconstruction();
  auto& solMin = base_nodes->GetSolution_Min();
  auto& solMax = base_nodes->GetSolution_Max();
  auto& limiter = base_nodes->GetLimiter();

  computeLimiters(kindLimiter, this, SOLUTION_LIMITER, PERIODIC_LIM_SOL_1, PERIODIC_LIM_SOL_2,
                  *geometry, *config, 0, nVar, solution, gradient, solMin, solMax, limiter);
}

void CSolver::Gauss_Elimination(su2double** A, su2double* rhs, unsigned short nVar) {

  short iVar, jVar, kVar;
  su2double weight, aux;

  if (nVar == 1)
    rhs[0] /= A[0][0];
  else {

    /*--- Transform system in Upper Matrix ---*/

    for (iVar = 1; iVar < (short)nVar; iVar++) {
      for (jVar = 0; jVar < iVar; jVar++) {
        weight = A[iVar][jVar]/A[jVar][jVar];
        for (kVar = jVar; kVar < (short)nVar; kVar++)
          A[iVar][kVar] -= weight*A[jVar][kVar];
        rhs[iVar] -= weight*rhs[jVar];
      }
    }

    /*--- Backwards substitution ---*/

    rhs[nVar-1] = rhs[nVar-1]/A[nVar-1][nVar-1];
    for (iVar = (short)nVar-2; iVar >= 0; iVar--) {
      aux = 0;
      for (jVar = iVar+1; jVar < (short)nVar; jVar++)
        aux += A[iVar][jVar]*rhs[jVar];
      rhs[iVar] = (rhs[iVar]-aux)/A[iVar][iVar];
      if (iVar == 0) break;
    }
  }

}

void CSolver::Aeroelastic(CSurfaceMovement *surface_movement, CGeometry *geometry, CConfig *config, unsigned long TimeIter) {

  /*--- Variables used for Aeroelastic case ---*/

  su2double Cl, Cd, Cn, Ct, Cm, Cn_rot;
  su2double Alpha = config->GetAoA()*PI_NUMBER/180.0;
  vector<su2double> structural_solution(4,0.0); //contains solution(displacements and rates) of typical section wing model.

  unsigned short iMarker, iMarker_Monitoring, Monitoring;
  string Marker_Tag, Monitoring_Tag;

  /*--- Loop over markers and find the ones being monitored. ---*/

  for (iMarker = 0; iMarker < config->GetnMarker_All(); iMarker++) {
    Monitoring = config->GetMarker_All_Monitoring(iMarker);
    if (Monitoring == YES) {

      /*--- Find the particular marker being monitored and get the forces acting on it. ---*/

      for (iMarker_Monitoring = 0; iMarker_Monitoring < config->GetnMarker_Monitoring(); iMarker_Monitoring++) {
        Monitoring_Tag = config->GetMarker_Monitoring_TagBound(iMarker_Monitoring);
        Marker_Tag = config->GetMarker_All_TagBound(iMarker);
        if (Marker_Tag == Monitoring_Tag) {

          Cl = GetSurface_CL(iMarker_Monitoring);
          Cd = GetSurface_CD(iMarker_Monitoring);

          /*--- For typical section wing model want the force normal to the airfoil (in the direction of the spring) ---*/
          Cn = Cl*cos(Alpha) + Cd*sin(Alpha);
          Ct = -Cl*sin(Alpha) + Cd*cos(Alpha);

          Cm = GetSurface_CMz(iMarker_Monitoring);

          /*--- Calculate forces for the Typical Section Wing Model taking into account rotation ---*/

          /*--- Note that the calculation of the forces and the subsequent displacements ...
           is only correct for the airfoil that starts at the 0 degree position ---*/

          if (config->GetKind_GridMovement() == AEROELASTIC_RIGID_MOTION) {
            su2double Omega, dt, psi;
            dt = config->GetDelta_UnstTimeND();
            Omega  = (config->GetRotation_Rate(2)/config->GetOmega_Ref());
            psi = Omega*(dt*TimeIter);

            /*--- Correct for the airfoil starting position (This is hardcoded in here) ---*/
            if (Monitoring_Tag == "Airfoil1") {
              psi = psi + 0.0;
            }
            else if (Monitoring_Tag == "Airfoil2") {
              psi = psi + 2.0/3.0*PI_NUMBER;
            }
            else if (Monitoring_Tag == "Airfoil3") {
              psi = psi + 4.0/3.0*PI_NUMBER;
            }
            else
              cout << "WARNING: There is a marker that we are monitoring that doesn't match the values hardcoded above!" << endl;

            cout << Monitoring_Tag << " position " << psi*180.0/PI_NUMBER << " degrees. " << endl;

            Cn_rot = Cn*cos(psi) - Ct*sin(psi); //Note the signs are different for accounting for the AOA.
            Cn = Cn_rot;
          }

          /*--- Solve the aeroelastic equations for the particular marker(surface) ---*/

          SolveTypicalSectionWingModel(geometry, Cn, Cm, config, iMarker_Monitoring, structural_solution);

          break;
        }
      }

      /*--- Compute the new surface node locations ---*/
      surface_movement->AeroelasticDeform(geometry, config, TimeIter, iMarker, iMarker_Monitoring, structural_solution);

    }

  }

}

void CSolver::SetUpTypicalSectionWingModel(vector<vector<su2double> >& Phi, vector<su2double>& omega, CConfig *config) {

  /*--- Retrieve values from the config file ---*/
  su2double w_h = config->GetAeroelastic_Frequency_Plunge();
  su2double w_a = config->GetAeroelastic_Frequency_Pitch();
  su2double x_a = config->GetAeroelastic_CG_Location();
  su2double r_a = sqrt(config->GetAeroelastic_Radius_Gyration_Squared());
  su2double w = w_h/w_a;

  // Mass Matrix
  vector<vector<su2double> > M(2,vector<su2double>(2,0.0));
  M[0][0] = 1;
  M[0][1] = x_a;
  M[1][0] = x_a;
  M[1][1] = r_a*r_a;

  // Stiffness Matrix
  //  vector<vector<su2double> > K(2,vector<su2double>(2,0.0));
  //  K[0][0] = (w_h/w_a)*(w_h/w_a);
  //  K[0][1] = 0.0;
  //  K[1][0] = 0.0;
  //  K[1][1] = r_a*r_a;

  /* Eigenvector and Eigenvalue Matrices of the Generalized EigenValue Problem. */

  vector<vector<su2double> > Omega2(2,vector<su2double>(2,0.0));
  su2double aux; // auxiliary variable
  aux = sqrt(pow(r_a,2)*pow(w,4) - 2*pow(r_a,2)*pow(w,2) + pow(r_a,2) + 4*pow(x_a,2)*pow(w,2));
  Phi[0][0] = (r_a * (r_a - r_a*pow(w,2) + aux)) / (2*x_a*pow(w, 2));
  Phi[0][1] = (r_a * (r_a - r_a*pow(w,2) - aux)) / (2*x_a*pow(w, 2));
  Phi[1][0] = 1.0;
  Phi[1][1] = 1.0;

  Omega2[0][0] = (r_a * (r_a + r_a*pow(w,2) - aux)) / (2*(pow(r_a, 2) - pow(x_a, 2)));
  Omega2[0][1] = 0;
  Omega2[1][0] = 0;
  Omega2[1][1] = (r_a * (r_a + r_a*pow(w,2) + aux)) / (2*(pow(r_a, 2) - pow(x_a, 2)));

  /* Nondimesionalize the Eigenvectors such that Phi'*M*Phi = I and PHI'*K*PHI = Omega */
  // Phi'*M*Phi = D
  // D^(-1/2)*Phi'*M*Phi*D^(-1/2) = D^(-1/2)*D^(1/2)*D^(1/2)*D^(-1/2) = I,  D^(-1/2) = inv(sqrt(D))
  // Phi = Phi*D^(-1/2)

  vector<vector<su2double> > Aux(2,vector<su2double>(2,0.0));
  vector<vector<su2double> > D(2,vector<su2double>(2,0.0));
  // Aux = M*Phi
  for (int i=0; i<2; i++) {
    for (int j=0; j<2; j++) {
      Aux[i][j] = 0;
      for (int k=0; k<2; k++) {
        Aux[i][j] += M[i][k]*Phi[k][j];
      }
    }
  }

  // D = Phi'*Aux
  for (int i=0; i<2; i++) {
    for (int j=0; j<2; j++) {
      D[i][j] = 0;
      for (int k=0; k<2; k++) {
        D[i][j] += Phi[k][i]*Aux[k][j]; //PHI transpose
      }
    }
  }

  //Modify the first column
  Phi[0][0] = Phi[0][0] * 1/sqrt(D[0][0]);
  Phi[1][0] = Phi[1][0] * 1/sqrt(D[0][0]);
  //Modify the second column
  Phi[0][1] = Phi[0][1] * 1/sqrt(D[1][1]);
  Phi[1][1] = Phi[1][1] * 1/sqrt(D[1][1]);

  // Sqrt of the eigenvalues (frequency of vibration of the modes)
  omega[0] = sqrt(Omega2[0][0]);
  omega[1] = sqrt(Omega2[1][1]);

}

void CSolver::SolveTypicalSectionWingModel(CGeometry *geometry, su2double Cl, su2double Cm, CConfig *config, unsigned short iMarker, vector<su2double>& displacements) {

  /*--- The aeroelastic model solved in this routine is the typical section wing model
   The details of the implementation are similar to those found in J.J. Alonso
   "Fully-Implicit Time-Marching Aeroelastic Solutions" 1994. ---*/

  /*--- Retrieve values from the config file ---*/
  su2double w_alpha = config->GetAeroelastic_Frequency_Pitch();
  su2double vf      = config->GetAeroelastic_Flutter_Speed_Index();
  su2double b       = config->GetLength_Reynolds()/2.0; // airfoil semichord, Reynolds length is by defaul 1.0
  su2double dt      = config->GetDelta_UnstTimeND();
  dt = dt*w_alpha; //Non-dimensionalize the structural time.

  /*--- Structural Equation damping ---*/
  vector<su2double> xi(2,0.0);

  /*--- Eigenvectors and Eigenvalues of the Generalized EigenValue Problem. ---*/
  vector<vector<su2double> > Phi(2,vector<su2double>(2,0.0));   // generalized eigenvectors.
  vector<su2double> w(2,0.0);        // sqrt of the generalized eigenvalues (frequency of vibration of the modes).
  SetUpTypicalSectionWingModel(Phi, w, config);

  /*--- Solving the Decoupled Aeroelastic Problem with second order time discretization Eq (9) ---*/

  /*--- Solution variables description. //x[j][i], j-entry, i-equation. // Time (n+1)->np1, n->n, (n-1)->n1 ---*/
  vector<vector<su2double> > x_np1(2,vector<su2double>(2,0.0));

  /*--- Values from previous movement of spring at true time step n+1
   We use this values because we are solving for delta changes not absolute changes ---*/
  vector<vector<su2double> > x_np1_old = config->GetAeroelastic_np1(iMarker);

  /*--- Values at previous timesteps. ---*/
  vector<vector<su2double> > x_n = config->GetAeroelastic_n(iMarker);
  vector<vector<su2double> > x_n1 = config->GetAeroelastic_n1(iMarker);

  /*--- Set up of variables used to solve the structural problem. ---*/
  vector<su2double> f_tilde(2,0.0);
  vector<vector<su2double> > A_inv(2,vector<su2double>(2,0.0));
  su2double detA;
  su2double s1, s2;
  vector<su2double> rhs(2,0.0); //right hand side
  vector<su2double> eta(2,0.0);
  vector<su2double> eta_dot(2,0.0);

  /*--- Forcing Term ---*/
  su2double cons = vf*vf/PI_NUMBER;
  vector<su2double> f(2,0.0);
  f[0] = cons*(-Cl);
  f[1] = cons*(2*-Cm);

  //f_tilde = Phi'*f
  for (int i=0; i<2; i++) {
    f_tilde[i] = 0;
    for (int k=0; k<2; k++) {
      f_tilde[i] += Phi[k][i]*f[k]; //PHI transpose
    }
  }

  /*--- solve each decoupled equation (The inverse of the 2x2 matrix is provided) ---*/
  for (int i=0; i<2; i++) {
    /* Matrix Inverse */
    detA = 9.0/(4.0*dt*dt) + 3*w[i]*xi[i]/(dt) + w[i]*w[i];
    A_inv[0][0] = 1/detA * (3/(2.0*dt) + 2*xi[i]*w[i]);
    A_inv[0][1] = 1/detA * 1;
    A_inv[1][0] = 1/detA * -w[i]*w[i];
    A_inv[1][1] = 1/detA * 3/(2.0*dt);

    /* Source Terms from previous iterations */
    s1 = (-4*x_n[0][i] + x_n1[0][i])/(2.0*dt);
    s2 = (-4*x_n[1][i] + x_n1[1][i])/(2.0*dt);

    /* Problem Right Hand Side */
    rhs[0] = -s1;
    rhs[1] = f_tilde[i]-s2;

    /* Solve the equations */
    x_np1[0][i] = A_inv[0][0]*rhs[0] + A_inv[0][1]*rhs[1];
    x_np1[1][i] = A_inv[1][0]*rhs[0] + A_inv[1][1]*rhs[1];

    eta[i] = x_np1[0][i]-x_np1_old[0][i];  // For displacements, the change(deltas) is used.
    eta_dot[i] = x_np1[1][i]; // For velocities, absolute values are used.
  }

  /*--- Transform back from the generalized coordinates to get the actual displacements in plunge and pitch  q = Phi*eta ---*/
  vector<su2double> q(2,0.0);
  vector<su2double> q_dot(2,0.0);
  for (int i=0; i<2; i++) {
    q[i] = 0;
    q_dot[i] = 0;
    for (int k=0; k<2; k++) {
      q[i] += Phi[i][k]*eta[k];
      q_dot[i] += Phi[i][k]*eta_dot[k];
    }
  }

  su2double dh = b*q[0];
  su2double dalpha = q[1];

  su2double h_dot = w_alpha*b*q_dot[0];  //The w_a brings it back to actual time.
  su2double alpha_dot = w_alpha*q_dot[1];

  /*--- Set the solution of the structural equations ---*/
  displacements[0] = dh;
  displacements[1] = dalpha;
  displacements[2] = h_dot;
  displacements[3] = alpha_dot;

  /*--- Calculate the total plunge and total pitch displacements for the unsteady step by summing the displacement at each sudo time step ---*/
  su2double pitch, plunge;
  pitch = config->GetAeroelastic_pitch(iMarker);
  plunge = config->GetAeroelastic_plunge(iMarker);

  config->SetAeroelastic_pitch(iMarker , pitch+dalpha);
  config->SetAeroelastic_plunge(iMarker , plunge+dh/b);

  /*--- Set the Aeroelastic solution at time n+1. This gets update every sudo time step
   and after convering the sudo time step the solution at n+1 get moved to the solution at n
   in SetDualTime_Solver method ---*/

  config->SetAeroelastic_np1(iMarker, x_np1);

}

void CSolver::Restart_OldGeometry(CGeometry *geometry, CConfig *config) {

  SU2_OMP_MASTER {

  /*--- This function is intended for dual time simulations ---*/

  int Unst_RestartIter;
  ifstream restart_file_n;

  string filename = config->GetSolution_FileName();
  string filename_n;

  /*--- Auxiliary vector for storing the coordinates ---*/
  su2double Coord[3] = {0.0};

  /*--- Variables for reading the restart files ---*/
  string text_line;
  long iPoint_Local;
  unsigned long iPoint_Global_Local = 0, iPoint_Global = 0;

  /*--- First, we load the restart file for time n ---*/

  /*-------------------------------------------------------------------------------------------*/

  /*--- Modify file name for an unsteady restart ---*/
  if (config->GetRestart()) Unst_RestartIter = SU2_TYPE::Int(config->GetRestart_Iter())-1;
  else Unst_RestartIter = SU2_TYPE::Int(config->GetUnst_AdjointIter())-1;
  filename_n = config->GetFilename(filename, ".csv", Unst_RestartIter);

  /*--- Open the restart file, throw an error if this fails. ---*/

  restart_file_n.open(filename_n.data(), ios::in);
  if (restart_file_n.fail()) {
    SU2_MPI::Error(string("There is no flow restart file ") + filename_n, CURRENT_FUNCTION);
  }

  /*--- First, set all indices to a negative value by default, and Global n indices to 0 ---*/
  iPoint_Global_Local = 0; iPoint_Global = 0;

  /*--- Read all lines in the restart file ---*/
  /*--- The first line is the header ---*/

  getline (restart_file_n, text_line);

  for (iPoint_Global = 0; iPoint_Global < geometry->GetGlobal_nPointDomain(); iPoint_Global++ ) {

    getline (restart_file_n, text_line);

    vector<string> point_line = PrintingToolbox::split(text_line, ',');

    /*--- Retrieve local index. If this node from the restart file lives
     on the current processor, we will load and instantiate the vars. ---*/

    iPoint_Local = geometry->GetGlobal_to_Local_Point(iPoint_Global);

    if (iPoint_Local > -1) {

      Coord[0] = PrintingToolbox::stod(point_line[1]);
      Coord[1] = PrintingToolbox::stod(point_line[2]);
      if (nDim == 3){
        Coord[2] = PrintingToolbox::stod(point_line[3]);
      }
      geometry->nodes->SetCoord_n(iPoint_Local, Coord);

      iPoint_Global_Local++;
    }
  }

  /*--- Detect a wrong solution file ---*/

  if (iPoint_Global_Local < geometry->GetnPointDomain()) {
    SU2_MPI::Error(string("The solution file ") + filename + string(" doesn't match with the mesh file!\n") +
                   string("It could be empty lines at the end of the file."), CURRENT_FUNCTION);
  }

  /*--- Close the restart file ---*/

  restart_file_n.close();

  /*-------------------------------------------------------------------------------------------*/
  /*-------------------------------------------------------------------------------------------*/

  /*--- Now, we load the restart file for time n-1, if the simulation is 2nd Order ---*/

  if (config->GetTime_Marching() == DT_STEPPING_2ND) {

    ifstream restart_file_n1;
    string filename_n1;

    /*--- Modify file name for an unsteady restart ---*/
    if (config->GetRestart()) Unst_RestartIter = SU2_TYPE::Int(config->GetRestart_Iter())-2;
    else Unst_RestartIter = SU2_TYPE::Int(config->GetUnst_AdjointIter())-2;
    filename_n1 = config->GetFilename(filename, ".csv", Unst_RestartIter);

    /*--- Open the restart file, throw an error if this fails. ---*/

    restart_file_n1.open(filename_n1.data(), ios::in);
    if (restart_file_n1.fail()) {
        SU2_MPI::Error(string("There is no flow restart file ") + filename_n1, CURRENT_FUNCTION);

    }

    /*--- First, set all indices to a negative value by default, and Global n indices to 0 ---*/
    iPoint_Global_Local = 0; iPoint_Global = 0;

    /*--- Read all lines in the restart file ---*/
    /*--- The first line is the header ---*/

    getline (restart_file_n1, text_line);

    for (iPoint_Global = 0; iPoint_Global < geometry->GetGlobal_nPointDomain(); iPoint_Global++ ) {

      getline (restart_file_n1, text_line);

      vector<string> point_line = PrintingToolbox::split(text_line, ',');

      /*--- Retrieve local index. If this node from the restart file lives
       on the current processor, we will load and instantiate the vars. ---*/

      iPoint_Local = geometry->GetGlobal_to_Local_Point(iPoint_Global);

      if (iPoint_Local > -1) {

        Coord[0] = PrintingToolbox::stod(point_line[1]);
        Coord[1] = PrintingToolbox::stod(point_line[2]);
        if (nDim == 3){
          Coord[2] = PrintingToolbox::stod(point_line[3]);
        }

        geometry->nodes->SetCoord_n1(iPoint_Local, Coord);

        iPoint_Global_Local++;
      }

    }

    /*--- Detect a wrong solution file ---*/

    if (iPoint_Global_Local < geometry->GetnPointDomain()) {
      SU2_MPI::Error(string("The solution file ") + filename + string(" doesn't match with the mesh file!\n") +
                     string("It could be empty lines at the end of the file."), CURRENT_FUNCTION);
    }

    /*--- Close the restart file ---*/

    restart_file_n1.close();

  }

  } SU2_OMP_BARRIER

  /*--- It's necessary to communicate this information ---*/

  geometry->InitiateComms(geometry, config, COORDINATES_OLD);
  geometry->CompleteComms(geometry, config, COORDINATES_OLD);

}

void CSolver::Read_SU2_Restart_ASCII(CGeometry *geometry, const CConfig *config, string val_filename) {

  ifstream restart_file;
  string text_line, Tag;
  unsigned short iVar;
  long iPoint_Local = 0; unsigned long iPoint_Global = 0;
  int counter = 0;
  fields.clear();

  Restart_Vars = new int[5];

  string error_string = "Note: ASCII restart files must be in CSV format since v7.0.\n"
                        "Check https://su2code.github.io/docs/Guide-to-v7 for more information.";

  /*--- First, check that this is not a binary restart file. ---*/

  char fname[100];
  val_filename += ".csv";
  strcpy(fname, val_filename.c_str());
  int magic_number;

#ifndef HAVE_MPI

  /*--- Serial binary input. ---*/

  FILE *fhw;
  fhw = fopen(fname,"rb");
  size_t ret;

  /*--- Error check for opening the file. ---*/

  if (!fhw) {
    SU2_MPI::Error(string("Unable to open SU2 restart file ") + fname, CURRENT_FUNCTION);
  }

  /*--- Attempt to read the first int, which should be our magic number. ---*/

  ret = fread(&magic_number, sizeof(int), 1, fhw);
  if (ret != 1) {
    SU2_MPI::Error("Error reading restart file.", CURRENT_FUNCTION);
  }

  /*--- Check that this is an SU2 binary file. SU2 binary files
   have the hex representation of "SU2" as the first int in the file. ---*/

  if (magic_number == 535532) {
    SU2_MPI::Error(string("File ") + string(fname) + string(" is a binary SU2 restart file, expected ASCII.\n") +
                   string("SU2 reads/writes binary restart files by default.\n") +
                   string("Note that backward compatibility for ASCII restart files is\n") +
                   string("possible with the WRT_BINARY_RESTART / READ_BINARY_RESTART options."), CURRENT_FUNCTION);
  }

  fclose(fhw);

#else

  /*--- Parallel binary input using MPI I/O. ---*/

  MPI_File fhw;
  int ierr;

  /*--- All ranks open the file using MPI. ---*/

  ierr = MPI_File_open(MPI_COMM_WORLD, fname, MPI_MODE_RDONLY, MPI_INFO_NULL, &fhw);

  /*--- Error check opening the file. ---*/

  if (ierr) {
    SU2_MPI::Error(string("SU2 ASCII restart file ") + string(fname) + string(" not found.\n") + error_string,
                   CURRENT_FUNCTION);
  }

  /*--- Have the master attempt to read the magic number. ---*/

  if (rank == MASTER_NODE)
    MPI_File_read(fhw, &magic_number, 1, MPI_INT, MPI_STATUS_IGNORE);

  /*--- Broadcast the number of variables to all procs and store clearly. ---*/

  SU2_MPI::Bcast(&magic_number, 1, MPI_INT, MASTER_NODE, MPI_COMM_WORLD);

  /*--- Check that this is an SU2 binary file. SU2 binary files
   have the hex representation of "SU2" as the first int in the file. ---*/

  if (magic_number == 535532) {
    SU2_MPI::Error(string("File ") + string(fname) + string(" is a binary SU2 restart file, expected ASCII.\n") +
                   string("SU2 reads/writes binary restart files by default.\n") +
                   string("Note that backward compatibility for ASCII restart files is\n") +
                   string("possible with the WRT_BINARY_RESTART / READ_BINARY_RESTART options."), CURRENT_FUNCTION);
  }

  MPI_File_close(&fhw);

#endif

  /*--- Open the restart file ---*/

  restart_file.open(val_filename.data(), ios::in);

  /*--- In case there is no restart file ---*/

  if (restart_file.fail()) {
    SU2_MPI::Error(string("SU2 ASCII restart file ") + string(fname) + string(" not found.\n") + error_string,
                   CURRENT_FUNCTION);
  }

  /*--- Identify the number of fields (and names) in the restart file ---*/

  getline (restart_file, text_line);

  char delimiter = ',';
  fields = PrintingToolbox::split(text_line, delimiter);

  if (fields.size() <= 1) {
    SU2_MPI::Error(string("Restart file does not seem to be a CSV file.\n") + error_string, CURRENT_FUNCTION);
  }

  for (unsigned short iField = 0; iField < fields.size(); iField++){
    PrintingToolbox::trim(fields[iField]);
  }

  /*--- Set the number of variables, one per field in the
   restart file (without including the PointID) ---*/

  Restart_Vars[1] = (int)fields.size() - 1;

  /*--- Allocate memory for the restart data. ---*/

  Restart_Data = new passivedouble[Restart_Vars[1]*geometry->GetnPointDomain()];

  /*--- Read all lines in the restart file and extract data. ---*/

  for (iPoint_Global = 0; iPoint_Global < geometry->GetGlobal_nPointDomain(); iPoint_Global++ ) {

    getline (restart_file, text_line);

    vector<string> point_line = PrintingToolbox::split(text_line, delimiter);

    /*--- Retrieve local index. If this node from the restart file lives
     on the current processor, we will load and instantiate the vars. ---*/

    iPoint_Local = geometry->GetGlobal_to_Local_Point(iPoint_Global);

    if (iPoint_Local > -1) {

      /*--- Store the solution (starting with node coordinates) --*/

      for (iVar = 0; iVar < Restart_Vars[1]; iVar++)
        Restart_Data[counter*Restart_Vars[1] + iVar] = SU2_TYPE::GetValue(PrintingToolbox::stod(point_line[iVar+1]));

      /*--- Increment our local point counter. ---*/

      counter++;

    }
  }

}

void CSolver::Read_SU2_Restart_Binary(CGeometry *geometry, const CConfig *config, string val_filename) {

  char str_buf[CGNS_STRING_SIZE], fname[100];
  unsigned short iVar;
  val_filename += ".dat";
  strcpy(fname, val_filename.c_str());
  int nRestart_Vars = 5, nFields;
  Restart_Vars = new int[5];
  fields.clear();

#ifndef HAVE_MPI

  /*--- Serial binary input. ---*/

  FILE *fhw;
  fhw = fopen(fname,"rb");
  size_t ret;

  /*--- Error check for opening the file. ---*/

  if (!fhw) {
    SU2_MPI::Error(string("Unable to open SU2 restart file ") + string(fname), CURRENT_FUNCTION);
  }

  /*--- First, read the number of variables and points. ---*/

  ret = fread(Restart_Vars, sizeof(int), nRestart_Vars, fhw);
  if (ret != (unsigned long)nRestart_Vars) {
    SU2_MPI::Error("Error reading restart file.", CURRENT_FUNCTION);
  }

  /*--- Check that this is an SU2 binary file. SU2 binary files
   have the hex representation of "SU2" as the first int in the file. ---*/

  if (Restart_Vars[0] != 535532) {
    SU2_MPI::Error(string("File ") + string(fname) + string(" is not a binary SU2 restart file.\n") +
                   string("SU2 reads/writes binary restart files by default.\n") +
                   string("Note that backward compatibility for ASCII restart files is\n") +
                   string("possible with the WRT_BINARY_RESTART / READ_BINARY_RESTART options."), CURRENT_FUNCTION);
  }

  /*--- Store the number of fields to be read for clarity. ---*/

  nFields = Restart_Vars[1];

  /*--- Read the variable names from the file. Note that we are adopting a
   fixed length of 33 for the string length to match with CGNS. This is
   needed for when we read the strings later. We pad the beginning of the
   variable string vector with the Point_ID tag that wasn't written. ---*/

  fields.push_back("Point_ID");
  for (iVar = 0; iVar < nFields; iVar++) {
    ret = fread(str_buf, sizeof(char), CGNS_STRING_SIZE, fhw);
    if (ret != (unsigned long)CGNS_STRING_SIZE) {
      SU2_MPI::Error("Error reading restart file.", CURRENT_FUNCTION);
    }
    fields.push_back(str_buf);
  }

  /*--- For now, create a temp 1D buffer to read the data from file. ---*/

  Restart_Data = new passivedouble[nFields*geometry->GetnPointDomain()];

  /*--- Read in the data for the restart at all local points. ---*/

  ret = fread(Restart_Data, sizeof(passivedouble), nFields*geometry->GetnPointDomain(), fhw);
  if (ret != (unsigned long)nFields*geometry->GetnPointDomain()) {
    SU2_MPI::Error("Error reading restart file.", CURRENT_FUNCTION);
  }

  /*--- Close the file. ---*/

  fclose(fhw);

#else

  /*--- Parallel binary input using MPI I/O. ---*/

  MPI_File fhw;
  SU2_MPI::Status status;
  MPI_Datatype etype, filetype;
  MPI_Offset disp;
  unsigned long iPoint_Global, index, iChar;
  string field_buf;

  int ierr;

  /*--- All ranks open the file using MPI. ---*/

  ierr = MPI_File_open(MPI_COMM_WORLD, fname, MPI_MODE_RDONLY, MPI_INFO_NULL, &fhw);

  /*--- Error check opening the file. ---*/

  if (ierr) {
    SU2_MPI::Error(string("Unable to open SU2 restart file ") + string(fname), CURRENT_FUNCTION);
  }

  /*--- First, read the number of variables and points (i.e., cols and rows),
   which we will need in order to read the file later. Also, read the
   variable string names here. Only the master rank reads the header. ---*/

  if (rank == MASTER_NODE)
    MPI_File_read(fhw, Restart_Vars, nRestart_Vars, MPI_INT, MPI_STATUS_IGNORE);

  /*--- Broadcast the number of variables to all procs and store clearly. ---*/

  SU2_MPI::Bcast(Restart_Vars, nRestart_Vars, MPI_INT, MASTER_NODE, MPI_COMM_WORLD);

  /*--- Check that this is an SU2 binary file. SU2 binary files
   have the hex representation of "SU2" as the first int in the file. ---*/

  if (Restart_Vars[0] != 535532) {
    SU2_MPI::Error(string("File ") + string(fname) + string(" is not a binary SU2 restart file.\n") +
                   string("SU2 reads/writes binary restart files by default.\n") +
                   string("Note that backward compatibility for ASCII restart files is\n") +
                   string("possible with the WRT_BINARY_RESTART / READ_BINARY_RESTART options."), CURRENT_FUNCTION);
  }

  /*--- Store the number of fields to be read for clarity. ---*/

  nFields = Restart_Vars[1];

  /*--- Read the variable names from the file. Note that we are adopting a
   fixed length of 33 for the string length to match with CGNS. This is
   needed for when we read the strings later. ---*/

  char *mpi_str_buf = new char[nFields*CGNS_STRING_SIZE];
  if (rank == MASTER_NODE) {
    disp = nRestart_Vars*sizeof(int);
    MPI_File_read_at(fhw, disp, mpi_str_buf, nFields*CGNS_STRING_SIZE,
                     MPI_CHAR, MPI_STATUS_IGNORE);
  }

  /*--- Broadcast the string names of the variables. ---*/

  SU2_MPI::Bcast(mpi_str_buf, nFields*CGNS_STRING_SIZE, MPI_CHAR,
                 MASTER_NODE, MPI_COMM_WORLD);

  /*--- Now parse the string names and load into the config class in case
   we need them for writing visualization files (SU2_SOL). ---*/

  fields.push_back("Point_ID");
  for (iVar = 0; iVar < nFields; iVar++) {
    index = iVar*CGNS_STRING_SIZE;
    field_buf.append("\"");
    for (iChar = 0; iChar < (unsigned long)CGNS_STRING_SIZE; iChar++) {
      str_buf[iChar] = mpi_str_buf[index + iChar];
    }
    field_buf.append(str_buf);
    field_buf.append("\"");
    fields.push_back(field_buf.c_str());
    field_buf.clear();
  }

  /*--- Free string buffer memory. ---*/

  delete [] mpi_str_buf;

  /*--- We're writing only su2doubles in the data portion of the file. ---*/

  etype = MPI_DOUBLE;

  /*--- We need to ignore the 4 ints describing the nVar_Restart and nPoints,
   along with the string names of the variables. ---*/

  disp = nRestart_Vars*sizeof(int) + CGNS_STRING_SIZE*nFields*sizeof(char);

  /*--- Define a derived datatype for this rank's set of non-contiguous data
   that will be placed in the restart. Here, we are collecting each one of the
   points which are distributed throughout the file in blocks of nVar_Restart data. ---*/

  int *blocklen = new int[geometry->GetnPointDomain()];
  MPI_Aint *displace = new MPI_Aint[geometry->GetnPointDomain()];
  int counter = 0;
  for (iPoint_Global = 0; iPoint_Global < geometry->GetGlobal_nPointDomain(); iPoint_Global++ ) {
    if (geometry->GetGlobal_to_Local_Point(iPoint_Global) > -1) {
      blocklen[counter] = nFields;
      displace[counter] = iPoint_Global*nFields*sizeof(passivedouble);
      counter++;
    }
  }
  MPI_Type_create_hindexed(geometry->GetnPointDomain(), blocklen, displace, MPI_DOUBLE, &filetype);
  MPI_Type_commit(&filetype);

  /*--- Set the view for the MPI file write, i.e., describe the location in
   the file that this rank "sees" for writing its piece of the restart file. ---*/

  MPI_File_set_view(fhw, disp, etype, filetype, (char*)"native", MPI_INFO_NULL);

  /*--- For now, create a temp 1D buffer to read the data from file. ---*/

  Restart_Data = new passivedouble[nFields*geometry->GetnPointDomain()];

  /*--- Collective call for all ranks to read from their view simultaneously. ---*/

  MPI_File_read_all(fhw, Restart_Data, nFields*geometry->GetnPointDomain(), MPI_DOUBLE, &status);

  /*--- All ranks close the file after writing. ---*/

  MPI_File_close(&fhw);

  /*--- Free the derived datatype and release temp memory. ---*/

  MPI_Type_free(&filetype);

  delete [] blocklen;
  delete [] displace;

#endif

}

void CSolver::Read_SU2_Restart_Metadata(CGeometry *geometry, CConfig *config, bool adjoint, string val_filename) const {

  su2double AoA_ = config->GetAoA();
  su2double AoS_ = config->GetAoS();
  su2double BCThrust_ = config->GetInitial_BCThrust();
  su2double dCD_dCL_ = config->GetdCD_dCL();
  su2double dCMx_dCL_ = config->GetdCMx_dCL();
  su2double dCMy_dCL_ = config->GetdCMy_dCL();
  su2double dCMz_dCL_ = config->GetdCMz_dCL();
  string::size_type position;
  unsigned long InnerIter_ = 0;
  ifstream restart_file;

  /*--- Carry on with ASCII metadata reading. ---*/

  restart_file.open(val_filename.data(), ios::in);
  if (restart_file.fail()) {
    if (rank == MASTER_NODE) {
      cout << " Warning: There is no restart file (" << val_filename.data() << ")."<< endl;
      cout << " Computation will continue without updating metadata parameters." << endl;
    }
  }
  else {

    string text_line;

    /*--- Space for extra info (if any) ---*/

    while (getline (restart_file, text_line)) {

      /*--- External iteration ---*/

      position = text_line.find ("ITER=",0);
      if (position != string::npos) {
        text_line.erase (0,9); InnerIter_ = atoi(text_line.c_str());
      }

      /*--- Angle of attack ---*/

      position = text_line.find ("AOA=",0);
      if (position != string::npos) {
        text_line.erase (0,4); AoA_ = atof(text_line.c_str());
      }

      /*--- Sideslip angle ---*/

      position = text_line.find ("SIDESLIP_ANGLE=",0);
      if (position != string::npos) {
        text_line.erase (0,15); AoS_ = atof(text_line.c_str());
      }

      /*--- BCThrust angle ---*/

      position = text_line.find ("INITIAL_BCTHRUST=",0);
      if (position != string::npos) {
        text_line.erase (0,17); BCThrust_ = atof(text_line.c_str());
      }

      /*--- dCD_dCL coefficient ---*/

      position = text_line.find ("DCD_DCL_VALUE=",0);
      if (position != string::npos) {
        text_line.erase (0,14); dCD_dCL_ = atof(text_line.c_str());
      }

      /*--- dCMx_dCL coefficient ---*/

      position = text_line.find ("DCMX_DCL_VALUE=",0);
      if (position != string::npos) {
        text_line.erase (0,15); dCMx_dCL_ = atof(text_line.c_str());
      }

      /*--- dCMy_dCL coefficient ---*/

      position = text_line.find ("DCMY_DCL_VALUE=",0);
      if (position != string::npos) {
        text_line.erase (0,15); dCMy_dCL_ = atof(text_line.c_str());
      }

      /*--- dCMz_dCL coefficient ---*/

      position = text_line.find ("DCMZ_DCL_VALUE=",0);
      if (position != string::npos) {
        text_line.erase (0,15); dCMz_dCL_ = atof(text_line.c_str());
      }

    }

    /*--- Close the restart meta file. ---*/

    restart_file.close();

  }


  /*--- Load the metadata. ---*/

  /*--- Angle of attack ---*/

  if (config->GetDiscard_InFiles() == false) {
    if ((config->GetAoA() != AoA_) && (rank == MASTER_NODE)) {
      cout.precision(6);
      cout <<"WARNING: AoA in the solution file (" << AoA_ << " deg.) +" << endl;
      cout << "         AoA offset in mesh file (" << config->GetAoA_Offset() << " deg.) = " << AoA_ + config->GetAoA_Offset() << " deg." << endl;
    }
    config->SetAoA(AoA_ + config->GetAoA_Offset());
  }

  else {
    if ((config->GetAoA() != AoA_) && (rank == MASTER_NODE))
      cout <<"WARNING: Discarding the AoA in the solution file." << endl;
  }

  /*--- Sideslip angle ---*/

  if (config->GetDiscard_InFiles() == false) {
    if ((config->GetAoS() != AoS_) && (rank == MASTER_NODE)) {
      cout.precision(6);
      cout <<"WARNING: AoS in the solution file (" << AoS_ << " deg.) +" << endl;
      cout << "         AoS offset in mesh file (" << config->GetAoS_Offset() << " deg.) = " << AoS_ + config->GetAoS_Offset() << " deg." << endl;
    }
    config->SetAoS(AoS_ + config->GetAoS_Offset());
  }
  else {
    if ((config->GetAoS() != AoS_) && (rank == MASTER_NODE))
      cout <<"WARNING: Discarding the AoS in the solution file." << endl;
  }

  /*--- BCThrust ---*/

  if (config->GetDiscard_InFiles() == false) {
    if ((config->GetInitial_BCThrust() != BCThrust_) && (rank == MASTER_NODE))
      cout <<"WARNING: SU2 will use the initial BC Thrust provided in the solution file: " << BCThrust_ << " lbs." << endl;
    config->SetInitial_BCThrust(BCThrust_);
  }
  else {
    if ((config->GetInitial_BCThrust() != BCThrust_) && (rank == MASTER_NODE))
      cout <<"WARNING: Discarding the BC Thrust in the solution file." << endl;
  }


  if (config->GetDiscard_InFiles() == false) {

    if ((config->GetdCD_dCL() != dCD_dCL_) && (rank == MASTER_NODE))
      cout <<"WARNING: SU2 will use the dCD/dCL provided in the direct solution file: " << dCD_dCL_ << "." << endl;
    config->SetdCD_dCL(dCD_dCL_);

    if ((config->GetdCMx_dCL() != dCMx_dCL_) && (rank == MASTER_NODE))
      cout <<"WARNING: SU2 will use the dCMx/dCL provided in the direct solution file: " << dCMx_dCL_ << "." << endl;
    config->SetdCMx_dCL(dCMx_dCL_);

    if ((config->GetdCMy_dCL() != dCMy_dCL_) && (rank == MASTER_NODE))
      cout <<"WARNING: SU2 will use the dCMy/dCL provided in the direct solution file: " << dCMy_dCL_ << "." << endl;
    config->SetdCMy_dCL(dCMy_dCL_);

    if ((config->GetdCMz_dCL() != dCMz_dCL_) && (rank == MASTER_NODE))
      cout <<"WARNING: SU2 will use the dCMz/dCL provided in the direct solution file: " << dCMz_dCL_ << "." << endl;
    config->SetdCMz_dCL(dCMz_dCL_);

  }

  else {

    if ((config->GetdCD_dCL() != dCD_dCL_) && (rank == MASTER_NODE))
      cout <<"WARNING: Discarding the dCD/dCL in the direct solution file." << endl;

    if ((config->GetdCMx_dCL() != dCMx_dCL_) && (rank == MASTER_NODE))
      cout <<"WARNING: Discarding the dCMx/dCL in the direct solution file." << endl;

    if ((config->GetdCMy_dCL() != dCMy_dCL_) && (rank == MASTER_NODE))
      cout <<"WARNING: Discarding the dCMy/dCL in the direct solution file." << endl;

    if ((config->GetdCMz_dCL() != dCMz_dCL_) && (rank == MASTER_NODE))
      cout <<"WARNING: Discarding the dCMz/dCL in the direct solution file." << endl;

  }

  /*--- External iteration ---*/

  if ((config->GetDiscard_InFiles() == false) && (!adjoint || (adjoint && config->GetRestart())))
    config->SetExtIter_OffSet(InnerIter_);

}

void CSolver::LoadInletProfile(CGeometry **geometry,
                               CSolver ***solver,
                               CConfig *config,
                               int val_iter,
                               unsigned short val_kind_solver,
                               unsigned short val_kind_marker) const {

  /*-- First, set the solver and marker kind for the particular problem at
   hand. Note that, in the future, these routines can be used for any solver
   and potentially any marker type (beyond inlets). ---*/

  unsigned short KIND_SOLVER = val_kind_solver;
  unsigned short KIND_MARKER = val_kind_marker;

  /*--- Local variables ---*/

  unsigned short iDim, iVar, iMesh, iMarker, jMarker;
  unsigned long iPoint, iVertex, index, iChildren, Point_Fine, iRow;
  su2double Area_Children, Area_Parent, dist, min_dist, Interp_Radius, Theta;
  const su2double *Coord = nullptr;
  bool dual_time = ((config->GetTime_Marching() == DT_STEPPING_1ST) ||
                    (config->GetTime_Marching() == DT_STEPPING_2ND));
  bool time_stepping = config->GetTime_Marching() == TIME_STEPPING;

  string UnstExt, text_line;
  ifstream restart_file;

  unsigned short iZone = config->GetiZone();
  unsigned short nZone = config->GetnZone();

  string Marker_Tag;
  string profile_filename = config->GetInlet_FileName();
  ifstream inlet_file;
  string Interpolation_Function, Interpolation_Type;
  bool Interpolate = false;

  su2double *Normal = new su2double[nDim];

  unsigned long Marker_Counter = 0;

  bool turbulent = (config->GetKind_Solver() == RANS ||
                    config->GetKind_Solver() == INC_RANS ||
                    config->GetKind_Solver() == ADJ_RANS ||
                    config->GetKind_Solver() == DISC_ADJ_RANS ||
                    config->GetKind_Solver() == DISC_ADJ_INC_RANS);

  unsigned short nVar_Turb = 0;
  if (turbulent)
    switch (config->GetKind_Turb_Model()) {
      case SA: case SA_NEG: case SA_E: case SA_COMP: case SA_E_COMP:
        nVar_Turb = 1;
        break;
      case SST: case SST_SUST:
        nVar_Turb = 2;
        break;
      default:
        SU2_MPI::Error("Specified turbulence model unavailable or none selected", CURRENT_FUNCTION);
        break;
    }

  /*--- Count the number of columns that we have for this flow case,
   excluding the coordinates. Here, we have 2 entries for the total
   conditions or mass flow, another nDim for the direction vector, and
   finally entries for the number of turbulence variables. This is only
   necessary in case we are writing a template profile file or for Inlet
   Interpolation purposes. ---*/

  unsigned short nCol_InletFile = 2 + nDim + nVar_Turb;

  /*--- Multizone problems require the number of the zone to be appended. ---*/

  if (nZone > 1)
    profile_filename = config->GetMultizone_FileName(profile_filename, iZone, ".dat");

  /*--- Modify file name for an unsteady restart ---*/

  if (dual_time || time_stepping)
    profile_filename = config->GetUnsteady_FileName(profile_filename, val_iter, ".dat");

  /*--- Read the profile data from an ASCII file. ---*/

  CMarkerProfileReaderFVM profileReader(geometry[MESH_0], config, profile_filename, KIND_MARKER, nCol_InletFile);

  /*--- Load data from the restart into correct containers. ---*/

  Marker_Counter = 0;

  unsigned short global_failure = 0, local_failure = 0;
  ostringstream error_msg;

  const su2double tolerance = config->GetInlet_Profile_Matching_Tolerance();

  for (iMarker = 0; iMarker < config->GetnMarker_All(); iMarker++) {

    /*--- Skip if this is the wrong type of marker. ---*/

    if (config->GetMarker_All_KindBC(iMarker) != KIND_MARKER) continue;

    /*--- Get tag in order to identify the correct inlet data. ---*/

    Marker_Tag = config->GetMarker_All_TagBound(iMarker);

    for (jMarker = 0; jMarker < profileReader.GetNumberOfProfiles(); jMarker++) {

      /*--- If we have not found the matching marker string, continue to next marker. ---*/

      if (profileReader.GetTagForProfile(jMarker) != Marker_Tag) continue;

      /*--- Increment our counter for marker matches. ---*/

      Marker_Counter++;

      /*--- Get data for this profile. ---*/

      vector<passivedouble> Inlet_Data = profileReader.GetDataForProfile(jMarker);
      unsigned short nColumns = profileReader.GetNumberOfColumnsInProfile(jMarker);
      vector<su2double> Inlet_Data_Interpolated ((nCol_InletFile+nDim)*geometry[MESH_0]->nVertex[iMarker]);

      /*--- Define Inlet Values vectors before and after interpolation (if needed) ---*/
      vector<su2double> Inlet_Values(nCol_InletFile+nDim);
      vector<su2double> Inlet_Interpolated(nColumns);

      unsigned long nRows = profileReader.GetNumberOfRowsInProfile(jMarker);

      /*--- Pointer to call Set and Evaluate functions. ---*/
      vector<C1DInterpolation*> interpolator (nColumns);
      string interpolation_function, interpolation_type;

      /*--- Define the reference for interpolation. ---*/
      unsigned short radius_index=0;
      vector<su2double> InletRadii = profileReader.GetColumnForProfile(jMarker, radius_index);
      vector<su2double> Interpolation_Column (nRows);

      switch(config->GetKindInletInterpolationFunction()){

        case (NONE):
          Interpolate = false;
          break;

        case (AKIMA_1D):
          for (unsigned short iCol=0; iCol < nColumns; iCol++){
            Interpolation_Column = profileReader.GetColumnForProfile(jMarker, iCol);
            interpolator[iCol] = new CAkimaInterpolation(InletRadii,Interpolation_Column);
            interpolation_function = "AKIMA";
            Interpolate = true;
          }
          break;

        case (LINEAR_1D):
          for (unsigned short iCol=0; iCol < nColumns; iCol++){
            Interpolation_Column = profileReader.GetColumnForProfile(jMarker, iCol);
            interpolator[iCol] = new CLinearInterpolation(InletRadii,Interpolation_Column);
            interpolation_function = "LINEAR";
            Interpolate = true;
          }
          break;

        default:
          SU2_MPI::Error("Error in the Kind_InletInterpolation Marker\n",CURRENT_FUNCTION);
          break;
      }

      if (Interpolate == true){
        switch(config->GetKindInletInterpolationType()){
          case(VR_VTHETA):
            interpolation_type="VR_VTHETA";
            break;
          case(ALPHA_PHI):
            interpolation_type="ALPHA_PHI";
            break;
        }
        cout<<"Inlet Interpolation being done using "<<interpolation_function
            <<" function and type "<<interpolation_type<<" for "<< Marker_Tag<<endl;
        if(nDim == 3)
          cout<<"Ensure the flow direction is in z direction"<<endl;
        else if (nDim == 2)
          cout<<"Ensure the flow direction is in x direction"<<endl;
      }
      else if(Interpolate == false) {
        cout<<"No Inlet Interpolation being used"<<endl;
      }

      /*--- Loop through the nodes on this marker. ---*/

      for (iVertex = 0; iVertex < geometry[MESH_0]->nVertex[iMarker]; iVertex++) {

        iPoint = geometry[MESH_0]->vertex[iMarker][iVertex]->GetNode();
        Coord = geometry[MESH_0]->nodes->GetCoord(iPoint);

        if(Interpolate == false) {

          min_dist = 1e16;

          /*--- Find the distance to the closest point in our inlet profile data. ---*/

          for (iRow = 0; iRow < nRows; iRow++) {

            /*--- Get the coords for this data point. ---*/

            index = iRow*nColumns;

            dist = 0.0;
            for (unsigned short iDim = 0; iDim < nDim; iDim++)
            dist += pow(Inlet_Data[index+iDim] - Coord[iDim], 2);
            dist = sqrt(dist);

            /*--- Check is this is the closest point and store data if so. ---*/

            if (dist < min_dist) {
            min_dist = dist;
            for (iVar = 0; iVar < nColumns; iVar++)
              Inlet_Values[iVar] = Inlet_Data[index+iVar];
            }

          }

          /*--- If the diff is less than the tolerance, match the two.
          We could modify this to simply use the nearest neighbor, or
          eventually add something more elaborate here for interpolation. ---*/

          if (min_dist < tolerance) {

            solver[MESH_0][KIND_SOLVER]->SetInletAtVertex(Inlet_Values.data(), iMarker, iVertex);

          } else {

            unsigned long GlobalIndex = geometry[MESH_0]->nodes->GetGlobalIndex(iPoint);
            cout << "WARNING: Did not find a match between the points in the inlet file" << endl;
            cout << "and point " << GlobalIndex;
            cout << std::scientific;
            cout << " at location: [" << Coord[0] << ", " << Coord[1];
            if (nDim ==3) error_msg << ", " << Coord[2];
            cout << "]" << endl;
            cout << "Distance to closest point: " << min_dist << endl;
            cout << "Current tolerance:         " << tolerance << endl;
            cout << endl;
            cout << "You can widen the tolerance for point matching by changing the value" << endl;
            cout << "of the option INLET_MATCHING_TOLERANCE in your *.cfg file." << endl;
            local_failure++;
            break;
          }

        }

        else if(Interpolate == true) {

          /* --- Calculating the radius and angle of the vertex ---*/
          /* --- Flow should be in z direction for 3D cases ---*/
          /* --- Or in x direction for 2D cases ---*/
          Interp_Radius = sqrt(pow(Coord[0],2)+ pow(Coord[1],2));
          Theta = atan2(Coord[1],Coord[0]);

          /* --- Evaluating and saving the final spline data ---*/
          for  (unsigned short iVar=0; iVar < nColumns; iVar++){

            /*---Evaluate spline will get the respective value of the Data set (column) specified
            for that interpolator[iVar], cycling through all columns to get all the
            data for that vertex ---*/
            Inlet_Interpolated[iVar]=interpolator[iVar]->EvaluateSpline(Interp_Radius);
            if (interpolator[iVar]->GetPointMatch() == false){
              cout << "WARNING: Did not find a match between the radius in the inlet file " ;
              cout << std::scientific;
              cout << "at location: [" << Coord[0] << ", " << Coord[1];
              if (nDim == 3) {cout << ", " << Coord[2];}
              cout << "]";
              cout << " with Radius: "<< Interp_Radius << endl;
              cout << "You can add a row for Radius: " << Interp_Radius <<" in the inlet file ";
              cout << "to eliminate this issue or give proper data" << endl;
              local_failure++;
              break;
            }
          }

          /* --- Correcting for Interpolation Type ---*/
          switch(config->GetKindInletInterpolationType()){
          case(VR_VTHETA):
            Inlet_Values = CorrectedInletValues(Inlet_Interpolated, Theta, nDim, Coord, nVar_Turb, VR_VTHETA);
          break;
          case(ALPHA_PHI):
            Inlet_Values = CorrectedInletValues(Inlet_Interpolated, Theta, nDim, Coord, nVar_Turb, ALPHA_PHI);
          break;
          }

          solver[MESH_0][KIND_SOLVER]->SetInletAtVertex(Inlet_Values.data(), iMarker, iVertex);

          for (unsigned short iVar=0; iVar < (nCol_InletFile+nDim); iVar++)
            Inlet_Data_Interpolated[iVertex*(nCol_InletFile+nDim)+iVar] = Inlet_Values[iVar];

        }

      } // end iVertex loop

      if(config->GetPrintInlet_InterpolatedData() == true) {
          PrintInletInterpolatedData(Inlet_Data_Interpolated, profileReader.GetTagForProfile(jMarker),
                                     geometry[MESH_0]->nVertex[iMarker], nDim, nCol_InletFile+nDim);
      }

      for (int i=0; i<nColumns;i++)
        delete interpolator[i];

    } // end jMarker loop

    if (local_failure > 0) break;

  } // end iMarker loop

  SU2_MPI::Allreduce(&local_failure, &global_failure, 1, MPI_UNSIGNED_SHORT, MPI_SUM, MPI_COMM_WORLD);

  if (global_failure > 0) {
    SU2_MPI::Error("Prescribed inlet data does not match markers within tolerance.", CURRENT_FUNCTION);
  }

  /*--- Copy the inlet data down to the coarse levels if multigrid is active.
   Here, we use a face area-averaging to restrict the values. ---*/

  for (iMesh = 1; iMesh <= config->GetnMGLevels(); iMesh++) {
    for (iMarker=0; iMarker < config->GetnMarker_All(); iMarker++) {
      if (config->GetMarker_All_KindBC(iMarker) == KIND_MARKER) {

        Marker_Tag = config->GetMarker_All_TagBound(iMarker);

        /* Check the number of columns and allocate temp array. */

        unsigned short nColumns = 0;
        for (jMarker = 0; jMarker < profileReader.GetNumberOfProfiles(); jMarker++) {
          if (profileReader.GetTagForProfile(jMarker) == Marker_Tag) {
            nColumns = profileReader.GetNumberOfColumnsInProfile(jMarker);
          }
        }
        vector<su2double> Inlet_Values(nColumns);
        vector<su2double> Inlet_Fine(nColumns);

        /*--- Loop through the nodes on this marker. ---*/

        for (iVertex = 0; iVertex < geometry[iMesh]->nVertex[iMarker]; iVertex++) {

          /*--- Get the coarse mesh point and compute the boundary area. ---*/

          iPoint = geometry[iMesh]->vertex[iMarker][iVertex]->GetNode();
          geometry[iMesh]->vertex[iMarker][iVertex]->GetNormal(Normal);
          Area_Parent = 0.0;
          for (iDim = 0; iDim < nDim; iDim++) Area_Parent += Normal[iDim]*Normal[iDim];
          Area_Parent = sqrt(Area_Parent);

          /*--- Reset the values for the coarse point. ---*/

          for (iVar = 0; iVar < nColumns; iVar++) Inlet_Values[iVar] = 0.0;

          /*-- Loop through the children and extract the inlet values
           from those nodes that lie on the boundary as well as their
           boundary area. We build a face area-averaged value for the
           coarse point values from the fine grid points. Note that
           children from the interior volume will not be included in
           the averaging. ---*/

          for (iChildren = 0; iChildren < geometry[iMesh]->nodes->GetnChildren_CV(iPoint); iChildren++) {
            Point_Fine = geometry[iMesh]->nodes->GetChildren_CV(iPoint, iChildren);
            for (iVar = 0; iVar < nColumns; iVar++) Inlet_Fine[iVar] = 0.0;
            Area_Children = solver[iMesh-1][KIND_SOLVER]->GetInletAtVertex(Inlet_Fine.data(), Point_Fine, KIND_MARKER,
                                                                           Marker_Tag, geometry[iMesh-1], config);
            for (iVar = 0; iVar < nColumns; iVar++) {
              Inlet_Values[iVar] += Inlet_Fine[iVar]*Area_Children/Area_Parent;
            }
          }

          /*--- Set the boundary area-averaged inlet values for the coarse point. ---*/

          solver[iMesh][KIND_SOLVER]->SetInletAtVertex(Inlet_Values.data(), iMarker, iVertex);

        }
      }
    }
  }

  delete [] Normal;
}


void CSolver::ComputeVertexTractions(CGeometry *geometry, CConfig *config){

  /*--- Compute the constant factor to dimensionalize pressure and shear stress. ---*/
  su2double *Velocity_ND, *Velocity_Real;
  su2double Density_ND,  Density_Real, Velocity2_Real, Velocity2_ND;
  su2double factor;

  unsigned short iDim, jDim;

  // Check whether the problem is viscous
  bool viscous_flow = ((config->GetKind_Solver() == NAVIER_STOKES) ||
                       (config->GetKind_Solver() == INC_NAVIER_STOKES) ||
                       (config->GetKind_Solver() == RANS) ||
                       (config->GetKind_Solver() == INC_RANS) ||
                       (config->GetKind_Solver() == DISC_ADJ_NAVIER_STOKES) ||
                       (config->GetKind_Solver() == DISC_ADJ_INC_NAVIER_STOKES) ||
                       (config->GetKind_Solver() == DISC_ADJ_INC_RANS) ||
                       (config->GetKind_Solver() == DISC_ADJ_RANS));

  // Parameters for the calculations
  su2double Pn = 0.0, div_vel = 0.0;
  su2double Viscosity = 0.0;
  su2double Tau[3][3] = {{0.0, 0.0, 0.0},{0.0, 0.0, 0.0},{0.0, 0.0, 0.0}};
  su2double Grad_Vel[3][3] = {{0.0, 0.0, 0.0},{0.0, 0.0, 0.0},{0.0, 0.0, 0.0}};
  su2double delta[3][3] = {{1.0, 0.0, 0.0},{0.0, 1.0, 0.0},{0.0, 0.0, 1.0}};
  su2double auxForce[3] = {1.0, 0.0, 0.0};

  unsigned short iMarker;
  unsigned long iVertex, iPoint;
  su2double const *iNormal;

  su2double Pressure_Inf = config->GetPressure_FreeStreamND();

  Velocity_Real = config->GetVelocity_FreeStream();
  Density_Real  = config->GetDensity_FreeStream();

  Velocity_ND = config->GetVelocity_FreeStreamND();
  Density_ND  = config->GetDensity_FreeStreamND();

  Velocity2_Real = 0.0;
  Velocity2_ND   = 0.0;
  for (unsigned short iDim = 0; iDim < nDim; iDim++) {
    Velocity2_Real += Velocity_Real[iDim]*Velocity_Real[iDim];
    Velocity2_ND   += Velocity_ND[iDim]*Velocity_ND[iDim];
  }

  factor = Density_Real * Velocity2_Real / ( Density_ND * Velocity2_ND );

  for (iMarker = 0; iMarker < config->GetnMarker_All(); iMarker++) {

    /*--- If this is defined as an interface marker ---*/
    if (config->GetMarker_All_Fluid_Load(iMarker) == YES) {

      // Loop over the vertices
      for (iVertex = 0; iVertex < geometry->nVertex[iMarker]; iVertex++) {

        // Recover the point index
        iPoint = geometry->vertex[iMarker][iVertex]->GetNode();
        // Get the normal at the vertex: this normal goes inside the fluid domain.
        iNormal = geometry->vertex[iMarker][iVertex]->GetNormal();

        /*--- Check if the node belongs to the domain (i.e, not a halo node) ---*/
        if (geometry->nodes->GetDomain(iPoint)) {

          // Retrieve the values of pressure
          Pn = base_nodes->GetPressure(iPoint);

          // Calculate tn in the fluid nodes for the inviscid term --> Units of force (non-dimensional).
          for (iDim = 0; iDim < nDim; iDim++)
            auxForce[iDim] = -(Pn-Pressure_Inf)*iNormal[iDim];

          // Calculate tn in the fluid nodes for the viscous term
          if (viscous_flow) {

            Viscosity = base_nodes->GetLaminarViscosity(iPoint);

            for (iDim = 0; iDim < nDim; iDim++) {
              for (jDim = 0 ; jDim < nDim; jDim++) {
                Grad_Vel[iDim][jDim] = base_nodes->GetGradient_Primitive(iPoint, iDim+1, jDim);
              }
            }

            // Divergence of the velocity
            div_vel = 0.0; for (iDim = 0; iDim < nDim; iDim++) div_vel += Grad_Vel[iDim][iDim];

            for (iDim = 0; iDim < nDim; iDim++) {
              for (jDim = 0 ; jDim < nDim; jDim++) {

                // Viscous stress
                Tau[iDim][jDim] = Viscosity*(Grad_Vel[jDim][iDim] + Grad_Vel[iDim][jDim])
                                 - TWO3*Viscosity*div_vel*delta[iDim][jDim];

                // Viscous component in the tn vector --> Units of force (non-dimensional).
                auxForce[iDim] += Tau[iDim][jDim]*iNormal[jDim];
              }
            }
          }

          // Redimensionalize the forces
          for (iDim = 0; iDim < nDim; iDim++) {
            VertexTraction[iMarker][iVertex][iDim] = factor * auxForce[iDim];
          }
        }
        else{
          for (iDim = 0; iDim < nDim; iDim++) {
            VertexTraction[iMarker][iVertex][iDim] = 0.0;
          }
        }
      }
    }
  }

}

void CSolver::RegisterVertexTractions(CGeometry *geometry, CConfig *config){

  unsigned short iMarker, iDim;
  unsigned long iVertex, iPoint;

  /*--- Loop over all the markers ---*/
  for (iMarker = 0; iMarker < config->GetnMarker_All(); iMarker++) {

    /*--- If this is defined as an interface marker ---*/
    if (config->GetMarker_All_Fluid_Load(iMarker) == YES) {

      /*--- Loop over the vertices ---*/
      for (iVertex = 0; iVertex < geometry->nVertex[iMarker]; iVertex++) {

        /*--- Recover the point index ---*/
        iPoint = geometry->vertex[iMarker][iVertex]->GetNode();

        /*--- Check if the node belongs to the domain (i.e, not a halo node) ---*/
        if (geometry->nodes->GetDomain(iPoint)) {

          /*--- Register the vertex traction as output ---*/
          for (iDim = 0; iDim < nDim; iDim++) {
            AD::RegisterOutput(VertexTraction[iMarker][iVertex][iDim]);
          }

        }
      }
    }
  }

}

void CSolver::SetVertexTractionsAdjoint(CGeometry *geometry, CConfig *config){

  unsigned short iMarker, iDim;
  unsigned long iVertex, iPoint;

  /*--- Loop over all the markers ---*/
  for (iMarker = 0; iMarker < config->GetnMarker_All(); iMarker++) {

    /*--- If this is defined as an interface marker ---*/
    if (config->GetMarker_All_Fluid_Load(iMarker) == YES) {

      /*--- Loop over the vertices ---*/
      for (iVertex = 0; iVertex < geometry->nVertex[iMarker]; iVertex++) {

        /*--- Recover the point index ---*/
        iPoint = geometry->vertex[iMarker][iVertex]->GetNode();

        /*--- Check if the node belongs to the domain (i.e, not a halo node) ---*/
        if (geometry->nodes->GetDomain(iPoint)) {

          /*--- Set the adjoint of the vertex traction from the value received ---*/
          for (iDim = 0; iDim < nDim; iDim++) {

            SU2_TYPE::SetDerivative(VertexTraction[iMarker][iVertex][iDim],
                                    SU2_TYPE::GetValue(VertexTractionAdjoint[iMarker][iVertex][iDim]));
          }

        }
      }
    }
  }

}


void CSolver::SetVerificationSolution(unsigned short nDim,
                                      unsigned short nVar,
                                      CConfig        *config) {

  /*--- Determine the verification solution to be set and
        allocate memory for the corresponding class. ---*/
  switch( config->GetVerification_Solution() ) {

    case NO_VERIFICATION_SOLUTION:
      VerificationSolution = nullptr; break;
    case INVISCID_VORTEX:
      VerificationSolution = new CInviscidVortexSolution(nDim, nVar, MGLevel, config); break;
    case RINGLEB:
      VerificationSolution = new CRinglebSolution(nDim, nVar, MGLevel, config); break;
    case NS_UNIT_QUAD:
      VerificationSolution = new CNSUnitQuadSolution(nDim, nVar, MGLevel, config); break;
    case TAYLOR_GREEN_VORTEX:
      VerificationSolution = new CTGVSolution(nDim, nVar, MGLevel, config); break;
    case INC_TAYLOR_GREEN_VORTEX:
      VerificationSolution = new CIncTGVSolution(nDim, nVar, MGLevel, config); break;
    case MMS_NS_UNIT_QUAD:
      VerificationSolution = new CMMSNSUnitQuadSolution(nDim, nVar, MGLevel, config); break;
    case MMS_NS_UNIT_QUAD_WALL_BC:
      VerificationSolution = new CMMSNSUnitQuadSolutionWallBC(nDim, nVar, MGLevel, config); break;
    case MMS_NS_TWO_HALF_CIRCLES:
      VerificationSolution = new CMMSNSTwoHalfCirclesSolution(nDim, nVar, MGLevel, config); break;
    case MMS_NS_TWO_HALF_SPHERES:
      VerificationSolution = new CMMSNSTwoHalfSpheresSolution(nDim, nVar, MGLevel, config); break;
    case MMS_INC_EULER:
      VerificationSolution = new CMMSIncEulerSolution(nDim, nVar, MGLevel, config); break;
    case MMS_INC_NS:
      VerificationSolution = new CMMSIncNSSolution(nDim, nVar, MGLevel, config); break;
    case USER_DEFINED_SOLUTION:
      VerificationSolution = new CUserDefinedSolution(nDim, nVar, MGLevel, config); break;
  }
}

void CSolver::ComputeResidual_Multizone(CGeometry *geometry, CConfig *config){

  unsigned short iVar;
  unsigned long iPoint;
  su2double residual;

  /*--- Set Residuals to zero ---*/
  for (iVar = 0; iVar < nVar; iVar++){
    SetRes_BGS(iVar,0.0);
    SetRes_Max_BGS(iVar,0.0,0);
  }

  /*--- Set the residuals and BGSSolution_k to solution for next multizone outer iteration. ---*/
  for (iPoint = 0; iPoint < nPoint; iPoint++) {
    const su2double domain = (iPoint < nPointDomain);
    for (iVar = 0; iVar < nVar; iVar++) {
      residual = (base_nodes->Get_BGSSolution(iPoint,iVar) - base_nodes->Get_BGSSolution_k(iPoint,iVar))*domain;
      base_nodes->Set_BGSSolution_k(iPoint,iVar, base_nodes->Get_BGSSolution(iPoint,iVar));
      AddRes_BGS(iVar, residual*residual);
      AddRes_Max_BGS(iVar, fabs(residual), geometry->nodes->GetGlobalIndex(iPoint), geometry->nodes->GetCoord(iPoint));
    }
  }

  SetResidual_BGS(geometry, config);

}<|MERGE_RESOLUTION|>--- conflicted
+++ resolved
@@ -348,13 +348,8 @@
   bool weighted = true;
   bool pressure_based = (config->GetKind_Incomp_System() == PRESSURE_BASED);
 
-<<<<<<< HEAD
   unsigned short iVar, jVar, iDim, iVel = 1;
   unsigned short iNeighbor, nNeighbor = 0;
-=======
-  unsigned short iVar, jVar, iDim;
-  unsigned short nNeighbor       = 0;
->>>>>>> 87b13cea
   unsigned short COUNT_PER_POINT = 0;
   unsigned short MPI_TYPE        = 0;
   unsigned short ICOUNT          = nVar;
