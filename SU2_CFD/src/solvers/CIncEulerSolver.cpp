--- conflicted
+++ resolved
@@ -2589,11 +2589,7 @@
   su2double RefArea   = config->GetRefArea();
   su2double RefLength = config->GetRefLength();
 
-<<<<<<< HEAD
-  const su2double *Origin = NULL;
-=======
-  su2double *Origin = nullptr;
->>>>>>> 25d2e0f0
+  const su2double *Origin = nullptr;
   if (config->GetnMarker_Monitoring() != 0){
     Origin = config->GetRefOriginMoment(0);
   }
@@ -2987,11 +2983,7 @@
   su2double Beta      = config->GetAoS()*PI_NUMBER/180.0;
   su2double RefArea   = config->GetRefArea();
   su2double RefLength = config->GetRefLength();
-<<<<<<< HEAD
-  const su2double *Origin = NULL;
-=======
-  su2double *Origin = nullptr;
->>>>>>> 25d2e0f0
+  const su2double *Origin = nullptr;
   if (config->GetnMarker_Monitoring() != 0){
     Origin = config->GetRefOriginMoment(0);
   }
