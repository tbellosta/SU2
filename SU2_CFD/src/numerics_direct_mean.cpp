/*!
 * \file numerics_direct_mean.cpp
 * \brief This file contains the numerical methods for compressible flow.
 * \author F. Palacios, T. Economon
 * \version 5.0.0 "Raven"
 *
 * SU2 Original Developers: Dr. Francisco D. Palacios.
 *                          Dr. Thomas D. Economon.
 *
 * SU2 Developers: Prof. Juan J. Alonso's group at Stanford University.
 *                 Prof. Piero Colonna's group at Delft University of Technology.
 *                 Prof. Nicolas R. Gauger's group at Kaiserslautern University of Technology.
 *                 Prof. Alberto Guardone's group at Polytechnic University of Milan.
 *                 Prof. Rafael Palacios' group at Imperial College London.
 *                 Prof. Edwin van der Weide's group at the University of Twente.
 *                 Prof. Vincent Terrapon's group at the University of Liege.
 *
 * Copyright (C) 2012-2017 SU2, the open-source CFD code.
 *
 * SU2 is free software; you can redistribute it and/or
 * modify it under the terms of the GNU Lesser General Public
 * License as published by the Free Software Foundation; either
 * version 2.1 of the License, or (at your option) any later version.
 *
 * SU2 is distributed in the hope that it will be useful,
 * but WITHOUT ANY WARRANTY; without even the implied warranty of
 * MERCHANTABILITY or FITNESS FOR A PARTICULAR PURPOSE. See the GNU
 * Lesser General Public License for more details.
 *
 * You should have received a copy of the GNU Lesser General Public
 * License along with SU2. If not, see <http://www.gnu.org/licenses/>.
 */

#include "../include/numerics_structure.hpp"
#include <limits>

CCentJST_Flow::CCentJST_Flow(unsigned short val_nDim, unsigned short val_nVar, CConfig *config) : CNumerics(val_nDim, val_nVar, config) {
  
  implicit = (config->GetKind_TimeIntScheme_Flow() == EULER_IMPLICIT);
  
  Gamma = config->GetGamma();
  Gamma_Minus_One = Gamma - 1.0;
  
  grid_movement = config->GetGrid_Movement();
  
  /*--- Artifical dissipation part ---*/
  Param_p = 0.3;
  Param_Kappa_2 = config->GetKappa_2nd_Flow();
  Param_Kappa_4 = config->GetKappa_4th_Flow();
  
  /*--- Allocate some structures ---*/
  Diff_U = new su2double [nVar];
  Diff_Lapl = new su2double [nVar];
  Velocity_i = new su2double [nDim];
  Velocity_j = new su2double [nDim];
  MeanVelocity = new su2double [nDim];
  ProjFlux = new su2double [nVar];
  
}

CCentJST_Flow::~CCentJST_Flow(void) {
  delete [] Diff_U;
  delete [] Diff_Lapl;
  delete [] Velocity_i;
  delete [] Velocity_j;
  delete [] MeanVelocity;
  delete [] ProjFlux;
}

void CCentJST_Flow::ComputeResidual(su2double *val_residual, su2double **val_Jacobian_i, su2double **val_Jacobian_j,
                                    CConfig *config) {
  
  su2double U_i[5] = {0.0,0.0,0.0,0.0,0.0}, U_j[5] = {0.0,0.0,0.0,0.0,0.0};

  AD::StartPreacc();
  AD::SetPreaccIn(Normal, nDim);
  AD::SetPreaccIn(V_i, nDim+5); AD::SetPreaccIn(V_j, nDim+5);
  AD::SetPreaccIn(Sensor_i);    AD::SetPreaccIn(Sensor_j);
  AD::SetPreaccIn(Lambda_i);    AD::SetPreaccIn(Lambda_j);
  AD::SetPreaccIn(Und_Lapl_i, nVar); AD::SetPreaccIn(Und_Lapl_j, nVar);
  if (grid_movement) {
    AD::SetPreaccIn(GridVel_i, nDim); AD::SetPreaccIn(GridVel_j, nDim);
  }

  /*--- Pressure, density, enthalpy, energy, and velocity at points i and j ---*/
  
  Pressure_i = V_i[nDim+1];                       Pressure_j = V_j[nDim+1];
  Density_i = V_i[nDim+2];                        Density_j = V_j[nDim+2];
  Enthalpy_i = V_i[nDim+3];                       Enthalpy_j = V_j[nDim+3];
  SoundSpeed_i = V_i[nDim+4];                     SoundSpeed_j = V_j[nDim+4];
  Energy_i = Enthalpy_i - Pressure_i/Density_i;   Energy_j = Enthalpy_j - Pressure_j/Density_j;
  
  sq_vel_i = 0.0; sq_vel_j = 0.0;
  for (iDim = 0; iDim < nDim; iDim++) {
    Velocity_i[iDim] = V_i[iDim+1];
    Velocity_j[iDim] = V_j[iDim+1];
    sq_vel_i += 0.5*Velocity_i[iDim]*Velocity_i[iDim];
    sq_vel_j += 0.5*Velocity_j[iDim]*Velocity_j[iDim];
  }

  /*--- Recompute conservative variables ---*/
  
  U_i[0] = Density_i; U_j[0] = Density_j;
  for (iDim = 0; iDim < nDim; iDim++) {
    U_i[iDim+1] = Density_i*Velocity_i[iDim]; U_j[iDim+1] = Density_j*Velocity_j[iDim];
  }
  U_i[nDim+1] = Density_i*Energy_i; U_j[nDim+1] = Density_j*Energy_j;
  
  /*--- Compute mean values of the variables ---*/
  
  MeanDensity = 0.5*(Density_i+Density_j);
  MeanPressure = 0.5*(Pressure_i+Pressure_j);
  MeanEnthalpy = 0.5*(Enthalpy_i+Enthalpy_j);
  for (iDim = 0; iDim < nDim; iDim++)
    MeanVelocity[iDim] =  0.5*(Velocity_i[iDim]+Velocity_j[iDim]);
  MeanEnergy = 0.5*(Energy_i+Energy_j);
  
  /*--- Get projected flux tensor ---*/
  
  GetInviscidProjFlux(&MeanDensity, MeanVelocity, &MeanPressure, &MeanEnthalpy, Normal, ProjFlux);
  
  /*--- Residual of the inviscid flux ---*/

  for (iVar = 0; iVar < nVar; iVar++)
    val_residual[iVar] = ProjFlux[iVar];
  
  /*--- Jacobians of the inviscid flux, scale = 0.5 because val_residual ~ 0.5*(fc_i+fc_j)*Normal ---*/

  if (implicit) {
    GetInviscidProjJac(MeanVelocity, &MeanEnergy, Normal, 0.5, val_Jacobian_i);
    for (iVar = 0; iVar < nVar; iVar++)
      for (jVar = 0; jVar < nVar; jVar++)
        val_Jacobian_j[iVar][jVar] = val_Jacobian_i[iVar][jVar];
  }

  /*--- Adjustment due to grid motion ---*/
  
  if (grid_movement) {
    ProjVelocity = 0.0;
    for (iDim = 0; iDim < nDim; iDim++)
      ProjVelocity += 0.5*(GridVel_i[iDim]+GridVel_j[iDim])*Normal[iDim];
    for (iVar = 0; iVar < nVar; iVar++) {
      val_residual[iVar] -= ProjVelocity * 0.5*(U_i[iVar] + U_j[iVar]);
      if (implicit) {
        val_Jacobian_i[iVar][iVar] -= 0.5*ProjVelocity;
        val_Jacobian_j[iVar][iVar] -= 0.5*ProjVelocity;
      }
    }
  }
  
  /*--- Computes differences btw. Laplacians and conservative variables,
   with a correction for the enthalpy ---*/
  
  for (iVar = 0; iVar < nVar; iVar++) {
    Diff_Lapl[iVar] = Und_Lapl_i[iVar]-Und_Lapl_j[iVar];
    Diff_U[iVar] = U_i[iVar]-U_j[iVar];
  }
  Diff_U[nVar-1] = Density_i*Enthalpy_i-Density_j*Enthalpy_j;
  
  /*--- Compute the local spectral radius and the stretching factor ---*/
  
  ProjVelocity_i = 0.0; ProjVelocity_j = 0.0; Area = 0.0;
  for (iDim = 0; iDim < nDim; iDim++) {
    ProjVelocity_i += Velocity_i[iDim]*Normal[iDim];
    ProjVelocity_j += Velocity_j[iDim]*Normal[iDim];
    Area += Normal[iDim]*Normal[iDim];
  }
  Area = sqrt(Area);
  
  /*--- Adjustment due to mesh motion ---*/
  
  if (grid_movement) {
    ProjGridVel = 0.0;
    for (iDim = 0; iDim < nDim; iDim++)
      ProjGridVel += 0.5*(GridVel_i[iDim]+GridVel_j[iDim])*Normal[iDim];
    ProjVelocity_i -= ProjGridVel;
    ProjVelocity_j -= ProjGridVel;
  }
  
  Local_Lambda_i = (fabs(ProjVelocity_i)+SoundSpeed_i*Area);
  Local_Lambda_j = (fabs(ProjVelocity_j)+SoundSpeed_j*Area);
  MeanLambda = 0.5*(Local_Lambda_i+Local_Lambda_j);
  
  Phi_i = pow(Lambda_i/(4.0*MeanLambda), Param_p);
  Phi_j = pow(Lambda_j/(4.0*MeanLambda), Param_p);
  StretchingFactor = 4.0*Phi_i*Phi_j/(Phi_i+Phi_j);
  
  sc2 = 3.0*(su2double(Neighbor_i)+su2double(Neighbor_j))/(su2double(Neighbor_i)*su2double(Neighbor_j));
  sc4 = sc2*sc2/4.0;
  
  Epsilon_2 = Param_Kappa_2*0.5*(Sensor_i+Sensor_j)*sc2;
  Epsilon_4 = max(0.0, Param_Kappa_4-Epsilon_2)*sc4;
  
  /*--- Compute viscous part of the residual ---*/
  
  for (iVar = 0; iVar < nVar; iVar++)
    val_residual[iVar] += (Epsilon_2*Diff_U[iVar] - Epsilon_4*Diff_Lapl[iVar])*StretchingFactor*MeanLambda;
  
  /*--- Jacobian computation ---*/

  if (implicit) {

    cte_0 = (Epsilon_2 + Epsilon_4*su2double(Neighbor_i+1))*StretchingFactor*MeanLambda;
    cte_1 = (Epsilon_2 + Epsilon_4*su2double(Neighbor_j+1))*StretchingFactor*MeanLambda;
    
    for (iVar = 0; iVar < (nVar-1); iVar++) {
      val_Jacobian_i[iVar][iVar] += cte_0;
      val_Jacobian_j[iVar][iVar] -= cte_1;
    }
    
    /*--- Last row of Jacobian_i ---*/
    
    val_Jacobian_i[nVar-1][0] += cte_0*Gamma_Minus_One*sq_vel_i;
    for (iDim = 0; iDim < nDim; iDim++)
      val_Jacobian_i[nVar-1][iDim+1] -= cte_0*Gamma_Minus_One*Velocity_i[iDim];
    val_Jacobian_i[nVar-1][nVar-1] += cte_0*Gamma;
    
    /*--- Last row of Jacobian_j ---*/
    
    val_Jacobian_j[nVar-1][0] -= cte_1*Gamma_Minus_One*sq_vel_j;
    for (iDim = 0; iDim < nDim; iDim++)
      val_Jacobian_j[nVar-1][iDim+1] += cte_1*Gamma_Minus_One*Velocity_j[iDim];
    val_Jacobian_j[nVar-1][nVar-1] -= cte_1*Gamma;
    
  }

  AD::SetPreaccOut(val_residual, nVar);
  AD::EndPreacc();
}

CCentJST_KE_Flow::CCentJST_KE_Flow(unsigned short val_nDim, unsigned short val_nVar, CConfig *config) : CNumerics(val_nDim, val_nVar, config) {

  implicit = (config->GetKind_TimeIntScheme_Flow() == EULER_IMPLICIT);

  Gamma = config->GetGamma();
  Gamma_Minus_One = Gamma - 1.0;

  grid_movement = config->GetGrid_Movement();

  /*--- Artifical dissipation part ---*/
  Param_p = 0.3;
  Param_Kappa_2 = config->GetKappa_2nd_Flow();
  Param_Kappa_4 = config->GetKappa_4th_Flow();

  /*--- Allocate some structures ---*/
  Diff_U = new su2double [nVar];
  Diff_Lapl = new su2double [nVar];
  Velocity_i = new su2double [nDim];
  Velocity_j = new su2double [nDim];
  MeanVelocity = new su2double [nDim];
  ProjFlux = new su2double [nVar];

}

CCentJST_KE_Flow::~CCentJST_KE_Flow(void) {
  delete [] Diff_U;
  delete [] Diff_Lapl;
  delete [] Velocity_i;
  delete [] Velocity_j;
  delete [] MeanVelocity;
  delete [] ProjFlux;
}

void CCentJST_KE_Flow::ComputeResidual(su2double *val_residual, su2double **val_Jacobian_i, su2double **val_Jacobian_j,
                                    CConfig *config) {

  su2double U_i[5] = {0.0,0.0,0.0,0.0,0.0}, U_j[5] = {0.0,0.0,0.0,0.0,0.0};

  AD::StartPreacc();
  AD::SetPreaccIn(Normal, nDim);
  AD::SetPreaccIn(V_i, nDim+5); AD::SetPreaccIn(V_j, nDim+5);
  AD::SetPreaccIn(Sensor_i);    AD::SetPreaccIn(Sensor_j);
  AD::SetPreaccIn(Lambda_i);    AD::SetPreaccIn(Lambda_j);
  AD::SetPreaccIn(Und_Lapl_i, nVar); AD::SetPreaccIn(Und_Lapl_j, nVar);

  /*--- Pressure, density, enthalpy, energy, and velocity at points i and j ---*/

  Pressure_i = V_i[nDim+1];                       Pressure_j = V_j[nDim+1];
  Density_i = V_i[nDim+2];                        Density_j = V_j[nDim+2];
  Enthalpy_i = V_i[nDim+3];                       Enthalpy_j = V_j[nDim+3];
  SoundSpeed_i = V_i[nDim+4];                     SoundSpeed_j = V_j[nDim+4];
  Energy_i = Enthalpy_i - Pressure_i/Density_i;   Energy_j = Enthalpy_j - Pressure_j/Density_j;

  sq_vel_i = 0.0; sq_vel_j = 0.0;
  for (iDim = 0; iDim < nDim; iDim++) {
    Velocity_i[iDim] = V_i[iDim+1];
    Velocity_j[iDim] = V_j[iDim+1];
    sq_vel_i += 0.5*Velocity_i[iDim]*Velocity_i[iDim];
    sq_vel_j += 0.5*Velocity_j[iDim]*Velocity_j[iDim];
  }

  /*--- Recompute conservative variables ---*/

  U_i[0] = Density_i; U_j[0] = Density_j;
  for (iDim = 0; iDim < nDim; iDim++) {
    U_i[iDim+1] = Density_i*Velocity_i[iDim]; U_j[iDim+1] = Density_j*Velocity_j[iDim];
  }
  U_i[nDim+1] = Density_i*Energy_i; U_j[nDim+1] = Density_j*Energy_j;

  /*--- Compute mean values of the variables ---*/

  MeanDensity = 0.5*(Density_i+Density_j);
  MeanPressure = 0.5*(Pressure_i+Pressure_j);
  MeanEnthalpy = 0.5*(Enthalpy_i+Enthalpy_j);
  for (iDim = 0; iDim < nDim; iDim++)
    MeanVelocity[iDim] =  0.5*(Velocity_i[iDim]+Velocity_j[iDim]);
  MeanEnergy = 0.5*(Energy_i+Energy_j);

  /*--- Get projected flux tensor ---*/

  GetInviscidProjFlux(&MeanDensity, MeanVelocity, &MeanPressure, &MeanEnthalpy, Normal, ProjFlux);

  /*--- Residual of the inviscid flux ---*/

  for (iVar = 0; iVar < nVar; iVar++)
    val_residual[iVar] = ProjFlux[iVar];

  /*--- Jacobians of the inviscid flux, scale = 0.5 because val_residual ~ 0.5*(fc_i+fc_j)*Normal ---*/

  if (implicit) {
    GetInviscidProjJac(MeanVelocity, &MeanEnergy, Normal, 0.5, val_Jacobian_i);
    for (iVar = 0; iVar < nVar; iVar++)
      for (jVar = 0; jVar < nVar; jVar++)
        val_Jacobian_j[iVar][jVar] = val_Jacobian_i[iVar][jVar];
  }

  /*--- Adjustment due to grid motion ---*/

  if (grid_movement) {
    ProjVelocity = 0.0;
    for (iDim = 0; iDim < nDim; iDim++)
      ProjVelocity += 0.5*(GridVel_i[iDim]+GridVel_j[iDim])*Normal[iDim];
    for (iVar = 0; iVar < nVar; iVar++) {
      val_residual[iVar] -= ProjVelocity * 0.5*(U_i[iVar]+U_j[iVar]);
      if (implicit) {
        val_Jacobian_i[iVar][iVar] -= 0.5*ProjVelocity;
        val_Jacobian_j[iVar][iVar] -= 0.5*ProjVelocity;
      }
    }
  }

  /*--- Computes differences btw. Laplacians and conservative variables,
   with a correction for the enthalpy ---*/

  for (iVar = 0; iVar < nVar; iVar++) {
    Diff_U[iVar] = U_i[iVar]-U_j[iVar];
  }
  Diff_U[nVar-1] = Density_i*Enthalpy_i-Density_j*Enthalpy_j;

  /*--- Compute the local spectral radius and the stretching factor ---*/

  ProjVelocity_i = 0.0; ProjVelocity_j = 0.0; Area = 0.0;
  for (iDim = 0; iDim < nDim; iDim++) {
    ProjVelocity_i += Velocity_i[iDim]*Normal[iDim];
    ProjVelocity_j += Velocity_j[iDim]*Normal[iDim];
    Area += Normal[iDim]*Normal[iDim];
  }
  Area = sqrt(Area);

  /*--- Adjustment due to mesh motion ---*/

  if (grid_movement) {
    ProjGridVel = 0.0;
    for (iDim = 0; iDim < nDim; iDim++)
      ProjGridVel += 0.5*(GridVel_i[iDim]+GridVel_j[iDim])*Normal[iDim];
    ProjVelocity_i -= ProjGridVel;
    ProjVelocity_j -= ProjGridVel;
  }

  Local_Lambda_i = (fabs(ProjVelocity_i)+SoundSpeed_i*Area);
  Local_Lambda_j = (fabs(ProjVelocity_j)+SoundSpeed_j*Area);
  MeanLambda = 0.5*(Local_Lambda_i+Local_Lambda_j);

  Phi_i = pow(Lambda_i/(4.0*MeanLambda), Param_p);
  Phi_j = pow(Lambda_j/(4.0*MeanLambda), Param_p);
  StretchingFactor = 4.0*Phi_i*Phi_j/(Phi_i+Phi_j);

  sc2 = 3.0*(su2double(Neighbor_i)+su2double(Neighbor_j))/(su2double(Neighbor_i)*su2double(Neighbor_j));
  sc4 = sc2*sc2/4.0;

  Epsilon_2 = Param_Kappa_2*0.5*(Sensor_i+Sensor_j)*sc2;

  /*--- Compute viscous part of the residual ---*/

  for (iVar = 0; iVar < nVar; iVar++)
      val_residual[iVar] += Epsilon_2*(Diff_U[iVar])*StretchingFactor*MeanLambda;

  /*--- Jacobian computation ---*/

  if (implicit) {

    cte_0 = Epsilon_2*StretchingFactor*MeanLambda;

    for (iVar = 0; iVar < (nVar-1); iVar++) {
      val_Jacobian_i[iVar][iVar] += cte_0;
      val_Jacobian_j[iVar][iVar] -= cte_0;
    }

    /*--- Last row of Jacobian_i ---*/

    val_Jacobian_i[nVar-1][0] += cte_0*Gamma_Minus_One*sq_vel_i;
    for (iDim = 0; iDim < nDim; iDim++)
      val_Jacobian_i[nVar-1][iDim+1] -= cte_0*Gamma_Minus_One*Velocity_i[iDim];
    val_Jacobian_i[nVar-1][nVar-1] += cte_0*Gamma;

    /*--- Last row of Jacobian_j ---*/

    val_Jacobian_j[nVar-1][0] -= cte_1*Gamma_Minus_One*sq_vel_j;
    for (iDim = 0; iDim < nDim; iDim++)
      val_Jacobian_j[nVar-1][iDim+1] += cte_1*Gamma_Minus_One*Velocity_j[iDim];
    val_Jacobian_j[nVar-1][nVar-1] -= cte_1*Gamma;

  }

  AD::SetPreaccOut(val_residual, nVar);
  AD::EndPreacc();

}


CCentLax_Flow::CCentLax_Flow(unsigned short val_nDim, unsigned short val_nVar, CConfig *config) : CNumerics(val_nDim, val_nVar, config) {
  
  Gamma = config->GetGamma();
  Gamma_Minus_One = Gamma - 1.0;
  
  implicit = (config->GetKind_TimeIntScheme_Flow() == EULER_IMPLICIT);
  grid_movement = config->GetGrid_Movement();
  
  /*--- Artifical dissipation part ---*/
  Param_p = 0.3;
  Param_Kappa_0 = config->GetKappa_1st_Flow();
  
  /*--- Allocate some structures ---*/
  Diff_U = new su2double [nVar];
  Velocity_i = new su2double [nDim];
  Velocity_j = new su2double [nDim];
  MeanVelocity = new su2double [nDim];
  ProjFlux = new su2double [nVar];
  
}

CCentLax_Flow::~CCentLax_Flow(void) {
  delete [] Diff_U;
  delete [] Velocity_i;
  delete [] Velocity_j;
  delete [] MeanVelocity;
  delete [] ProjFlux;
  
}

void CCentLax_Flow::ComputeResidual(su2double *val_residual, su2double **val_Jacobian_i, su2double **val_Jacobian_j,
                                    CConfig *config) {
  
  su2double U_i[5] = {0.0,0.0,0.0,0.0,0.0}, U_j[5] = {0.0,0.0,0.0,0.0,0.0};

  /*--- Pressure, density, enthalpy, energy, and velocity at points i and j ---*/
  
  Pressure_i = V_i[nDim+1];                       Pressure_j = V_j[nDim+1];
  Density_i = V_i[nDim+2];                        Density_j = V_j[nDim+2];
  Enthalpy_i = V_i[nDim+3];                       Enthalpy_j = V_j[nDim+3];
  SoundSpeed_i = V_i[nDim+4];                     SoundSpeed_j = V_j[nDim+4];
  Energy_i = Enthalpy_i - Pressure_i/Density_i;   Energy_j = Enthalpy_j - Pressure_j/Density_j;
  
  sq_vel_i = 0.0; sq_vel_j = 0.0;
  for (iDim = 0; iDim < nDim; iDim++) {
    Velocity_i[iDim] = V_i[iDim+1];
    Velocity_j[iDim] = V_j[iDim+1];
    sq_vel_i += 0.5*Velocity_i[iDim]*Velocity_i[iDim];
    sq_vel_j += 0.5*Velocity_j[iDim]*Velocity_j[iDim];
  }
  
  /*--- Recompute conservative variables ---*/
  
  U_i[0] = Density_i; U_j[0] = Density_j;
  for (iDim = 0; iDim < nDim; iDim++) {
    U_i[iDim+1] = Density_i*Velocity_i[iDim]; U_j[iDim+1] = Density_j*Velocity_j[iDim];
  }
  U_i[nDim+1] = Density_i*Energy_i; U_j[nDim+1] = Density_j*Energy_j;
  
  /*--- Compute mean values of the variables ---*/
  
  MeanDensity = 0.5*(Density_i+Density_j);
  MeanPressure = 0.5*(Pressure_i+Pressure_j);
  MeanEnthalpy = 0.5*(Enthalpy_i+Enthalpy_j);
  for (iDim = 0; iDim < nDim; iDim++)
    MeanVelocity[iDim] =  0.5*(Velocity_i[iDim]+Velocity_j[iDim]);
  MeanEnergy = 0.5*(Energy_i+Energy_j);
  
  /*--- Get projected flux tensor ---*/
  
  GetInviscidProjFlux(&MeanDensity, MeanVelocity, &MeanPressure, &MeanEnthalpy, Normal, ProjFlux);
  
  /*--- Residual of the inviscid flux ---*/
  
  for (iVar = 0; iVar < nVar; iVar++)
    val_residual[iVar] = ProjFlux[iVar];
  
  /*--- Jacobians of the inviscid flux, scale = 0.5 because val_residual ~ 0.5*(fc_i+fc_j)*Normal ---*/
  
  if (implicit) {
    GetInviscidProjJac(MeanVelocity, &MeanEnergy, Normal, 0.5, val_Jacobian_i);
    for (iVar = 0; iVar < nVar; iVar++)
      for (jVar = 0; jVar < nVar; jVar++)
        val_Jacobian_j[iVar][jVar] = val_Jacobian_i[iVar][jVar];
  }
  
  /*--- Adjustment due to grid motion ---*/
  
  if (grid_movement) {
    ProjVelocity = 0.0;
    for (iDim = 0; iDim < nDim; iDim++)
      ProjVelocity += 0.5*(GridVel_i[iDim]+GridVel_j[iDim])*Normal[iDim];
    for (iVar = 0; iVar < nVar; iVar++) {
      val_residual[iVar] -= ProjVelocity * 0.5*(U_i[iVar]+U_j[iVar]);
      if (implicit) {
        val_Jacobian_i[iVar][iVar] -= 0.5*ProjVelocity;
        val_Jacobian_j[iVar][iVar] -= 0.5*ProjVelocity;
      }
    }
  }
  
  /*--- Computes differences btw. conservative variables,
   with a correction for the enthalpy ---*/
  
  for (iVar = 0; iVar < nDim+1; iVar++)
    Diff_U[iVar] = U_i[iVar]-U_j[iVar];
  Diff_U[nDim+1] = Density_i*Enthalpy_i-Density_j*Enthalpy_j;
  
  /*--- Compute the local spectral radius and the stretching factor ---*/
  
  ProjVelocity_i = 0.0; ProjVelocity_j = 0.0; Area = 0.0;
  for (iDim = 0; iDim < nDim; iDim++) {
    ProjVelocity_i += Velocity_i[iDim]*Normal[iDim];
    ProjVelocity_j += Velocity_j[iDim]*Normal[iDim];
    Area += Normal[iDim]*Normal[iDim];
  }
  Area = sqrt(Area);
  
  /*--- Adjustment due to grid motion ---*/
  if (grid_movement) {
    ProjGridVel = 0.0;
    for (iDim = 0; iDim < nDim; iDim++)
      ProjGridVel += 0.5*(GridVel_i[iDim]+GridVel_j[iDim])*Normal[iDim];
    ProjVelocity_i -= ProjGridVel;
    ProjVelocity_j -= ProjGridVel;
  }
  
  Local_Lambda_i = (fabs(ProjVelocity_i)+SoundSpeed_i*Area);
  Local_Lambda_j = (fabs(ProjVelocity_j)+SoundSpeed_j*Area);
  MeanLambda = 0.5*(Local_Lambda_i+Local_Lambda_j);
  
  Phi_i = pow(Lambda_i/(4.0*MeanLambda), Param_p);
  Phi_j = pow(Lambda_j/(4.0*MeanLambda), Param_p);
  StretchingFactor = 4.0*Phi_i*Phi_j/(Phi_i+Phi_j);
  
  sc0 = 3.0*(su2double(Neighbor_i)+su2double(Neighbor_j))/(su2double(Neighbor_i)*su2double(Neighbor_j));
  Epsilon_0 = Param_Kappa_0*sc0*su2double(nDim)/3.0;
  
  /*--- Compute viscous part of the residual ---*/
  
  for (iVar = 0; iVar < nVar; iVar++)
    val_residual[iVar] += Epsilon_0*Diff_U[iVar]*StretchingFactor*MeanLambda;
  
  /*--- Jacobian computation ---*/

  if (implicit) {
    cte = Epsilon_0*StretchingFactor*MeanLambda;
    for (iVar = 0; iVar < (nVar-1); iVar++) {
      val_Jacobian_i[iVar][iVar] += cte;
      val_Jacobian_j[iVar][iVar] -= cte;
    }
    
    /*--- Last row of Jacobian_i ---*/
    
    val_Jacobian_i[nVar-1][0] += cte*Gamma_Minus_One*sq_vel_i;
    for (iDim = 0; iDim < nDim; iDim++)
      val_Jacobian_i[nVar-1][iDim+1] -= cte*Gamma_Minus_One*Velocity_i[iDim];
    val_Jacobian_i[nVar-1][nVar-1] += cte*Gamma;
    
    /*--- Last row of Jacobian_j ---*/
    
    val_Jacobian_j[nVar-1][0] -= cte*Gamma_Minus_One*sq_vel_j;
    for (iDim = 0; iDim < nDim; iDim++)
      val_Jacobian_j[nVar-1][iDim+1] += cte*Gamma_Minus_One*Velocity_j[iDim];
    val_Jacobian_j[nVar-1][nVar-1] -= cte*Gamma;
    
  }
  
}

CUpwCUSP_Flow::CUpwCUSP_Flow(unsigned short val_nDim, unsigned short val_nVar, CConfig *config) : CNumerics(val_nDim, val_nVar, config) {
  
  implicit = (config->GetKind_TimeIntScheme_Flow() == EULER_IMPLICIT);
  
  Gamma = config->GetGamma();
  Gamma_Minus_One = Gamma - 1.0;
  
  grid_movement = config->GetGrid_Movement();
  
  /*--- Allocate some structures ---*/
  Diff_U = new su2double [nVar];
  Diff_Flux = new su2double [nVar];
  Velocity_i = new su2double [nDim];
  Velocity_j = new su2double [nDim];
  MeanVelocity = new su2double [nDim];
  ProjFlux = new su2double [nVar];
  ProjFlux_i = new su2double [nVar];
  ProjFlux_j = new su2double [nVar];
  Jacobian = new su2double* [nVar];
  for (iVar = 0; iVar < nVar; iVar++) {
    Jacobian[iVar] = new su2double [nVar];
  }
}

CUpwCUSP_Flow::~CUpwCUSP_Flow(void) {
  delete [] Diff_U;
  delete [] Diff_Flux;
  delete [] Velocity_i;
  delete [] Velocity_j;
  delete [] MeanVelocity;
  delete [] ProjFlux;
  delete [] ProjFlux_i;
  delete [] ProjFlux_j;
  for (iVar = 0; iVar < nVar; iVar++) {
    delete [] Jacobian[iVar];
  }
}

void CUpwCUSP_Flow::ComputeResidual(su2double *val_residual, su2double **val_Jacobian_i, su2double **val_Jacobian_j,
                                     CConfig *config) {
  
  /*--- Pressure, density, enthalpy, energy, and velocity at points i and j ---*/
  
  Pressure_i = V_i[nDim+1];                       Pressure_j = V_j[nDim+1];
  Density_i = V_i[nDim+2];                        Density_j = V_j[nDim+2];
  Enthalpy_i = V_i[nDim+3];                       Enthalpy_j = V_j[nDim+3];
  Energy_i = Enthalpy_i - Pressure_i/Density_i;   Energy_j = Enthalpy_j - Pressure_j/Density_j;

  sq_vel_i = 0.0; sq_vel_j = 0.0;
  for (iDim = 0; iDim < nDim; iDim++) {
    Velocity_i[iDim] = V_i[iDim+1];
    Velocity_j[iDim] = V_j[iDim+1];
    sq_vel_i += 0.5*Velocity_i[iDim]*Velocity_i[iDim];
    sq_vel_j += 0.5*Velocity_j[iDim]*Velocity_j[iDim];
  }
  
  SoundSpeed_i = sqrt(Gamma*Gamma_Minus_One*(Energy_i-0.5*sq_vel_i));
  SoundSpeed_j = sqrt(Gamma*Gamma_Minus_One*(Energy_j-0.5*sq_vel_j));

  /*-- Face area ---*/
  
  Area = 0.0;
  for (iDim = 0; iDim < nDim; iDim++)
    Area += Normal[iDim]*Normal[iDim];
  Area = sqrt(Area);
  
  /*-- Unit normal ---*/
  
  for (iDim = 0; iDim < nDim; iDim++)
    UnitNormal[iDim] = Normal[iDim]/Area;
  
  /*--- Recompute conservative variables ---*/
  
  U_i[0] = Density_i; U_j[0] = Density_j;
  for (iDim = 0; iDim < nDim; iDim++) {
    U_i[iDim+1] = Density_i*Velocity_i[iDim]; U_j[iDim+1] = Density_j*Velocity_j[iDim];
  }
  U_i[nDim+1] = Density_i*Energy_i; U_j[nDim+1] = Density_j*Energy_j;
  
  /*--- Compute mean values of the variables ---*/
  
  MeanDensity = 0.5*(Density_i+Density_j);
  MeanPressure = 0.5*(Pressure_i+Pressure_j);
  MeanEnthalpy = 0.5*(Enthalpy_i+Enthalpy_j);
  ProjVelocity = 0.0;
  for (iDim = 0; iDim < nDim; iDim++) {
    MeanVelocity[iDim] =  0.5*(Velocity_i[iDim]+Velocity_j[iDim]);
    ProjVelocity +=  MeanVelocity[iDim]*UnitNormal[iDim];
  }
  MeanSoundSpeed = 0.5*(SoundSpeed_i+SoundSpeed_j);
  MeanEnergy = 0.5*(Energy_i+Energy_j);
  
  /*--- Get projected flux tensor ---*/
  
  GetInviscidProjFlux(&MeanDensity, MeanVelocity, &MeanPressure, &MeanEnthalpy, Normal, ProjFlux);
  
  /*--- Residual of the inviscid flux ---*/
  
  for (iVar = 0; iVar < nVar; iVar++)
    val_residual[iVar] = ProjFlux[iVar];
  
  /*--- Jacobians of the inviscid flux, scale = 0.5 because val_residual ~ 0.5*(fc_i+fc_j)*Normal ---*/

  if (implicit) {
    GetInviscidProjJac(MeanVelocity, &MeanEnergy, Normal, 0.5, val_Jacobian_i);
    for (iVar = 0; iVar < nVar; iVar++)
      for (jVar = 0; jVar < nVar; jVar++)
        val_Jacobian_j[iVar][jVar] = val_Jacobian_i[iVar][jVar];
  }
  
  /*--- Computes differences conservative variables,
   with a correction for the enthalpy ---*/
  
  for (iVar = 0; iVar < nVar; iVar++)
    Diff_U[iVar] = U_i[iVar]-U_j[iVar];
  Diff_U[nVar-1] = Density_i*Enthalpy_i-Density_j*Enthalpy_j;
  
  /*--- Computes differences projected fluxes,
   with a correction for the enthalpy ---*/
  
  GetInviscidProjFlux(&Density_i, Velocity_i, &Pressure_i, &Enthalpy_i, UnitNormal, ProjFlux_i);
  GetInviscidProjFlux(&Density_j, Velocity_j, &Pressure_j, &Enthalpy_j, UnitNormal, ProjFlux_j);
  
  for (iVar = 0; iVar < nVar; iVar++)
    Diff_Flux[iVar] = ProjFlux_i[iVar]-ProjFlux_j[iVar];
  
  /*--- Compute dissipation parameters ---*/
  
  Mach = ProjVelocity / MeanSoundSpeed;
  
  LamdaNeg = ProjVelocity - MeanSoundSpeed;
  LamdaPos = ProjVelocity + MeanSoundSpeed;
  
  if ((0.0 <= Mach) && (Mach < 1.0)) Beta = + max(0.0, (ProjVelocity + LamdaNeg)/(ProjVelocity - LamdaNeg));
  if ((-1.0 <= Mach) && (Mach < 0.0)) Beta = - max(0.0, (ProjVelocity + LamdaPos)/(ProjVelocity - LamdaPos));
  if (fabs(Mach) >= 1.0) Beta = Mach/fabs(Mach);
  
  if (Beta == 0.0) Nu_c = fabs(ProjVelocity);
  if ((Beta > 0.0) && ((0.0 < Mach) && (Mach < 1.0))) Nu_c = - (1.0-Beta)*LamdaNeg;
  if ((Beta < 0.0) && ((-1.0 < Mach) && (Mach < 0.0))) Nu_c = (1.0-Beta)*LamdaPos;
  if (fabs(Mach) >= 1) Nu_c = 0.0;
  
  /*--- Compute viscous part of the residual ---*/
  
  for (iVar = 0; iVar < nVar; iVar++)
    val_residual[iVar] += (0.5*Nu_c*Diff_U[iVar] + 0.5*Beta*Diff_Flux[iVar])*Area;

  /*--- Jacobian computation ---*/

  if (implicit) {
    
    cte_0 = 0.5*Nu_c*Area;
    cte_1 = 0.5*Beta*Area;
    
    for (iVar = 0; iVar < (nVar-1); iVar++) {
      val_Jacobian_i[iVar][iVar] += cte_0;
      val_Jacobian_j[iVar][iVar] -= cte_0;
    }
    
    /*--- Last row of Jacobian_i (solution difference contribution) ---*/
    
    val_Jacobian_i[nVar-1][0] += cte_0*Gamma_Minus_One*sq_vel_i;
    for (iDim = 0; iDim < nDim; iDim++)
      val_Jacobian_i[nVar-1][iDim+1] -= cte_0*Gamma_Minus_One*Velocity_i[iDim];
    val_Jacobian_i[nVar-1][nVar-1] += cte_0*Gamma;
    
    /*--- Last row of Jacobian_j (solution difference contribution) ---*/
    
    val_Jacobian_j[nVar-1][0] -= cte_0*Gamma_Minus_One*sq_vel_j;
    for (iDim = 0; iDim < nDim; iDim++)
      val_Jacobian_j[nVar-1][iDim+1] += cte_0*Gamma_Minus_One*Velocity_j[iDim];
    val_Jacobian_j[nVar-1][nVar-1] -= cte_0*Gamma;
    
    /*--- Flux difference contribution ---*/
    
    GetInviscidProjJac(Velocity_i, &Energy_i, Normal, 1.0, Jacobian);
    for (iVar = 0; iVar < nVar; iVar++)
      for (jVar = 0; jVar < nVar; jVar++)
        val_Jacobian_i[iVar][jVar] += cte_1*Jacobian[iVar][jVar];
    
    GetInviscidProjJac(Velocity_j, &Energy_j, Normal, 1.0, Jacobian);
    for (iVar = 0; iVar < nVar; iVar++)
      for (jVar = 0; jVar < nVar; jVar++)
        val_Jacobian_j[iVar][jVar] -= cte_1*Jacobian[iVar][jVar];
    
  }
  
}

CUpwAUSM_Flow::CUpwAUSM_Flow(unsigned short val_nDim, unsigned short val_nVar, CConfig *config) : CNumerics(val_nDim, val_nVar, config) {
  
  implicit = (config->GetKind_TimeIntScheme_Flow() == EULER_IMPLICIT);
  
  Gamma = config->GetGamma();
  Gamma_Minus_One = Gamma - 1.0;
  
  Diff_U = new su2double [nVar];
  Velocity_i = new su2double [nDim];
  Velocity_j = new su2double [nDim];
  RoeVelocity = new su2double [nDim];
  delta_vel  = new su2double [nDim];
  delta_wave = new su2double [nVar];
  ProjFlux_i = new su2double [nVar];
  ProjFlux_j = new su2double [nVar];
  Lambda = new su2double [nVar];
  Epsilon = new su2double [nVar];
  P_Tensor = new su2double* [nVar];
  invP_Tensor = new su2double* [nVar];
  for (iVar = 0; iVar < nVar; iVar++) {
    P_Tensor[iVar] = new su2double [nVar];
    invP_Tensor[iVar] = new su2double [nVar];
  }
}

CUpwAUSM_Flow::~CUpwAUSM_Flow(void) {
  
  delete [] Diff_U;
  delete [] Velocity_i;
  delete [] Velocity_j;
  delete [] RoeVelocity;
  delete [] delta_vel;
  delete [] delta_wave;
  delete [] ProjFlux_i;
  delete [] ProjFlux_j;
  delete [] Lambda;
  delete [] Epsilon;
  for (iVar = 0; iVar < nVar; iVar++) {
    delete [] P_Tensor[iVar];
    delete [] invP_Tensor[iVar];
  }
  delete [] P_Tensor;
  delete [] invP_Tensor;
  
}

void CUpwAUSM_Flow::ComputeResidual(su2double *val_residual, su2double **val_Jacobian_i, su2double **val_Jacobian_j, CConfig *config) {
  
  /*--- Face area (norm or the normal vector) ---*/
  Area = 0.0;
  for (iDim = 0; iDim < nDim; iDim++)
    Area += Normal[iDim]*Normal[iDim];
  Area = sqrt(Area);
  
  /*-- Unit Normal ---*/
  for (iDim = 0; iDim < nDim; iDim++)
    UnitNormal[iDim] = Normal[iDim]/Area;
  
  /*--- Primitive variables at point i ---*/
  sq_vel = 0.0;
  for (iDim = 0; iDim < nDim; iDim++) {
    Velocity_i[iDim] = V_i[iDim+1];
    sq_vel += Velocity_i[iDim]*Velocity_i[iDim];
  }
  Pressure_i = V_i[nDim+1];
  Density_i = V_i[nDim+2];
  Enthalpy_i = V_i[nDim+3];
  Energy_i = Enthalpy_i - Pressure_i/Density_i;
  SoundSpeed_i = sqrt(fabs(Gamma*Gamma_Minus_One*(Energy_i-0.5*sq_vel)));
  
  /*--- Primitive variables at point j ---*/
  sq_vel = 0.0;
  for (iDim = 0; iDim < nDim; iDim++) {
    Velocity_j[iDim] = V_j[iDim+1];
    sq_vel += Velocity_j[iDim]*Velocity_j[iDim];
  }
  Pressure_j = V_j[nDim+1];
  Density_j = V_j[nDim+2];
  Enthalpy_j = V_j[nDim+3];
  Energy_j = Enthalpy_j - Pressure_j/Density_j;
  SoundSpeed_j = sqrt(fabs(Gamma*Gamma_Minus_One*(Energy_j-0.5*sq_vel)));
  
  /*--- Projected velocities ---*/
  ProjVelocity_i = 0.0; ProjVelocity_j = 0.0;
  for (iDim = 0; iDim < nDim; iDim++) {
    ProjVelocity_i += Velocity_i[iDim]*UnitNormal[iDim];
    ProjVelocity_j += Velocity_j[iDim]*UnitNormal[iDim];
  }
  
  mL  = ProjVelocity_i/SoundSpeed_i;
  mR  = ProjVelocity_j/SoundSpeed_j;
  
  if (fabs(mL) <= 1.0) mLP = 0.25*(mL+1.0)*(mL+1.0);
  else mLP = 0.5*(mL+fabs(mL));
  
  if (fabs(mR) <= 1.0) mRM = -0.25*(mR-1.0)*(mR-1.0);
  else mRM = 0.5*(mR-fabs(mR));
  
  mF = mLP + mRM;
  
  if (fabs(mL) <= 1.0) pLP = 0.25*Pressure_i*(mL+1.0)*(mL+1.0)*(2.0-mL);
  else pLP = 0.5*Pressure_i*(mL+fabs(mL))/mL;
  
  if (fabs(mR) <= 1.0) pRM = 0.25*Pressure_j*(mR-1.0)*(mR-1.0)*(2.0+mR);
  else pRM = 0.5*Pressure_j*(mR-fabs(mR))/mR;
  
  pF = pLP + pRM;
  Phi = fabs(mF);
  
  val_residual[0] = 0.5*(mF*((Density_i*SoundSpeed_i)+(Density_j*SoundSpeed_j))-Phi*((Density_j*SoundSpeed_j)-(Density_i*SoundSpeed_i)));
  for (iDim = 0; iDim < nDim; iDim++)
    val_residual[iDim+1] = 0.5*(mF*((Density_i*SoundSpeed_i*Velocity_i[iDim])+(Density_j*SoundSpeed_j*Velocity_j[iDim]))
                                -Phi*((Density_j*SoundSpeed_j*Velocity_j[iDim])-(Density_i*SoundSpeed_i*Velocity_i[iDim])))+UnitNormal[iDim]*pF;
  val_residual[nVar-1] = 0.5*(mF*((Density_i*SoundSpeed_i*Enthalpy_i)+(Density_j*SoundSpeed_j*Enthalpy_j))-Phi*((Density_j*SoundSpeed_j*Enthalpy_j)-(Density_i*SoundSpeed_i*Enthalpy_i)));
  
  for (iVar = 0; iVar < nVar; iVar++)
    val_residual[iVar] *= Area;
  
  /*--- Roe's Jacobian for AUSM (this must be fixed) ---*/
  if (implicit) {
    
    /*--- Mean Roe variables iPoint and jPoint ---*/
    R = sqrt(fabs(Density_j/Density_i));
    RoeDensity = R*Density_i;
    sq_vel = 0.0;
    for (iDim = 0; iDim < nDim; iDim++) {
      RoeVelocity[iDim] = (R*Velocity_j[iDim]+Velocity_i[iDim])/(R+1);
      sq_vel += RoeVelocity[iDim]*RoeVelocity[iDim];
    }
    RoeEnthalpy = (R*Enthalpy_j+Enthalpy_i)/(R+1);
    RoeSoundSpeed = sqrt(fabs((Gamma-1)*(RoeEnthalpy-0.5*sq_vel)));
    
    /*--- Compute P and Lambda (do it with the Normal) ---*/
    GetPMatrix(&RoeDensity, RoeVelocity, &RoeSoundSpeed, UnitNormal, P_Tensor);
    
    ProjVelocity = 0.0; ProjVelocity_i = 0.0; ProjVelocity_j = 0.0;
    for (iDim = 0; iDim < nDim; iDim++) {
      ProjVelocity   += RoeVelocity[iDim]*UnitNormal[iDim];
      ProjVelocity_i += Velocity_i[iDim]*UnitNormal[iDim];
      ProjVelocity_j += Velocity_j[iDim]*UnitNormal[iDim];
    }
    
    /*--- Flow eigenvalues and Entropy correctors ---*/
    for (iDim = 0; iDim < nDim; iDim++)
      Lambda[iDim] = ProjVelocity;
    Lambda[nVar-2]  = ProjVelocity + RoeSoundSpeed;
    Lambda[nVar-1] = ProjVelocity - RoeSoundSpeed;
    
    /*--- Compute inverse P ---*/
    GetPMatrix_inv(&RoeDensity, RoeVelocity, &RoeSoundSpeed, UnitNormal, invP_Tensor);
    
    /*--- Jacobias of the inviscid flux, scale = 0.5 because val_residual ~ 0.5*(fc_i+fc_j)*Normal ---*/
    GetInviscidProjJac(Velocity_i, &Energy_i, Normal, 0.5, val_Jacobian_i);
    GetInviscidProjJac(Velocity_j, &Energy_j, Normal, 0.5, val_Jacobian_j);
    
    /*--- Roe's Flux approximation ---*/
    for (iVar = 0; iVar < nVar; iVar++) {
      for (jVar = 0; jVar < nVar; jVar++) {
        Proj_ModJac_Tensor_ij = 0.0;
        /*--- Compute |Proj_ModJac_Tensor| = P x |Lambda| x inverse P ---*/
        for (kVar = 0; kVar < nVar; kVar++)
          Proj_ModJac_Tensor_ij += P_Tensor[iVar][kVar]*fabs(Lambda[kVar])*invP_Tensor[kVar][jVar];
        val_Jacobian_i[iVar][jVar] += 0.5*Proj_ModJac_Tensor_ij*Area;
        val_Jacobian_j[iVar][jVar] -= 0.5*Proj_ModJac_Tensor_ij*Area;
      }
    }
  }
}

CUpwHLLC_Flow::CUpwHLLC_Flow(unsigned short val_nDim, unsigned short val_nVar, CConfig *config) : CNumerics(val_nDim, val_nVar, config) {
  
  implicit = (config->GetKind_TimeIntScheme_Flow() == EULER_IMPLICIT);
  kappa = config->GetRoe_Kappa();
  grid_movement = config->GetGrid_Movement();
  
  Gamma = config->GetGamma();

  Gamma_Minus_One = Gamma - 1.0;
  
  IntermediateState = new su2double [nVar];
  dSm_dU            = new su2double [nVar];
  dPI_dU            = new su2double [nVar];
  drhoStar_dU       = new su2double [nVar];
  dpStar_dU         = new su2double [nVar];
  dEStar_dU         = new su2double [nVar];

  Velocity_i        = new su2double [nDim];
  Velocity_j        = new su2double [nDim];
  RoeVelocity       = new su2double [nDim];  
  
}

CUpwHLLC_Flow::~CUpwHLLC_Flow(void) {
  
  delete [] IntermediateState;
  delete [] dSm_dU;
  delete [] dPI_dU;
  delete [] drhoStar_dU;
  delete [] dpStar_dU;
  delete [] dEStar_dU;

  delete [] Velocity_i;
  delete [] Velocity_j;
  delete [] RoeVelocity;
  
}

void CUpwHLLC_Flow::ComputeResidual(su2double *val_residual, su2double **val_Jacobian_i, su2double **val_Jacobian_j, CConfig *config) {
  
  /*--- Face area (norm or the normal vector) ---*/
  
  Area = 0.0;
  for (iDim = 0; iDim < nDim; iDim++)
    Area += Normal[iDim] * Normal[iDim];

  Area = sqrt(Area);
  
  /*-- Unit Normal ---*/
  
  for (iDim = 0; iDim < nDim; iDim++)
    UnitNormal[iDim] = Normal[iDim] / Area;

  /*-- Fluid velocity at node i,j ---*/  

  for (iDim = 0; iDim < nDim; iDim++) {
    Velocity_i[iDim]  = V_i[iDim+1];
    Velocity_j[iDim]  = V_j[iDim+1];
  }

  /*--- Primitive variables at point i ---*/

  Pressure_i = V_i[nDim+1];
  Density_i  = V_i[nDim+2];
  Enthalpy_i = V_i[nDim+3];

  /*--- Primitive variables at point j ---*/
  
  Pressure_j = V_j[nDim+1];
  Density_j  = V_j[nDim+2];
  Enthalpy_j = V_j[nDim+3];


  sq_vel_i = 0.0;
  sq_vel_j = 0.0;

  for (iDim = 0; iDim < nDim; iDim++) {
    sq_vel_i += Velocity_i[iDim] * Velocity_i[iDim];
    sq_vel_j += Velocity_j[iDim] * Velocity_j[iDim];
  }

  Energy_i = Enthalpy_i - Pressure_i / Density_i;
  Energy_j = Enthalpy_j - Pressure_j / Density_j;

  SoundSpeed_i = sqrt( (Enthalpy_i - 0.5 * sq_vel_i) * Gamma_Minus_One );
  SoundSpeed_j = sqrt( (Enthalpy_j - 0.5 * sq_vel_j) * Gamma_Minus_One );
   
  /*--- Projected velocities ---*/
  
  ProjVelocity_i = 0; 
  ProjVelocity_j = 0;

  for (iDim = 0; iDim < nDim; iDim++) {
    ProjVelocity_i += Velocity_i[iDim] * UnitNormal[iDim];
    ProjVelocity_j += Velocity_j[iDim] * UnitNormal[iDim];
  }

  /*--- Projected Grid Velocity ---*/

  ProjInterfaceVel = 0;

  if (grid_movement) {

  for (iDim = 0; iDim < nDim; iDim++)
    ProjInterfaceVel += 0.5 * ( GridVel_i[iDim] + GridVel_j[iDim] )*UnitNormal[iDim];

  SoundSpeed_i -= ProjInterfaceVel;
    SoundSpeed_j += ProjInterfaceVel;

        ProjVelocity_i -= ProjInterfaceVel; 
        ProjVelocity_j -= ProjInterfaceVel;
  }  
  
  /*--- Roe's averaging ---*/

  Rrho = ( sqrt(Density_i) + sqrt(Density_j) );

  sq_velRoe        = 0.0;
  RoeProjVelocity  = - ProjInterfaceVel;

  for (iDim = 0; iDim < nDim; iDim++) {
    RoeVelocity[iDim] = ( Velocity_i[iDim] * sqrt(Density_i) + Velocity_j[iDim] * sqrt(Density_j) ) / Rrho;
    sq_velRoe        +=  RoeVelocity[iDim] * RoeVelocity[iDim];
    RoeProjVelocity  +=  RoeVelocity[iDim] * UnitNormal[iDim];
  } 

  /*--- Mean Roe variables iPoint and jPoint ---*/
    
  RoeDensity = sqrt( Density_i * Density_j );
  RoeEnthalpy = ( sqrt(Density_j) * Enthalpy_j + sqrt(Density_i) * Enthalpy_i) / Rrho;

  /*--- Roe-averaged speed of sound ---*/

  //RoeSoundSpeed2 = Gamma_Minus_One * ( RoeEnthalpy - 0.5 * sq_velRoe );
  RoeSoundSpeed  = sqrt( Gamma_Minus_One * ( RoeEnthalpy - 0.5 * sq_velRoe  ) ) - ProjInterfaceVel;


  /*--- Speed of sound at L and R ---*/
  
  sL = min( RoeProjVelocity - RoeSoundSpeed, ProjVelocity_i - SoundSpeed_i);
  sR = max( RoeProjVelocity + RoeSoundSpeed, ProjVelocity_j + SoundSpeed_j);
  
  /*--- speed of contact surface ---*/

  RHO = Density_j * (sR - ProjVelocity_j) - Density_i * (sL - ProjVelocity_i);
  sM = ( Pressure_i - Pressure_j - Density_i * ProjVelocity_i * ( sL - ProjVelocity_i ) + Density_j * ProjVelocity_j * ( sR - ProjVelocity_j ) ) / RHO;
  
  /*--- Pressure at right and left (Pressure_j=Pressure_i) side of contact surface ---*/
  
  pStar = Density_j * ( ProjVelocity_j - sR ) * ( ProjVelocity_j - sM ) + Pressure_j;


if (sM > 0.0) {

  if (sL > 0.0) {

    /*--- Compute Left Flux ---*/

    val_residual[0] = Density_i * ProjVelocity_i;
    for (iDim = 0; iDim < nDim; iDim++)
      val_residual[iDim+1] = Density_i * Velocity_i[iDim] * ProjVelocity_i + Pressure_i * UnitNormal[iDim];
    val_residual[nVar-1] = Enthalpy_i * Density_i * ProjVelocity_i;
  }
  else {

    /*--- Compute Flux Left Star from Left Star State ---*/

                rhoSL = ( sL - ProjVelocity_i ) / ( sL - sM );

    IntermediateState[0] = rhoSL * Density_i;
    for (iDim = 0; iDim < nDim; iDim++)
      IntermediateState[iDim+1] = rhoSL * ( Density_i * Velocity_i[iDim] + ( pStar - Pressure_i ) / ( sL - ProjVelocity_i ) * UnitNormal[iDim] ) ;
    IntermediateState[nVar-1] = rhoSL * ( Density_i * Energy_i - ( Pressure_i * ProjVelocity_i - pStar * sM) / ( sL - ProjVelocity_i ) );


    val_residual[0] = sM * IntermediateState[0];
    for (iDim = 0; iDim < nDim; iDim++)
      val_residual[iDim+1] = sM * IntermediateState[iDim+1] + pStar * UnitNormal[iDim];
    val_residual[nVar-1] = sM * ( IntermediateState[nVar-1] + pStar ) + pStar * ProjInterfaceVel;
  }
  }
  else {

  if (sR < 0.0) {

    /*--- Compute Right Flux ---*/

    val_residual[0] = Density_j * ProjVelocity_j;  
    for (iDim = 0; iDim < nDim; iDim++)
      val_residual[iDim+1] = Density_j * Velocity_j[iDim] * ProjVelocity_j + Pressure_j * UnitNormal[iDim];
    val_residual[nVar-1] = Enthalpy_j * Density_j * ProjVelocity_j;
  }
  else {

    /*--- Compute Flux Right Star from Right Star State ---*/

                rhoSR = ( sR - ProjVelocity_j ) / ( sR - sM );

    IntermediateState[0] = rhoSR * Density_j;
    for (iDim = 0; iDim < nDim; iDim++)
      IntermediateState[iDim+1] = rhoSR * ( Density_j * Velocity_j[iDim] + ( pStar - Pressure_j ) / ( sR - ProjVelocity_j ) * UnitNormal[iDim] ) ;
    IntermediateState[nVar-1] = rhoSR * ( Density_j * Energy_j - ( Pressure_j * ProjVelocity_j - pStar * sM ) / ( sR - ProjVelocity_j ) );


    val_residual[0] = sM * IntermediateState[0];
    for (iDim = 0; iDim < nDim; iDim++)
      val_residual[iDim+1] = sM * IntermediateState[iDim+1] + pStar * UnitNormal[iDim];
    val_residual[nVar-1] = sM * (IntermediateState[nVar-1] + pStar ) + pStar * ProjInterfaceVel;
  }
  }


  for (iVar = 0; iVar < nVar; iVar++)
    val_residual[iVar] *= Area;


  if (implicit) {

  if (sM > 0.0) {

    if (sL > 0.0) {

      /*--- Compute Jacobian based on Left State ---*/
  
      for (iVar = 0; iVar < nVar; iVar++) 
        for (jVar = 0; jVar < nVar; jVar++) 
          val_Jacobian_j[iVar][jVar] = 0;

      GetInviscidProjJac(Velocity_i, &Energy_i, UnitNormal, 1.0, val_Jacobian_i);

    }
    else {
      /*--- Compute Jacobian based on Left Star State ---*/

      EStar = IntermediateState[nVar-1];
      Omega = 1/(sL-sM);
      OmegaSM = Omega * sM;


      /*--------- Left Jacobian ---------*/


      /*--- Computing pressure derivatives d/dU_L (PI) ---*/

      dPI_dU[0] = 0.5 * Gamma_Minus_One * sq_vel_i;
      for (iDim = 0; iDim < nDim; iDim++)      
        dPI_dU[iDim+1] = - Gamma_Minus_One * Velocity_i[iDim];
      dPI_dU[nVar-1] = Gamma_Minus_One;
      

      /*--- Computing d/dU_L (Sm) ---*/

      dSm_dU[0] = ( - ProjVelocity_i * ProjVelocity_i + sM * sL + dPI_dU[0] ) / RHO;
      for (iDim = 0; iDim < nDim; iDim++)
        dSm_dU[iDim+1] = ( UnitNormal[iDim] * ( 2 * ProjVelocity_i - sL - sM ) + dPI_dU[iDim+1] ) / RHO;
      dSm_dU[nVar-1] = dPI_dU[nVar-1] / RHO;

      
      /*--- Computing d/dU_L (rhoStar) ---*/

      drhoStar_dU[0] = Omega * ( sL + IntermediateState[0] * dSm_dU[0] );
      for (iDim = 0; iDim < nDim; iDim++)
        drhoStar_dU[iDim+1] = Omega * ( - UnitNormal[iDim] + IntermediateState[0] * dSm_dU[iDim+1] );
      drhoStar_dU[nVar-1] = Omega * IntermediateState[0] * dSm_dU[nVar-1];
      

      /*--- Computing d/dU_L (pStar) ---*/

      for (iVar = 0; iVar < nVar; iVar++)
        dpStar_dU[iVar] = Density_i * (sR - ProjVelocity_j) * dSm_dU[iVar];


      /*--- Computing d/dU_L (EStar) ---*/

      for (iVar = 0; iVar < nVar; iVar++)
        dEStar_dU[iVar] = Omega * ( sM * dpStar_dU[iVar] + ( EStar + pStar ) * dSm_dU[iVar] );
      
      dEStar_dU[0] += Omega * ProjVelocity_i * ( Enthalpy_i - dPI_dU[0] );
      for (iDim = 0; iDim < nDim; iDim++)
        dEStar_dU[iDim+1] += Omega * ( - UnitNormal[iDim] * Enthalpy_i - ProjVelocity_i * dPI_dU[iDim+1] );
      dEStar_dU[nVar-1] += Omega * ( sL - ProjVelocity_i - ProjVelocity_i * dPI_dU[nVar-1] );



      /*--- Jacobian First Row ---*/
            
      for (iVar = 0; iVar < nVar; iVar++)
        val_Jacobian_i[0][iVar] = sM * drhoStar_dU[iVar] + IntermediateState[0] * dSm_dU[iVar];

      /*--- Jacobian Middle Rows ---*/

      for (jDim = 0; jDim < nDim; jDim++) {
        for (iVar = 0; iVar < nVar; iVar++)
          val_Jacobian_i[jDim+1][iVar] = ( OmegaSM + 1 ) * ( UnitNormal[jDim] * dpStar_dU[iVar] + IntermediateState[jDim+1] * dSm_dU[iVar] );

        val_Jacobian_i[jDim+1][0] += OmegaSM * Velocity_i[jDim] * ProjVelocity_i;

        val_Jacobian_i[jDim+1][jDim+1] += OmegaSM * (sL - ProjVelocity_i);
        
        for (iDim = 0; iDim < nDim; iDim++)
          val_Jacobian_i[jDim+1][iDim+1] -= OmegaSM * Velocity_i[jDim] * UnitNormal[iDim];

        for (iVar = 0; iVar < nVar; iVar++)
          val_Jacobian_i[jDim+1][iVar] -= OmegaSM * dPI_dU[iVar] * UnitNormal[jDim];
      }

      /*--- Jacobian Last Row ---*/
      
      for (iVar = 0; iVar < nVar; iVar++)
        val_Jacobian_i[nVar-1][iVar] = sM * ( dEStar_dU[iVar] + dpStar_dU[iVar] ) + ( EStar + pStar ) * dSm_dU[iVar];




      /*--------- Right Jacobian ---------*/


      /*--- Computing d/dU_R (Sm) ---*/
      
      dSm_dU[0] = ( ProjVelocity_j * ProjVelocity_j - sM * sR - 0.5 * Gamma_Minus_One * sq_vel_j ) / RHO;
      for (iDim = 0; iDim < nDim; iDim++)
        dSm_dU[iDim+1] = - ( UnitNormal[iDim] * ( 2 * ProjVelocity_j - sR - sM) - Gamma_Minus_One * Velocity_j[iDim] ) / RHO;
      dSm_dU[nVar-1]  = - Gamma_Minus_One / RHO;
      
      
      /*--- Computing d/dU_R (pStar) ---*/

      for (iVar = 0; iVar < nVar; iVar++)
        dpStar_dU[iVar] = Density_j * (sL - ProjVelocity_i) * dSm_dU[iVar];


      /*--- Computing d/dU_R (EStar) ---*/

      for (iVar = 0; iVar < nVar; iVar++)
        dEStar_dU[iVar] = Omega * ( sM * dpStar_dU[iVar] + ( EStar + pStar ) * dSm_dU[iVar] );
      


      /*--- Jacobian First Row ---*/

      for (iVar = 0; iVar < nVar; iVar++)
        val_Jacobian_j[0][iVar] = IntermediateState[0] * ( OmegaSM + 1 ) * dSm_dU[iVar];

      /*--- Jacobian Middle Rows ---*/

      for (iDim = 0; iDim < nDim; iDim++) {
        for (iVar = 0; iVar < nVar; iVar++)
          val_Jacobian_j[iDim+1][iVar] = ( OmegaSM + 1 ) * ( IntermediateState[iDim+1] * dSm_dU[iVar] + UnitNormal[iDim] * dpStar_dU[iVar] );
      }

      /*--- Jacobian Last Row ---*/

      for (iVar = 0; iVar < nVar; iVar++)
        val_Jacobian_j[nVar-1][iVar] = sM * (dEStar_dU[iVar] + dpStar_dU[iVar]) + (EStar + pStar) * dSm_dU[iVar];
    }
  }
  else {
    if (sR < 0.0) {

      /*--- Compute Jacobian based on Right State ---*/
  
      for (iVar = 0; iVar < nVar; iVar++) 
        for (jVar = 0; jVar < nVar; jVar++) 
          val_Jacobian_i[iVar][jVar] = 0;

      GetInviscidProjJac(Velocity_j, &Energy_j, UnitNormal, 1.0, val_Jacobian_j);
    
    }
    else {
      /*--- Compute Jacobian based on Right Star State ---*/

      EStar = IntermediateState[nVar-1];
      Omega = 1/(sR-sM);
      OmegaSM = Omega * sM;


      /*--------- Left Jacobian ---------*/


      /*--- Computing d/dU_L (Sm) ---*/

      dSm_dU[0] = ( - ProjVelocity_i * ProjVelocity_i + sM * sL + 0.5 * Gamma_Minus_One * sq_vel_i ) / RHO;
      for (iDim = 0; iDim < nDim; iDim++)
        dSm_dU[iDim+1] = ( UnitNormal[iDim] * ( 2 * ProjVelocity_i - sL - sM ) - Gamma_Minus_One * Velocity_i[iDim] ) / RHO;
      dSm_dU[nVar-1] = Gamma_Minus_One / RHO;
      

      /*--- Computing d/dU_L (pStar) ---*/

      for (iVar = 0; iVar < nVar; iVar++)
        dpStar_dU[iVar] = Density_i * (sR - ProjVelocity_j) * dSm_dU[iVar];


      /*--- Computing d/dU_L (EStar) ---*/

      for (iVar = 0; iVar < nVar; iVar++)
        dEStar_dU[iVar] = Omega * ( sM * dpStar_dU[iVar] + ( EStar + pStar ) * dSm_dU[iVar] );
      


      /*--- Jacobian First Row ---*/

      for (iVar = 0; iVar < nVar; iVar++)
        val_Jacobian_i[0][iVar] = IntermediateState[0] * ( OmegaSM + 1 ) * dSm_dU[iVar];

      /*--- Jacobian Middle Rows ---*/

      for (iDim = 0; iDim < nDim; iDim++) {
        for (iVar = 0; iVar < nVar; iVar++)
          val_Jacobian_i[iDim+1][iVar] = (OmegaSM + 1) * ( IntermediateState[iDim+1] * dSm_dU[iVar] + UnitNormal[iDim] * dpStar_dU[iVar] );
      }

      /*--- Jacobian Last Row ---*/

      for (iVar = 0; iVar < nVar; iVar++)
        val_Jacobian_i[nVar-1][iVar] = sM * (dEStar_dU[iVar] + dpStar_dU[iVar]) + (EStar + pStar) * dSm_dU[iVar];



      /*--------- Right Jacobian ---------*/
      
      
      /*--- Computing pressure derivatives d/dU_R (PI) ---*/

      dPI_dU[0] = 0.5 * Gamma_Minus_One * sq_vel_j;
      for (iDim = 0; iDim < nDim; iDim++)      
        dPI_dU[iDim+1] = - Gamma_Minus_One * Velocity_j[iDim];
      dPI_dU[nVar-1] = Gamma_Minus_One;



      /*--- Computing d/dU_R (Sm) ---*/
      
      dSm_dU[0] = - ( - ProjVelocity_j * ProjVelocity_j + sM * sR + dPI_dU[0] ) / RHO;
      for (iDim = 0; iDim < nDim; iDim++)
        dSm_dU[iDim+1] = - ( UnitNormal[iDim] * ( 2 * ProjVelocity_j - sR - sM) + dPI_dU[iDim+1] ) / RHO;
      dSm_dU[nVar-1]  = - dPI_dU[nVar-1] / RHO;
      

      /*--- Computing d/dU_R (pStar) ---*/

      for (iVar = 0; iVar < nVar; iVar++)
        dpStar_dU[iVar] = Density_j * (sL - ProjVelocity_i) * dSm_dU[iVar];
      

      /*--- Computing d/dU_R (rhoStar) ---*/

      drhoStar_dU[0] = Omega * ( sR + IntermediateState[0] * dSm_dU[0] );
      for (iDim = 0; iDim < nDim; iDim++)
        drhoStar_dU[iDim+1] = Omega * ( - UnitNormal[iDim] + IntermediateState[0] * dSm_dU[iDim+1] );
      drhoStar_dU[nVar-1] = Omega * IntermediateState[0] * dSm_dU[nVar-1];


      /*--- Computing d/dU_R (EStar) ---*/

      for (iVar = 0; iVar < nVar; iVar++)
        dEStar_dU[iVar] = Omega * ( sM * dpStar_dU[iVar] + ( EStar + pStar ) * dSm_dU[iVar] );
      
      dEStar_dU[0] += Omega * ProjVelocity_j * ( Enthalpy_j - dPI_dU[0] );
      for (iDim = 0; iDim < nDim; iDim++)
        dEStar_dU[iDim+1] += Omega * ( - UnitNormal[iDim] * Enthalpy_j - ProjVelocity_j * dPI_dU[iDim+1] );
      dEStar_dU[nVar-1] += Omega * ( sR - ProjVelocity_j - ProjVelocity_j * dPI_dU[nVar-1] );



      /*--- Jacobian First Row ---*/
            
      for (iVar = 0; iVar < nVar; iVar++)
        val_Jacobian_j[0][iVar] = sM * drhoStar_dU[iVar] + IntermediateState[0] * dSm_dU[iVar];

      /*--- Jacobian Middle Rows ---*/

      for (jDim = 0; jDim < nDim; jDim++) {
        for (iVar = 0; iVar < nVar; iVar++)
          val_Jacobian_j[jDim+1][iVar] = ( OmegaSM + 1 ) * ( UnitNormal[jDim] * dpStar_dU[iVar] + IntermediateState[jDim+1] * dSm_dU[iVar] );

        val_Jacobian_j[jDim+1][0] += OmegaSM * Velocity_j[jDim] * ProjVelocity_j;

        val_Jacobian_j[jDim+1][jDim+1] += OmegaSM * (sR - ProjVelocity_j);
        
        for (iDim = 0; iDim < nDim; iDim++)
          val_Jacobian_j[jDim+1][iDim+1] -= OmegaSM * Velocity_j[jDim] * UnitNormal[iDim];

        for (iVar = 0; iVar < nVar; iVar++)
          val_Jacobian_j[jDim+1][iVar] -= OmegaSM * dPI_dU[iVar] * UnitNormal[jDim];
      }

      /*--- Jacobian Last Row ---*/
      
      for (iVar = 0; iVar < nVar; iVar++)
        val_Jacobian_j[nVar-1][iVar] = sM * ( dEStar_dU[iVar] + dpStar_dU[iVar] ) + ( EStar + pStar ) * dSm_dU[iVar];
  
    }
  }


  /*--- Jacobians of the inviscid flux, scale = k because val_residual ~ 0.5*(fc_i+fc_j)*Normal ---*/
  
  Area *= kappa;  

  for (iVar = 0; iVar < nVar; iVar++) {
    for (jVar = 0; jVar < nVar; jVar++) {
      val_Jacobian_i[iVar][jVar] *=   Area;
      val_Jacobian_j[iVar][jVar] *=   Area;
    }
  }
}

}

CUpwGeneralHLLC_Flow::CUpwGeneralHLLC_Flow(unsigned short val_nDim, unsigned short val_nVar, CConfig *config) : CNumerics(val_nDim, val_nVar, config) {
  
  implicit = (config->GetKind_TimeIntScheme_Flow() == EULER_IMPLICIT);
  kappa = config->GetRoe_Kappa();
  grid_movement = config->GetGrid_Movement();
  
  Gamma = config->GetGamma();
  
  IntermediateState = new su2double [nVar];
  dSm_dU            = new su2double [nVar];
  dPI_dU            = new su2double [nVar];
  drhoStar_dU       = new su2double [nVar];
  dpStar_dU         = new su2double [nVar];
  dEStar_dU         = new su2double [nVar];

  Velocity_i        = new su2double [nDim];
  Velocity_j        = new su2double [nDim];
  RoeVelocity       = new su2double [nDim];

}

CUpwGeneralHLLC_Flow::~CUpwGeneralHLLC_Flow(void) {
  
  delete [] IntermediateState;
  delete [] dSm_dU;
  delete [] dPI_dU;
  delete [] drhoStar_dU;
  delete [] dpStar_dU;
  delete [] dEStar_dU;

  delete [] Velocity_i;
  delete [] Velocity_j;
  delete [] RoeVelocity;

}

void CUpwGeneralHLLC_Flow::ComputeResidual(su2double *val_residual, su2double **val_Jacobian_i, su2double **val_Jacobian_j, CConfig *config) {

  /*--- Face area (norm or the normal vector) ---*/
  
  Area = 0.0;
  for (iDim = 0; iDim < nDim; iDim++)
    Area += Normal[iDim] * Normal[iDim];

  Area = sqrt(Area);
  
  /*-- Unit Normal ---*/
  
  for (iDim = 0; iDim < nDim; iDim++)
    UnitNormal[iDim] = Normal[iDim] / Area;

  /*-- Fluid velocity at node i,j ---*/

  for (iDim = 0; iDim < nDim; iDim++) {
    Velocity_i[iDim]  = V_i[iDim+1];
    Velocity_j[iDim]  = V_j[iDim+1];
  }

  /*--- Primitive variables at point i ---*/

  Pressure_i = V_i[nDim+1];
  Density_i  = V_i[nDim+2];
  Enthalpy_i = V_i[nDim+3];

  /*--- Primitive variables at point j ---*/
  
  Pressure_j = V_j[nDim+1];
  Density_j  = V_j[nDim+2];
  Enthalpy_j = V_j[nDim+3];


  sq_vel_i = 0.0;
  sq_vel_j = 0.0;

  for (iDim = 0; iDim < nDim; iDim++) {
    sq_vel_i += Velocity_i[iDim] * Velocity_i[iDim];
    sq_vel_j += Velocity_j[iDim] * Velocity_j[iDim];
  }

  Energy_i         = Enthalpy_i - Pressure_i / Density_i;
  StaticEnthalpy_i = Enthalpy_i - 0.5 * sq_vel_i;
  StaticEnergy_i   = Energy_i - 0.5 * sq_vel_i;
  
  Kappa_i = S_i[1] / Density_i;
  Chi_i   = S_i[0] - Kappa_i * StaticEnergy_i;
  SoundSpeed_i = sqrt(Chi_i + StaticEnthalpy_i * Kappa_i);
  

  Energy_j         = Enthalpy_j - Pressure_j / Density_j;
  StaticEnthalpy_j = Enthalpy_j - 0.5 * sq_vel_j;
  StaticEnergy_j   = Energy_j - 0.5 * sq_vel_j;

  Kappa_j = S_j[1] / Density_j;
  Chi_j   = S_j[0] - Kappa_j * StaticEnergy_j;
  SoundSpeed_j = sqrt(Chi_j + StaticEnthalpy_j * Kappa_j);
   
  /*--- Projected velocities ---*/
  
  ProjVelocity_i = 0.0; 
  ProjVelocity_j = 0.0;

  for (iDim = 0; iDim < nDim; iDim++) {
    ProjVelocity_i += Velocity_i[iDim] * UnitNormal[iDim];
    ProjVelocity_j += Velocity_j[iDim] * UnitNormal[iDim];
  }
  

  /*--- Projected Grid Velocity ---*/

  ProjInterfaceVel = 0;

  if (grid_movement) {

  for (iDim = 0; iDim < nDim; iDim++)
    ProjInterfaceVel += 0.5 * ( GridVel_i[iDim] + GridVel_j[iDim] )*UnitNormal[iDim];

  SoundSpeed_i -= ProjInterfaceVel;
    SoundSpeed_j += ProjInterfaceVel;

        ProjVelocity_i -= ProjInterfaceVel; 
        ProjVelocity_j -= ProjInterfaceVel;
  }  

  /*--- Roe's averaging ---*/

  Rrho = ( sqrt(Density_i) + sqrt(Density_j) );

  sq_velRoe        = 0.0;
  RoeProjVelocity  = - ProjInterfaceVel;

  for (iDim = 0; iDim < nDim; iDim++) {
    RoeVelocity[iDim] = ( Velocity_i[iDim] * sqrt(Density_i) + Velocity_j[iDim] * sqrt(Density_j) ) / Rrho;
    sq_velRoe        +=  RoeVelocity[iDim] * RoeVelocity[iDim];
    RoeProjVelocity  +=  RoeVelocity[iDim] * UnitNormal[iDim];
  } 

  /*--- Mean Roe variables iPoint and jPoint ---*/
    
  RoeKappa = 0.5 * ( Kappa_i + Kappa_j );
  RoeChi   = 0.5 * ( Chi_i + Chi_j );
  RoeDensity = sqrt( Density_i * Density_j );
  RoeEnthalpy = ( sqrt(Density_j) * Enthalpy_j + sqrt(Density_i) * Enthalpy_i) / Rrho;

  VinokurMontagne();

  /*--- Roe-averaged speed of sound ---*/

  //RoeSoundSpeed2 = RoeChi + RoeKappa * ( RoeEnthalpy - 0.5 * sq_velRoe );
  RoeSoundSpeed  = sqrt( RoeChi + RoeKappa * ( RoeEnthalpy - 0.5 * sq_velRoe ) ) - ProjInterfaceVel;

  /*--- Speed of sound at L and R ---*/
  
  sL = min( RoeProjVelocity - RoeSoundSpeed, ProjVelocity_i - SoundSpeed_i );
  sR = max( RoeProjVelocity + RoeSoundSpeed, ProjVelocity_j + SoundSpeed_j );
  
  /*--- speed of contact surface ---*/

  RHO = Density_j * (sR - ProjVelocity_j) - Density_i * (sL - ProjVelocity_i);
  sM = ( Pressure_i - Pressure_j - Density_i * ProjVelocity_i * ( sL - ProjVelocity_i ) + Density_j * ProjVelocity_j * ( sR - ProjVelocity_j ) ) / RHO;
  
  /*--- Pressure at right and left (Pressure_j=Pressure_i) side of contact surface ---*/
  
  pStar = Density_j * ( ProjVelocity_j - sR ) * ( ProjVelocity_j - sM ) + Pressure_j;


if (sM > 0.0) {

  if (sL > 0.0) {

    /*--- Compute Left Flux ---*/

    val_residual[0] = Density_i * ProjVelocity_i;
    for (iDim = 0; iDim < nDim; iDim++)
      val_residual[iDim+1] = Density_i * Velocity_i[iDim] * ProjVelocity_i + Pressure_i * UnitNormal[iDim];
    val_residual[nVar-1] = Enthalpy_i * Density_i * ProjVelocity_i;
  }
  else {

    /*--- Compute Flux Left Star from Left Star State ---*/

                rhoSL = ( sL - ProjVelocity_i ) / ( sL - sM );

    IntermediateState[0] = rhoSL * Density_i;
    for (iDim = 0; iDim < nDim; iDim++)
      IntermediateState[iDim+1] = rhoSL * ( Density_i * Velocity_i[iDim] + ( pStar - Pressure_i ) / ( sL - ProjVelocity_i ) * UnitNormal[iDim] ) ;
    IntermediateState[nVar-1] = rhoSL * ( Density_i * Energy_i - ( Pressure_i * ProjVelocity_i - pStar * sM) / ( sL - ProjVelocity_i ) );


    val_residual[0] = sM * IntermediateState[0];
    for (iDim = 0; iDim < nDim; iDim++)
      val_residual[iDim+1] = sM * IntermediateState[iDim+1] + pStar * UnitNormal[iDim];
    val_residual[nVar-1] = sM * ( IntermediateState[nVar-1] + pStar )  + pStar * ProjInterfaceVel;
  }
  }
  else {

  if (sR < 0.0) {

    /*--- Compute Right Flux ---*/

    val_residual[0] = Density_j * ProjVelocity_j;
    for (iDim = 0; iDim < nDim; iDim++)
      val_residual[iDim+1] = Density_j * Velocity_j[iDim] * ProjVelocity_j + Pressure_j * UnitNormal[iDim];
    val_residual[nVar-1] = Enthalpy_j * Density_j * ProjVelocity_j;
  }
  else {

    /*--- Compute Flux Right Star from Right Star State ---*/

                rhoSR = ( sR - ProjVelocity_j ) / ( sR - sM );

    IntermediateState[0] = rhoSR * Density_j;
    for (iDim = 0; iDim < nDim; iDim++)
      IntermediateState[iDim+1] = rhoSR * ( Density_j * Velocity_j[iDim] + ( pStar - Pressure_j ) / ( sR - ProjVelocity_j ) * UnitNormal[iDim] ) ;
    IntermediateState[nVar-1] = rhoSR * ( Density_j * Energy_j - ( Pressure_j * ProjVelocity_j - pStar * sM ) / ( sR - ProjVelocity_j ) );


    val_residual[0] = sM * IntermediateState[0];
    for (iDim = 0; iDim < nDim; iDim++)
      val_residual[iDim+1] = sM * IntermediateState[iDim+1] + pStar * UnitNormal[iDim];
    val_residual[nVar-1] = sM * (IntermediateState[nVar-1] + pStar )  + pStar * ProjInterfaceVel;
  }
  }

  for (iVar = 0; iVar < nVar; iVar++)
    val_residual[iVar] *= Area;


  if (implicit) {

  if (sM > 0.0) {

    if (sL > 0.0) {

      /*--- Compute Jacobian based on Left State ---*/
  
      for (iVar = 0; iVar < nVar; iVar++) 
        for (jVar = 0; jVar < nVar; jVar++) 
          val_Jacobian_j[iVar][jVar] = 0;


      GetInviscidProjJac(Velocity_i, &Enthalpy_i, &Chi_i, &Kappa_i, UnitNormal, 1.0, val_Jacobian_i);

    }
    else {
      /*--- Compute Jacobian based on Left Star State ---*/

      EStar = IntermediateState[nVar-1];
      Omega = 1/(sL-sM);
      OmegaSM = Omega * sM;


      /*--------- Left Jacobian ---------*/


      /*--- Computing pressure derivatives d/dU_L (PI) ---*/

      dPI_dU[0] = Chi_i - 0.5 * Kappa_i * sq_vel_i;
      for (iDim = 0; iDim < nDim; iDim++)      
        dPI_dU[iDim+1] = - Kappa_i * Velocity_i[iDim];
      dPI_dU[nVar-1] = Kappa_i;

      
      /*--- Computing d/dU_L (Sm) ---*/

      dSm_dU[0] = ( - ProjVelocity_i * ProjVelocity_i + sM * sL + dPI_dU[0] ) / RHO;
      for (iDim = 0; iDim < nDim; iDim++)
        dSm_dU[iDim+1] = ( UnitNormal[iDim] * ( 2 * ProjVelocity_i - sL - sM ) + dPI_dU[iDim+1] ) / RHO;
      dSm_dU[nVar-1] = dPI_dU[nVar-1] / RHO;


      /*--- Computing d/dU_L (rhoStar) ---*/

      drhoStar_dU[0] = Omega * ( sL + IntermediateState[0] * dSm_dU[0] );
      for (iDim = 0; iDim < nDim; iDim++)
        drhoStar_dU[iDim+1] = Omega * ( - UnitNormal[iDim] + IntermediateState[0] * dSm_dU[iDim+1] );
      drhoStar_dU[nVar-1] = Omega * IntermediateState[0] * dSm_dU[nVar-1];

      
      /*--- Computing d/dU_L (pStar) ---*/

      for (iVar = 0; iVar < nVar; iVar++)
        dpStar_dU[iVar] = Density_i * (sR - ProjVelocity_j) * dSm_dU[iVar];


      /*--- Computing d/dU_L (EStar) ---*/

      for (iVar = 0; iVar < nVar; iVar++)
        dEStar_dU[iVar] = Omega * ( sM * dpStar_dU[iVar] + ( EStar + pStar ) * dSm_dU[iVar] );
      
      dEStar_dU[0] += Omega * ProjVelocity_i * ( Enthalpy_i - dPI_dU[0] );
      for (iDim = 0; iDim < nDim; iDim++)
        dEStar_dU[iDim+1] += Omega * ( - UnitNormal[iDim] * Enthalpy_i - ProjVelocity_i * dPI_dU[iDim+1] );
      dEStar_dU[nVar-1] += Omega * ( sL - ProjVelocity_i - ProjVelocity_i * dPI_dU[nVar-1] );



      /*--- Jacobian First Row ---*/
            
      for (iVar = 0; iVar < nVar; iVar++)
        val_Jacobian_i[0][iVar] = sM * drhoStar_dU[iVar] + IntermediateState[0] * dSm_dU[iVar];

      /*--- Jacobian Middle Rows ---*/

      for (jDim = 0; jDim < nDim; jDim++) {

        for (iVar = 0; iVar < nVar; iVar++)
          val_Jacobian_i[jDim+1][iVar] = ( OmegaSM + 1 ) * ( UnitNormal[jDim] * dpStar_dU[iVar] + IntermediateState[jDim+1] * dSm_dU[iVar] );

        val_Jacobian_i[jDim+1][0] += OmegaSM * Velocity_i[jDim] * ProjVelocity_i;

        val_Jacobian_i[jDim+1][jDim+1] += OmegaSM * (sL - ProjVelocity_i);
        
        for (iDim = 0; iDim < nDim; iDim++)
          val_Jacobian_i[jDim+1][iDim+1] -= OmegaSM * Velocity_i[jDim] * UnitNormal[iDim];

        for (iVar = 0; iVar < nVar; iVar++)
          val_Jacobian_i[jDim+1][iVar] -= OmegaSM * dPI_dU[iVar] * UnitNormal[jDim];
      }

      /*--- Jacobian Last Row ---*/
      
      for (iVar = 0; iVar < nVar; iVar++)
        val_Jacobian_i[nVar-1][iVar] = sM * ( dEStar_dU[iVar] + dpStar_dU[iVar] ) + ( EStar + pStar ) * dSm_dU[iVar];




      /*--------- Right Jacobian ---------*/

      
      /*--- Computing pressure derivatives d/dU_R (PI) ---*/

      dPI_dU[0] = Chi_j - 0.5 * Kappa_j * sq_vel_j;
      for (iDim = 0; iDim < nDim; iDim++)      
        dPI_dU[iDim+1] = - Kappa_j * Velocity_j[iDim];
      dPI_dU[nVar-1] = Kappa_j;


      /*--- Computing d/dU_R (Sm) ---*/
      
      dSm_dU[0] = ( ProjVelocity_j * ProjVelocity_j - sM * sR - dPI_dU[0] ) / RHO;
      for (iDim = 0; iDim < nDim; iDim++)
        dSm_dU[iDim+1] = - ( UnitNormal[iDim] * ( 2 * ProjVelocity_j - sR - sM) + dPI_dU[iDim+1] ) / RHO;
      dSm_dU[nVar-1]  = - dPI_dU[nVar-1] / RHO;
      

      /*--- Computing d/dU_R (pStar) ---*/

      for (iVar = 0; iVar < nVar; iVar++)
        dpStar_dU[iVar] = Density_j * (sL - ProjVelocity_i) * dSm_dU[iVar];


      /*--- Computing d/dU_R (EStar) ---*/

      for (iVar = 0; iVar < nVar; iVar++)
        dEStar_dU[iVar] = Omega * ( sM * dpStar_dU[iVar] + ( EStar + pStar ) * dSm_dU[iVar] );
      


      /*--- Jacobian First Row ---*/

      for (iVar = 0; iVar < nVar; iVar++)
        val_Jacobian_j[0][iVar] = IntermediateState[0] * ( OmegaSM + 1 ) * dSm_dU[iVar];

      /*--- Jacobian Middle Rows ---*/

      for (iDim = 0; iDim < nDim; iDim++) {
        for (iVar = 0; iVar < nVar; iVar++)
          val_Jacobian_j[iDim+1][iVar] = ( OmegaSM + 1 ) * ( IntermediateState[iDim+1] * dSm_dU[iVar] + UnitNormal[iDim] * dpStar_dU[iVar] );
      }

      /*--- Jacobian Last Row ---*/

      for (iVar = 0; iVar < nVar; iVar++)
        val_Jacobian_j[nVar-1][iVar] = sM * (dEStar_dU[iVar] + dpStar_dU[iVar]) + (EStar + pStar) * dSm_dU[iVar];
    }
  }
  else {
    if (sR < 0.0) {

      /*--- Compute Jacobian based on Right State ---*/
  
      for (iVar = 0; iVar < nVar; iVar++) 
        for (jVar = 0; jVar < nVar; jVar++) 
          val_Jacobian_i[iVar][jVar] = 0;

      GetInviscidProjJac(Velocity_j, &Enthalpy_j, &Chi_j, &Kappa_j, UnitNormal, 1.0, val_Jacobian_j);
    
    }
    else {
      /*--- Compute Jacobian based on Right Star State ---*/

      EStar = IntermediateState[nVar-1];
      Omega = 1/(sR-sM);
      OmegaSM = Omega * sM;


      /*--------- Left Jacobian ---------*/


      /*--- Computing pressure derivatives d/dU_L (PI) ---*/

      dPI_dU[0] = Chi_i - 0.5 * Kappa_i * sq_vel_i;
      for (iDim = 0; iDim < nDim; iDim++)      
        dPI_dU[iDim+1] = - Kappa_i * Velocity_i[iDim];
      dPI_dU[nVar-1] = Kappa_i;


      /*--- Computing d/dU_L (Sm) ---*/

      dSm_dU[0] = ( - ProjVelocity_i * ProjVelocity_i + sM * sL + dPI_dU[0] ) / RHO;
      for (iDim = 0; iDim < nDim; iDim++)
        dSm_dU[iDim+1] = ( UnitNormal[iDim] * ( 2 * ProjVelocity_i - sL - sM ) + dPI_dU[iDim+1] ) / RHO;
      dSm_dU[nVar-1] = dPI_dU[nVar-1] / RHO;
      
      
      /*--- Computing d/dU_L (pStar) ---*/

      for (iVar = 0; iVar < nVar; iVar++)
        dpStar_dU[iVar] = Density_i * (sR - ProjVelocity_j) * dSm_dU[iVar];


      /*--- Computing d/dU_L (EStar) ---*/

      for (iVar = 0; iVar < nVar; iVar++)
        dEStar_dU[iVar] = Omega * ( sM * dpStar_dU[iVar] + ( EStar + pStar ) * dSm_dU[iVar] );
      


      /*--- Jacobian First Row ---*/

      for (iVar = 0; iVar < nVar; iVar++)
        val_Jacobian_i[0][iVar] = IntermediateState[0] * ( OmegaSM + 1 ) * dSm_dU[iVar];

      /*--- Jacobian Middle Rows ---*/

      for (iDim = 0; iDim < nDim; iDim++) {
        for (iVar = 0; iVar < nVar; iVar++)
          val_Jacobian_i[iDim+1][iVar] = (OmegaSM + 1) * ( IntermediateState[iDim+1] * dSm_dU[iVar] + UnitNormal[iDim] * dpStar_dU[iVar] );
      }

      /*--- Jacobian Last Row ---*/

      for (iVar = 0; iVar < nVar; iVar++)
        val_Jacobian_i[nVar-1][iVar] = sM * (dEStar_dU[iVar] + dpStar_dU[iVar]) + (EStar + pStar) * dSm_dU[iVar];



      /*--------- Right Jacobian ---------*/

      
      /*--- Computing pressure derivatives d/dU_R (PI) ---*/

      dPI_dU[0] = Chi_j - 0.5 * Kappa_j * sq_vel_j;
      for (iDim = 0; iDim < nDim; iDim++)      
        dPI_dU[iDim+1] = - Kappa_j * Velocity_j[iDim];
      dPI_dU[nVar-1] = Kappa_j;


      /*--- Computing d/dU_R (Sm) ---*/
      
      dSm_dU[0] = - ( - ProjVelocity_j * ProjVelocity_j + sM * sR + dPI_dU[0] ) / RHO;
      for (iDim = 0; iDim < nDim; iDim++)
        dSm_dU[iDim+1] = - ( UnitNormal[iDim] * ( 2 * ProjVelocity_j - sR - sM) + dPI_dU[iDim+1] ) / RHO;
      dSm_dU[nVar-1]  = - dPI_dU[nVar-1] / RHO;


      /*--- Computing d/dU_R (pStar) ---*/

      for (iVar = 0; iVar < nVar; iVar++)
        dpStar_dU[iVar] = Density_j * (sL - ProjVelocity_i) * dSm_dU[iVar];

      
      /*--- Computing d/dU_R (rhoStar) ---*/

      drhoStar_dU[0] = Omega * ( sR + IntermediateState[0] * dSm_dU[0] );
      for (iDim = 0; iDim < nDim; iDim++)
        drhoStar_dU[iDim+1] = Omega * ( - UnitNormal[iDim] + IntermediateState[0] * dSm_dU[iDim+1] );
      drhoStar_dU[nVar-1] = Omega * IntermediateState[0] * dSm_dU[nVar-1];


      /*--- Computing d/dU_R (EStar) ---*/

      for (iVar = 0; iVar < nVar; iVar++)
        dEStar_dU[iVar] = Omega * ( sM * dpStar_dU[iVar] + ( EStar + pStar ) * dSm_dU[iVar] );
      
      dEStar_dU[0] += Omega * ProjVelocity_j * ( Enthalpy_j - dPI_dU[0] );
      for (iDim = 0; iDim < nDim; iDim++)
        dEStar_dU[iDim+1] += Omega * ( - UnitNormal[iDim] * Enthalpy_j - ProjVelocity_j * dPI_dU[iDim+1] );
      dEStar_dU[nVar-1] += Omega * ( sR - ProjVelocity_j - ProjVelocity_j * dPI_dU[nVar-1] );



      /*--- Jacobian First Row ---*/
            
      for (iVar = 0; iVar < nVar; iVar++)
        val_Jacobian_j[0][iVar] = sM * drhoStar_dU[iVar] + IntermediateState[0] * dSm_dU[iVar];

      /*--- Jacobian Middle Rows ---*/

      for (jDim = 0; jDim < nDim; jDim++) {
        for (iVar = 0; iVar < nVar; iVar++)
          val_Jacobian_j[jDim+1][iVar] = ( OmegaSM + 1 ) * ( UnitNormal[jDim] * dpStar_dU[iVar] + IntermediateState[jDim+1] * dSm_dU[iVar] );

        val_Jacobian_j[jDim+1][0] += OmegaSM * Velocity_j[jDim] * ProjVelocity_j;

        val_Jacobian_j[jDim+1][jDim+1] += OmegaSM * (sR - ProjVelocity_j);
        
        for (iDim = 0; iDim < nDim; iDim++)
          val_Jacobian_j[jDim+1][iDim+1] -= OmegaSM * Velocity_j[jDim] * UnitNormal[iDim];

        for (iVar = 0; iVar < nVar; iVar++)
          val_Jacobian_j[jDim+1][iVar] -= OmegaSM * dPI_dU[iVar] * UnitNormal[jDim];
      }
      
      /*--- Jacobian Last Row ---*/
      
      for (iVar = 0; iVar < nVar; iVar++)
        val_Jacobian_j[nVar-1][iVar] = sM * ( dEStar_dU[iVar] + dpStar_dU[iVar] ) + ( EStar + pStar ) * dSm_dU[iVar];  
    }
  }


  /*--- Jacobians of the inviscid flux, scale = kappa because val_residual ~ 0.5*(fc_i+fc_j)*Normal ---*/

  Area *= kappa;
  
  for (iVar = 0; iVar < nVar; iVar++) {
    for (jVar = 0; jVar < nVar; jVar++) {
      val_Jacobian_i[iVar][jVar] *= Area;
      val_Jacobian_j[iVar][jVar] *= Area;
    }
  }

  }

}

void CUpwGeneralHLLC_Flow::VinokurMontagne() {

  su2double delta_rhoStaticEnergy, delta_rho, delta_p, err_P, s, D;

  delta_rho = Density_j - Density_i;
  delta_p   = Pressure_j - Pressure_i;

  RoeKappaStaticEnthalpy = 0.5 * ( StaticEnthalpy_i * Kappa_i + StaticEnthalpy_j * Kappa_j );

  s = RoeChi + RoeKappaStaticEnthalpy;

  D = s*s * delta_rho * delta_rho + delta_p * delta_p;

  delta_rhoStaticEnergy = Density_j * StaticEnergy_j - Density_i * StaticEnergy_i;

  err_P = delta_p - RoeChi * delta_rho - RoeKappa * delta_rhoStaticEnergy;

  if (abs((D - delta_p*err_P)/Density_i) > 1e-3 && abs(delta_rho/Density_i) > 1e-3 && s/Density_i > 1e-3) {

    RoeKappa = ( D * RoeKappa ) / ( D - delta_p * err_P );
    RoeChi   = ( D * RoeChi+ s*s * delta_rho * err_P ) / ( D - delta_p * err_P );

  }
}

#ifdef CHECK

int UgpWithCvCompFlow::calcEulerFluxMatrices_HLLC(su2double (*val_Jacobian_i)[5], su2double (*val_Jacobian_j)[5], su2double (*val_Jacobian_i_Scal)[6], su2double (*val_Jacobian_j_Scal)[6],
                                                  const su2double Density_i, const su2double *uL, const su2double pL, const su2double TL, const su2double h0, const su2double RL, const su2double gammaL, const su2double *scalL, const su2double kL,
                                                  const su2double Density_j, const su2double *uR, const su2double pR, const su2double TR, const su2double h1, const su2double RR, const su2double gammaR, const su2double *scalR, const su2double kR,
                                                  const su2double area, const su2double *nVec, const int nScal, const su2double surfVeloc)
{

  su2double unL  = vecDotVec3d(uL, nVec);
  su2double uLuL = vecDotVec3d(uL, uL);
  su2double cL   = sqrt(gammaL*pL/Density_i);
  su2double hL   = gammaL/(gammaL-1.0)*pL/Density_i + 0.5*uLuL + kL;
  //  su2double hL   = h0 + 0.5*uLuL + kL;
  su2double eL   = hL*Density_i-pL;
  
  su2double unR  = vecDotVec3d(uR, nVec);
  su2double uRuR = vecDotVec3d(uR, uR);
  su2double cR   = sqrt(gammaR*pR/Density_j);
  su2double hR   = gammaR/(gammaR-1.0)*pR/Density_j + 0.5*uRuR + kR;
  //  su2double hR   = h1 + 0.5*uRuR + kR;
  su2double eR   = hR*Density_j-pR;
  
  
  // Roe's aveaging
  su2double Rrho = sqrt(Density_j/Density_i);
  su2double tmp = 1.0/(1.0+Rrho);
  su2double velRoe[3];
  for (int i=0; i<3; i++)
    velRoe[i] = tmp*(uL[i] + uR[i]*Rrho);
  su2double uRoe  = vecDotVec3d(velRoe, nVec);
  su2double hRoe = tmp*(hL + hR*Rrho);
  
  //  su2double cRoe  = sqrt((gammaL-1.0)*(hRoe- 0.5*vecDotVec3d(velRoe, velRoe)));
  su2double gamPdivRho = tmp*((gammaL*pL/Density_i+0.5*(gammaL-1.0)*uLuL) + (gammaR*pR/Density_j+0.5*(gammaR-1.0)*uRuR)*Rrho);
  su2double cRoe  = sqrt(gamPdivRho - ((gammaL+gammaR)*0.5-1.0)*0.5*vecDotVec3d(velRoe, velRoe));
  
  // speed of sound at L and R
  su2double sL = min(uRoe-cRoe, unL-cL);
  su2double sR = max(uRoe+cRoe, unR+cR);
  
  // speed of contact surface
  su2double sM = (pL-pR-Density_i*unL*(sL-unL)+Density_j*unR*(sR-unR))/(Density_j*(sR-unR)-Density_i*(sL-unL));
  
  // pressure at right and left (pR=pL) side of contact surface
  su2double pStar = Density_j*(unR-sR)*(unR-sM)+pR;
  
  if (sM >= 0.0) {
    
    if (sL > 0.0) {
      
      su2double nVecArea[3];
      for (int i=0; i<3; i++) nVecArea[i] = nVec[i]*area;
      
      calcJacobianA(val_Jacobian_i, uL, pL, Density_i, nVecArea, 0.5*(gammaL+gammaR), 0.0);
      
      for (iVar = 0; iVar < nVar; iVar++)
        for (jVar = 0; jVar < nVar; jVar++)
          val_Jacobian_j[i][j] = 0.0;
      
    }
    else {
      
      su2double invSLmSs = 1.0/(sL-sM);
      su2double sLmuL = sL-unL;
      su2double rhoSL = Density_i*sLmuL*invSLmSs;
      su2double rhouSL[3];
      
      for (int i=0; i<3; i++)
        rhouSL[i] = (Density_i*uL[i]*sLmuL+(pStar-pL)*nVec[i])*invSLmSs;
      
      su2double eSL = (sLmuL*eL-pL*unL+pStar*sM)*invSLmSs;
      su2double gammaLM1 = (gammaL-1.0);
      su2double gammaRM1 = (gammaR-1.0);
      su2double invrhotld = 1.0/(Density_j*(sR-unR)-Density_i*(sL-unL));
      
      su2double dSMdUL[5], dSMdUR[5];
      su2double dpsdUL[5], dpsdUR[5];
      
      dSMdUL[0] = -unL*unL + uLuL*gammaLM1/2.0 + sM*sL;
      dSMdUL[1] =  nVec[0]*(2.0*unL-sL-sM) - gammaLM1*uL[0];
      dSMdUL[2] =  nVec[1]*(2.0*unL-sL-sM) - gammaLM1*uL[1];
      dSMdUL[3] =  nVec[2]*(2.0*unL-sL-sM) - gammaLM1*uL[2];
      dSMdUL[4] =  gammaLM1;
      
      for (iVar = 0; iVar < nVar; iVar++)
      {
        dSMdUL[i] *= invrhotld;
        dpsdUL[i] = Density_j*(sR-unR)*dSMdUL[i];
      }
      
      dSMdUR[0] =  unR*unR - uRuR*gammaRM1/2.0 - sM*sR;
      dSMdUR[1] = -nVec[0]*(2.0*unR-sR-sM) + gammaRM1*uR[0];
      dSMdUR[2] = -nVec[1]*(2.0*unR-sR-sM) + gammaRM1*uR[1];
      dSMdUR[3] = -nVec[2]*(2.0*unR-sR-sM) + gammaRM1*uR[2];
      dSMdUR[4] = -gammaRM1;
      
      for (iVar = 0; iVar < nVar; iVar++)
      {
        dSMdUR[i] *= invrhotld;
        dpsdUR[i] = Density_i*(sL-unL)*dSMdUR[i];
      }
      
      calcSubSonicJacobeanHLLC(val_Jacobian_i, val_Jacobian_j,
                               Density_i, uL, pL, eL, unL, uLuL, sL,
                               rhoSL, rhouSL, eSL, dSMdUL,
                               dSMdUR, dpsdUL, dpsdUR, sM, pStar, 0.5*(gammaL+gammaR), nVec);
      
      for (iVar = 0; iVar < nVar; iVar++)  val_Jacobian_i[0][i] =  val_Jacobian_i[0][i]*sM + dSMdUL[i]*rhoSL;
      for (iVar = 0; iVar < nVar; iVar++)  val_Jacobian_i[1][i] =  val_Jacobian_i[1][i]*sM + dSMdUL[i]*rhouSL[0] + dpsdUL[i]*nVec[0];
      for (iVar = 0; iVar < nVar; iVar++)  val_Jacobian_i[2][i] =  val_Jacobian_i[2][i]*sM + dSMdUL[i]*rhouSL[1] + dpsdUL[i]*nVec[1];
      for (iVar = 0; iVar < nVar; iVar++)  val_Jacobian_i[3][i] =  val_Jacobian_i[3][i]*sM + dSMdUL[i]*rhouSL[2] + dpsdUL[i]*nVec[2];
      for (iVar = 0; iVar < nVar; iVar++)  val_Jacobian_i[4][i] = (val_Jacobian_i[4][i]+dpsdUL[i])*sM + (eSL+pStar)*dSMdUL[i];
      
      for (iVar = 0; iVar < nVar; iVar++)
        for (jVar = 0; jVar < nVar; jVar++)
          val_Jacobian_i[i][j] *= area;
      
      for (iVar = 0; iVar < nVar; iVar++)  val_Jacobian_j[0][i] =  val_Jacobian_j[0][i]*sM + dSMdUR[i]*rhoSL;
      for (iVar = 0; iVar < nVar; iVar++)  val_Jacobian_j[1][i] =  val_Jacobian_j[1][i]*sM + dSMdUR[i]*rhouSL[0] + dpsdUR[i]*nVec[0];
      for (iVar = 0; iVar < nVar; iVar++)  val_Jacobian_j[2][i] =  val_Jacobian_j[2][i]*sM + dSMdUR[i]*rhouSL[1] + dpsdUR[i]*nVec[1];
      for (iVar = 0; iVar < nVar; iVar++)  val_Jacobian_j[3][i] =  val_Jacobian_j[3][i]*sM + dSMdUR[i]*rhouSL[2] + dpsdUR[i]*nVec[2];
      for (iVar = 0; iVar < nVar; iVar++)  val_Jacobian_j[4][i] = (val_Jacobian_j[4][i]+dpsdUR[i])*sM + (eSL+pStar)*dSMdUR[i];
      
      for (iVar = 0; iVar < nVar; iVar++)
        for (jVar = 0; jVar < nVar; jVar++)
          val_Jacobian_j[i][j] *= area;
      
    }
  }
  
  else {
    
    if (sR >= 0.0) {
      
      su2double invSRmSs = 1.0/(sR-sM);
      su2double sRmuR = sR-unR;
      su2double rhoSR = Density_j*sRmuR*invSRmSs;
      su2double rhouSR[3];
      for (int i=0; i<3; i++)
        rhouSR[i] = (Density_j*uR[i]*sRmuR+(pStar-pR)*nVec[i])*invSRmSs;
      su2double eSR = (sRmuR*eR-pR*unR+pStar*sM)*invSRmSs;
      su2double gammaLM1 = (gammaL-1.0);
      su2double gammaRM1 = (gammaR-1.0);
      su2double invrhotld = 1.0/(Density_j*(sR-unR)-Density_i*(sL-unL));
      
      su2double dSMdUL[5], dSMdUR[5];
      su2double dpsdUL[5], dpsdUR[5];
      
      dSMdUL[0] = -unL*unL + uLuL*gammaLM1/2.0 + sM*sL;
      dSMdUL[1] =  nVec[0]*(2.0*unL-sL-sM) - gammaLM1*uL[0];
      dSMdUL[2] =  nVec[1]*(2.0*unL-sL-sM) - gammaLM1*uL[1];
      dSMdUL[3] =  nVec[2]*(2.0*unL-sL-sM) - gammaLM1*uL[2];
      dSMdUL[4] =  gammaLM1;
      
      for (iVar = 0; iVar < nVar; iVar++) {
        dSMdUL[i] *= invrhotld;
        dpsdUL[i] = Density_j*(sR-unR)*dSMdUL[i];
      }
      
      dSMdUR[0] =  unR*unR - uRuR*gammaRM1/2.0 - sM*sR;
      dSMdUR[1] = -nVec[0]*(2.0*unR-sR-sM) + gammaRM1*uR[0];
      dSMdUR[2] = -nVec[1]*(2.0*unR-sR-sM) + gammaRM1*uR[1];
      dSMdUR[3] = -nVec[2]*(2.0*unR-sR-sM) + gammaRM1*uR[2];
      dSMdUR[4] = -gammaRM1;
      
      for (iVar = 0; iVar < nVar; iVar++) {
        dSMdUR[i] *= invrhotld;
        dpsdUR[i] = Density_i*(sL-unL)*dSMdUR[i];
      }
      
      calcSubSonicJacobeanHLLC(val_Jacobian_j, val_Jacobian_i,
                               Density_j, uR, pR, eR, unR, uRuR, sR,
                               rhoSR, rhouSR, eSR,
                               dSMdUR, dSMdUL, dpsdUR, dpsdUL, sM, pStar, 0.5*(gammaL+gammaR), nVec);
      
      for (iVar = 0; iVar < nVar; iVar++)  val_Jacobian_i[0][i] =  val_Jacobian_i[0][i]*sM + dSMdUL[i]*rhoSR;
      for (iVar = 0; iVar < nVar; iVar++)  val_Jacobian_i[1][i] =  val_Jacobian_i[1][i]*sM + dSMdUL[i]*rhouSR[0] + dpsdUL[i]*nVec[0];
      for (iVar = 0; iVar < nVar; iVar++)  val_Jacobian_i[2][i] =  val_Jacobian_i[2][i]*sM + dSMdUL[i]*rhouSR[1] + dpsdUL[i]*nVec[1];
      for (iVar = 0; iVar < nVar; iVar++)  val_Jacobian_i[3][i] =  val_Jacobian_i[3][i]*sM + dSMdUL[i]*rhouSR[2] + dpsdUL[i]*nVec[2];
      for (iVar = 0; iVar < nVar; iVar++)  val_Jacobian_i[4][i] = (val_Jacobian_i[4][i]+dpsdUL[i])*sM + (eSR+pStar)*dSMdUL[i];
      
      for (iVar = 0; iVar < nVar; iVar++)
        for (jVar = 0; jVar < nVar; jVar++)
          val_Jacobian_i[i][j] *= area;
      
      for (iVar = 0; iVar < nVar; iVar++)  val_Jacobian_j[0][i] =  val_Jacobian_j[0][i]*sM + dSMdUR[i]*rhoSR;
      for (iVar = 0; iVar < nVar; iVar++)  val_Jacobian_j[1][i] =  val_Jacobian_j[1][i]*sM + dSMdUR[i]*rhouSR[0] + dpsdUR[i]*nVec[0];
      for (iVar = 0; iVar < nVar; iVar++)  val_Jacobian_j[2][i] =  val_Jacobian_j[2][i]*sM + dSMdUR[i]*rhouSR[1] + dpsdUR[i]*nVec[1];
      for (iVar = 0; iVar < nVar; iVar++)  val_Jacobian_j[3][i] =  val_Jacobian_j[3][i]*sM + dSMdUR[i]*rhouSR[2] + dpsdUR[i]*nVec[2];
      for (iVar = 0; iVar < nVar; iVar++)  val_Jacobian_j[4][i] = (val_Jacobian_j[4][i]+dpsdUR[i])*sM + (eSR+pStar)*dSMdUR[i];
      
      for (iVar = 0; iVar < nVar; iVar++)
        for (jVar = 0; jVar < nVar; jVar++)
          val_Jacobian_j[i][j] *= area;
      
    }
    
    else {
      
      su2double nVecArea[3];
      for (int i=0; i<3; i++)        nVecArea[i] = nVec[i]*area;
      calcJacobianA(val_Jacobian_j, uR, pR, Density_j, nVecArea, 0.5*(gammaL+gammaR), 0.0);
      
      for (iVar = 0; iVar < nVar; iVar++)
        for (jVar = 0; jVar < nVar; jVar++)
          val_Jacobian_i[i][j] = 0.0;
      
    }
    
  }
  
}

void UgpWithCvCompFlow::calcSubSonicJacobeanHLLC(su2double (*AL)[5], su2double (*AR)[5],
                                                 su2double Density_i, const su2double *uL, su2double pL, su2double eL, su2double qL, su2double psiL, su2double SL,
                                                 su2double rhoSL, su2double *rhouSL, su2double eSL,
                                                 su2double *dSMdUL, su2double *dSMdUR, su2double *dpsdUL, su2double *dpsdUR, su2double SM, su2double pS,
                                                 su2double gamma, const su2double *nV) // nV is not normalized
{
  
  su2double gammaMinus1 = (gamma-1.0);
  su2double omL = 1.0/(SL-SM);
  
  AL[0][0] =  SL    + rhoSL*dSMdUL[0];
  AL[0][1] = -nV[0] + rhoSL*dSMdUL[1];
  AL[0][2] = -nV[1] + rhoSL*dSMdUL[2];
  AL[0][3] = -nV[2] + rhoSL*dSMdUL[3];
  AL[0][4] =        + rhoSL*dSMdUL[4];
  
  AL[1][0] =    qL*uL[0]       - nV[0]*psiL*gammaMinus1/2.0   + nV[0]*dpsdUL[0] + rhouSL[0]*dSMdUL[0];
  AL[1][1] =  SL - qL          + nV[0]*(gamma-2.0)*uL[0]      + nV[0]*dpsdUL[1] + rhouSL[0]*dSMdUL[1];
  AL[1][2] =     - uL[0]*nV[1] + nV[0]*gammaMinus1*uL[1]      + nV[0]*dpsdUL[2] + rhouSL[0]*dSMdUL[2];
  AL[1][3] =     - uL[0]*nV[2] + nV[0]*gammaMinus1*uL[2]      + nV[0]*dpsdUL[3] + rhouSL[0]*dSMdUL[3];
  AL[1][4] = -gammaMinus1*nV[0]                               + nV[0]*dpsdUL[4] + rhouSL[0]*dSMdUL[4];
  
  AL[2][0] =    qL*uL[1]       - nV[1]*psiL*gammaMinus1/2.0   + nV[1]*dpsdUL[0] + rhouSL[1]*dSMdUL[0];
  AL[2][1] =     - uL[1]*nV[0] + nV[1]*gammaMinus1*uL[0]      + nV[1]*dpsdUL[1] + rhouSL[1]*dSMdUL[1];
  AL[2][2] =  SL - qL          + nV[1]*(gamma-2.0)*uL[1]      + nV[1]*dpsdUL[2] + rhouSL[1]*dSMdUL[2];
  AL[2][3] =     - uL[1]*nV[2] + nV[1]*gammaMinus1*uL[2]      + nV[1]*dpsdUL[3] + rhouSL[1]*dSMdUL[3];
  AL[2][4] = -gammaMinus1*nV[1]                               + nV[1]*dpsdUL[4] + rhouSL[1]*dSMdUL[4];
  
  AL[3][0] =    qL*uL[2]       - nV[2]*psiL*gammaMinus1/2.0   + nV[2]*dpsdUL[0] + rhouSL[2]*dSMdUL[0];
  AL[3][1] =     - uL[2]*nV[0] + nV[2]*gammaMinus1*uL[0]      + nV[2]*dpsdUL[1] + rhouSL[2]*dSMdUL[1];
  AL[3][2] =     - uL[2]*nV[1] + nV[2]*gammaMinus1*uL[1]      + nV[2]*dpsdUL[2] + rhouSL[2]*dSMdUL[2];
  AL[3][3] =  SL - qL          + nV[2]*(gamma-2.0)*uL[2]      + nV[2]*dpsdUL[3] + rhouSL[2]*dSMdUL[3];
  AL[3][4] = -gammaMinus1*nV[2]                               + nV[2]*dpsdUL[4] + rhouSL[2]*dSMdUL[4];
  
  AL[4][0] =      qL*(eL+pL)/Density_i - qL*psiL*(gamma-1.0)/2.0   + SM*dpsdUL[0] + (pS+eSL)*dSMdUL[0];
  AL[4][1] = - nV[0]*(eL+pL)/Density_i + gammaMinus1*uL[0]*qL      + SM*dpsdUL[1] + (pS+eSL)*dSMdUL[1];
  AL[4][2] = - nV[1]*(eL+pL)/Density_i + gammaMinus1*uL[1]*qL      + SM*dpsdUL[2] + (pS+eSL)*dSMdUL[2];
  AL[4][3] = - nV[2]*(eL+pL)/Density_i + gammaMinus1*uL[2]*qL      + SM*dpsdUL[3] + (pS+eSL)*dSMdUL[3];
  AL[4][4] =   SL-qL*gamma                                    + SM*dpsdUL[4] + (pS+eSL)*dSMdUL[4];
  
  for (iVar = 0; iVar < nVar; iVar++)
    for (jVar = 0; jVar < nVar; jVar++)
      AL[i][j] *= omL;
  
  for (iVar = 0; iVar < nVar; iVar++)    AR[0][i] = omL*rhoSL*dSMdUR[i];
  for (iVar = 0; iVar < nVar; iVar++)    AR[1][i] = omL*(nV[0]*dpsdUR[i]+rhouSL[0]*dSMdUR[i]);
  for (iVar = 0; iVar < nVar; iVar++)    AR[2][i] = omL*(nV[1]*dpsdUR[i]+rhouSL[1]*dSMdUR[i]);
  for (iVar = 0; iVar < nVar; iVar++)    AR[3][i] = omL*(nV[2]*dpsdUR[i]+rhouSL[2]*dSMdUR[i]);
  for (iVar = 0; iVar < nVar; iVar++)    AR[4][i] = omL*(dpsdUR[i]*SM+(pS+eSL)*dSMdUR[i]);
  
}

void UgpWithCvCompFlow::calcJacobianA(su2double (*A)[5], const su2double *vel, su2double pp, su2double rrho, const su2double *nV, su2double gamma, su2double surfVeloc) // nV is not normalized
{
 
  su2double kapm1 = (gamma - 1.0);
  
  su2double nVel[3];
  nVel[0] = vel[0]*nV[0];
  nVel[1] = vel[1]*nV[1];
  nVel[2] = vel[2]*nV[2];
  su2double U_k = nVel[0]+nVel[1]+nVel[2];
  su2double vSquHlf = 0.5*vecDotVec3d(vel, vel);
  su2double c = sqrt(gamma*pp/rrho);
  su2double inv_kap_m1 = 1.0/kapm1;
  
  A[0][0] =-surfVeloc;
  A[0][1] = nV[0];
  A[0][2] = nV[1];
  A[0][3] = nV[2];
  A[0][4] = 0.0;
  
  A[1][0] = -vel[0]*(nVel[1]+nVel[2])+nV[0]*(kapm1*vSquHlf-vel[0]*vel[0]);
  A[1][1] = (2.-gamma)*nVel[0]+U_k-surfVeloc;
  A[1][2] = vel[0]*nV[1]-kapm1*vel[1]*nV[0];
  A[1][3] = vel[0]*nV[2]-kapm1*vel[2]*nV[0];
  A[1][4] = kapm1*nV[0];
  
  A[2][0] = -vel[1]*(nVel[0]+nVel[2])+nV[1]*(kapm1*vSquHlf-vel[1]*vel[1]);
  A[2][1] = -kapm1*vel[0]*nV[1]+ vel[1]*nV[0];
  A[2][2] = (2.-gamma)*nVel[1]+U_k-surfVeloc;
  A[2][3] = vel[1]*nV[2]-kapm1*vel[2]*nV[1];
  A[2][4] = kapm1*nV[1];
  
  A[3][0] = -vel[2]*(nVel[0]+nVel[1])+nV[2]*(kapm1*vSquHlf-vel[2]*vel[2]);
  A[3][1] = -kapm1*vel[0]*nV[2]+vel[2]*nV[0];
  A[3][2] = -kapm1*vel[1]*nV[2]+vel[2]*nV[1];
  A[3][3] = (2.-gamma)*nVel[2]+U_k-surfVeloc;
  A[3][4] = kapm1*nV[2];
  
  A[4][0] = U_k*((gamma-2.)*vSquHlf-c*c*inv_kap_m1);
  A[4][1] = c*c*inv_kap_m1*nV[0]-kapm1*vel[0]*(nVel[1]+nVel[2])-(kapm1*vel[0]*vel[0]-vSquHlf)*nV[0];
  A[4][2] = c*c*inv_kap_m1*nV[1]-kapm1*vel[1]*(nVel[0]+nVel[2])-(kapm1*vel[1]*vel[1]-vSquHlf)*nV[1];
  A[4][3] = c*c*inv_kap_m1*nV[2]-kapm1*vel[2]*(nVel[0]+nVel[1])-(kapm1*vel[2]*vel[2]-vSquHlf)*nV[2];
  A[4][4] = gamma*U_k-surfVeloc;
  
}


#endif


CUpwRoe_Flow::CUpwRoe_Flow(unsigned short val_nDim, unsigned short val_nVar, CConfig *config) : CNumerics(val_nDim, val_nVar, config) {
  
  implicit = (config->GetKind_TimeIntScheme_Flow() == EULER_IMPLICIT);
  grid_movement = config->GetGrid_Movement();
  kappa = config->GetRoe_Kappa(); // 1 is unstable

  Gamma = config->GetGamma();
  Gamma_Minus_One = Gamma - 1.0;
  
  Diff_U = new su2double [nVar];
  Velocity_i = new su2double [nDim];
  Velocity_j = new su2double [nDim];
  RoeVelocity = new su2double [nDim];
  delta_vel  = new su2double [nDim];
  delta_wave = new su2double [nVar];
  ProjFlux_i = new su2double [nVar];
  ProjFlux_j = new su2double [nVar];
  Lambda = new su2double [nVar];
  Epsilon = new su2double [nVar];
  P_Tensor = new su2double* [nVar];
  invP_Tensor = new su2double* [nVar];
  for (iVar = 0; iVar < nVar; iVar++) {
    P_Tensor[iVar] = new su2double [nVar];
    invP_Tensor[iVar] = new su2double [nVar];
  }
}

CUpwRoe_Flow::~CUpwRoe_Flow(void) {
  
  delete [] Diff_U;
  delete [] Velocity_i;
  delete [] Velocity_j;
  delete [] RoeVelocity;
  delete [] delta_vel;
  delete [] delta_wave;
  delete [] ProjFlux_i;
  delete [] ProjFlux_j;
  delete [] Lambda;
  delete [] Epsilon;
  for (iVar = 0; iVar < nVar; iVar++) {
    delete [] P_Tensor[iVar];
    delete [] invP_Tensor[iVar];
  }
  delete [] P_Tensor;
  delete [] invP_Tensor;
  
}

void CUpwRoe_Flow::ComputeResidual(su2double *val_residual, su2double **val_Jacobian_i, su2double **val_Jacobian_j, CConfig *config) {
  
  su2double U_i[5] = {0.0,0.0,0.0,0.0,0.0}, U_j[5] = {0.0,0.0,0.0,0.0,0.0};
  su2double ProjGridVel = 0.0;
  
  AD::StartPreacc();
  AD::SetPreaccIn(V_i, nDim+4); AD::SetPreaccIn(V_j, nDim+4); AD::SetPreaccIn(Normal, nDim);
  if (grid_movement) {
    AD::SetPreaccIn(GridVel_i, nDim); AD::SetPreaccIn(GridVel_j, nDim);
  }
  /*--- Face area (norm or the normal vector) ---*/
  
  Area = 0.0;
  for (iDim = 0; iDim < nDim; iDim++)
    Area += Normal[iDim]*Normal[iDim];
  Area = sqrt(Area);
  
  /*-- Unit Normal ---*/
  
  for (iDim = 0; iDim < nDim; iDim++)
    UnitNormal[iDim] = Normal[iDim]/Area;
  
  /*--- Primitive variables at point i ---*/
  
  for (iDim = 0; iDim < nDim; iDim++)
    Velocity_i[iDim] = V_i[iDim+1];
  Pressure_i = V_i[nDim+1];
  Density_i = V_i[nDim+2];
  Enthalpy_i = V_i[nDim+3];
  Energy_i = Enthalpy_i - Pressure_i/Density_i;
  SoundSpeed_i = sqrt(fabs(Pressure_i*Gamma/Density_i));
  
  /*--- Primitive variables at point j ---*/
  
  for (iDim = 0; iDim < nDim; iDim++)
    Velocity_j[iDim] = V_j[iDim+1];
  Pressure_j = V_j[nDim+1];
  Density_j = V_j[nDim+2];
  Enthalpy_j = V_j[nDim+3];
  Energy_j = Enthalpy_j - Pressure_j/Density_j;
  SoundSpeed_j = sqrt(fabs(Pressure_j*Gamma/Density_j));
  
  /*--- Recompute conservative variables ---*/
  
  U_i[0] = Density_i; U_j[0] = Density_j;
  for (iDim = 0; iDim < nDim; iDim++) {
    U_i[iDim+1] = Density_i*Velocity_i[iDim]; U_j[iDim+1] = Density_j*Velocity_j[iDim];
  }
  U_i[nDim+1] = Density_i*Energy_i; U_j[nDim+1] = Density_j*Energy_j;
  
  /*--- Roe-averaged variables at interface between i & j ---*/
  
  R = sqrt(fabs(Density_j/Density_i));
  RoeDensity = R*Density_i;
  sq_vel = 0.0;
  for (iDim = 0; iDim < nDim; iDim++) {
    RoeVelocity[iDim] = (R*Velocity_j[iDim]+Velocity_i[iDim])/(R+1);
    sq_vel += RoeVelocity[iDim]*RoeVelocity[iDim];
  }
  RoeEnthalpy = (R*Enthalpy_j+Enthalpy_i)/(R+1);
  
  RoeSoundSpeed2 = (Gamma-1)*(RoeEnthalpy-0.5*sq_vel);
  
  /*--- Negative RoeSoundSpeed2, the jump
   variables is too large, exit the subrotuine
   without computing the fluxes ---*/
  
  if (RoeSoundSpeed2 <= 0.0) {
    for (iVar = 0; iVar < nVar; iVar++) {
      val_residual[iVar] = 0.0;
      for (jVar = 0; jVar < nVar; jVar++) {
        val_Jacobian_i[iVar][iVar] = 0.0;
        val_Jacobian_j[iVar][iVar] = 0.0;
      }
    }
    AD::SetPreaccOut(val_residual, nVar);
    AD::EndPreacc();
    return;
  }
  
  RoeSoundSpeed = sqrt(RoeSoundSpeed2);
  
  /*--- Compute ProjFlux_i ---*/
  
  GetInviscidProjFlux(&Density_i, Velocity_i, &Pressure_i, &Enthalpy_i, Normal, ProjFlux_i);
  
  /*--- Compute ProjFlux_j ---*/
  
  GetInviscidProjFlux(&Density_j, Velocity_j, &Pressure_j, &Enthalpy_j, Normal, ProjFlux_j);
  
  /*--- Compute P and Lambda (do it with the Normal) ---*/
  
  GetPMatrix(&RoeDensity, RoeVelocity, &RoeSoundSpeed, UnitNormal, P_Tensor);
  
  ProjVelocity = 0.0; ProjVelocity_i = 0.0; ProjVelocity_j = 0.0;
  for (iDim = 0; iDim < nDim; iDim++) {
    ProjVelocity   += RoeVelocity[iDim]*UnitNormal[iDim];
    ProjVelocity_i += Velocity_i[iDim]*UnitNormal[iDim];
    ProjVelocity_j += Velocity_j[iDim]*UnitNormal[iDim];
  }
  
  /*--- Projected velocity adjustment due to mesh motion ---*/
  
  if (grid_movement) {
    ProjGridVel = 0.0;
    for (iDim = 0; iDim < nDim; iDim++) {
      ProjGridVel   += 0.5*(GridVel_i[iDim]+GridVel_j[iDim])*UnitNormal[iDim];
    }
    ProjVelocity   -= ProjGridVel;
    ProjVelocity_i -= ProjGridVel;
    ProjVelocity_j -= ProjGridVel;
  }
  
  /*--- Flow eigenvalues and entropy correctors ---*/
  
  for (iDim = 0; iDim < nDim; iDim++)
    Lambda[iDim] = ProjVelocity;
  
  Lambda[nVar-2] = ProjVelocity + RoeSoundSpeed;
  Lambda[nVar-1] = ProjVelocity - RoeSoundSpeed;
  
  /*--- Compute absolute value with Mavriplis' entropy correction ---*/
  
  MaxLambda = fabs(ProjVelocity) + RoeSoundSpeed;
  Delta = config->GetEntropyFix_Coeff();
  
  for (iVar = 0; iVar < nVar; iVar++) {
    Lambda[iVar] = max(fabs(Lambda[iVar]), Delta*MaxLambda);
  }
  
  /*--- Compute inverse P ---*/
  
  GetPMatrix_inv(&RoeDensity, RoeVelocity, &RoeSoundSpeed, UnitNormal, invP_Tensor);
  
  /*--- Jacobians of the inviscid flux, scaled by
   kappa because val_resconv ~ kappa*(fc_i+fc_j)*Normal ---*/
  if (implicit) {
    GetInviscidProjJac(Velocity_i, &Energy_i, Normal, kappa, val_Jacobian_i);
    GetInviscidProjJac(Velocity_j, &Energy_j, Normal, kappa, val_Jacobian_j);
  }
  
  /*--- Diference variables iPoint and jPoint ---*/
  
  for (iVar = 0; iVar < nVar; iVar++)
    Diff_U[iVar] = U_j[iVar]-U_i[iVar];
  
  /*--- Roe's Flux approximation ---*/
  
  for (iVar = 0; iVar < nVar; iVar++) {
    
    val_residual[iVar] = kappa*(ProjFlux_i[iVar]+ProjFlux_j[iVar]);
    for (jVar = 0; jVar < nVar; jVar++) {
      Proj_ModJac_Tensor_ij = 0.0;
      
      /*--- Compute |Proj_ModJac_Tensor| = P x |Lambda| x inverse P ---*/
      
      for (kVar = 0; kVar < nVar; kVar++)
        Proj_ModJac_Tensor_ij += P_Tensor[iVar][kVar]*Lambda[kVar]*invP_Tensor[kVar][jVar];
      
      val_residual[iVar] -= (1.0-kappa)*Proj_ModJac_Tensor_ij*Diff_U[jVar]*Area;
      
      if (implicit) {
        val_Jacobian_i[iVar][jVar] += (1.0-kappa)*Proj_ModJac_Tensor_ij*Area;
        val_Jacobian_j[iVar][jVar] -= (1.0-kappa)*Proj_ModJac_Tensor_ij*Area;
      }
    }
    
  }
  
  /*--- Jacobian contributions due to grid motion ---*/
  
  if (grid_movement) {
    ProjVelocity = 0.0;
    for (iDim = 0; iDim < nDim; iDim++)
      ProjVelocity += 0.5*(GridVel_i[iDim]+GridVel_j[iDim])*Normal[iDim];
    for (iVar = 0; iVar < nVar; iVar++) {
      val_residual[iVar] -= ProjVelocity * 0.5*(U_i[iVar]+U_j[iVar]);
      
      /*--- Implicit terms ---*/
      if (implicit) {
        val_Jacobian_i[iVar][iVar] -= 0.5*ProjVelocity;
        val_Jacobian_j[iVar][iVar] -= 0.5*ProjVelocity;
      }
    }
  }
  
  AD::SetPreaccOut(val_residual, nVar);
  AD::EndPreacc();
  
}


CUpwGeneralRoe_Flow::CUpwGeneralRoe_Flow(unsigned short val_nDim, unsigned short val_nVar, CConfig *config) : CNumerics(val_nDim, val_nVar, config) {

  implicit = (config->GetKind_TimeIntScheme_Flow() == EULER_IMPLICIT);
  grid_movement = config->GetGrid_Movement();
  kappa = config->GetRoe_Kappa(); // 1 is unstable


  Diff_U = new su2double [nVar];
  Velocity_i = new su2double [nDim];
  Velocity_j = new su2double [nDim];
  RoeVelocity = new su2double [nDim];
  delta_vel  = new su2double [nDim];
  delta_wave = new su2double [nVar];
  ProjFlux_i = new su2double [nVar];
  ProjFlux_j = new su2double [nVar];
  Lambda = new su2double [nVar];
  Epsilon = new su2double [nVar];
  P_Tensor = new su2double* [nVar];
  invP_Tensor = new su2double* [nVar];

  for (iVar = 0; iVar < nVar; iVar++) {
    P_Tensor[iVar] = new su2double [nVar];
    invP_Tensor[iVar] = new su2double [nVar];
  }
}

CUpwGeneralRoe_Flow::~CUpwGeneralRoe_Flow(void) {

  delete [] Diff_U;
  delete [] Velocity_i;
  delete [] Velocity_j;
  delete [] RoeVelocity;
  delete [] delta_vel;
  delete [] delta_wave;
  delete [] ProjFlux_i;
  delete [] ProjFlux_j;
  delete [] Lambda;
  delete [] Epsilon;
  for (iVar = 0; iVar < nVar; iVar++) {
    delete [] P_Tensor[iVar];
    delete [] invP_Tensor[iVar];
  }
  delete [] P_Tensor;
  delete [] invP_Tensor;

}

void CUpwGeneralRoe_Flow::ComputeResidual(su2double *val_residual, su2double **val_Jacobian_i, su2double **val_Jacobian_j, CConfig *config) {

  AD::StartPreacc();
  AD::SetPreaccIn(V_i, nDim+4); AD::SetPreaccIn(V_j, nDim+4); AD::SetPreaccIn(Normal, nDim);
  AD::SetPreaccIn(S_i, 2); AD::SetPreaccIn(S_j, 2);
  if (grid_movement) {
    AD::SetPreaccIn(GridVel_i, nDim); AD::SetPreaccIn(GridVel_j, nDim);
  }
  su2double U_i[5] = {0.0,0.0,0.0,0.0,0.0}, U_j[5] = {0.0,0.0,0.0,0.0,0.0};

  /*--- Face area (norm or the normal vector) ---*/

  Area = 0.0;
  for (iDim = 0; iDim < nDim; iDim++)
  Area += Normal[iDim]*Normal[iDim];
  Area = sqrt(Area);

  /*-- Unit Normal ---*/

  for (iDim = 0; iDim < nDim; iDim++)
    UnitNormal[iDim] = Normal[iDim]/Area;

  /*--- Primitive variables at point i ---*/

  Velocity2_i = 0.0;
  for (iDim = 0; iDim < nDim; iDim++) {
    Velocity_i[iDim] = V_i[iDim+1];
    Velocity2_i += Velocity_i[iDim]*Velocity_i[iDim];
  }

  Pressure_i = V_i[nDim+1];
  Density_i = V_i[nDim+2];
  Enthalpy_i = V_i[nDim+3];
  Energy_i = Enthalpy_i - Pressure_i/Density_i;
  StaticEnthalpy_i = Enthalpy_i - 0.5*Velocity2_i;
  StaticEnergy_i = StaticEnthalpy_i - Pressure_i/Density_i;

  Kappa_i = S_i[1]/Density_i;
  Chi_i = S_i[0] - Kappa_i*StaticEnergy_i;
  SoundSpeed_i = sqrt(Chi_i + StaticEnthalpy_i*Kappa_i);

  /*--- Primitive variables at point j ---*/


  Velocity2_j = 0.0;
  for (iDim = 0; iDim < nDim; iDim++) {
    Velocity_j[iDim] = V_j[iDim+1];
    Velocity2_j += Velocity_j[iDim]*Velocity_j[iDim];
  }

  Pressure_j = V_j[nDim+1];
  Density_j = V_j[nDim+2];
  Enthalpy_j = V_j[nDim+3];
  Energy_j = Enthalpy_j - Pressure_j/Density_j;

  StaticEnthalpy_j = Enthalpy_j - 0.5*Velocity2_j;
  StaticEnergy_j = StaticEnthalpy_j - Pressure_j/Density_j;

  Kappa_j = S_j[1]/Density_j;
  Chi_j = S_j[0] - Kappa_j*StaticEnergy_j;
  SoundSpeed_j = sqrt(Chi_j + StaticEnthalpy_j*Kappa_j);

  /*--- Recompute conservative variables ---*/

  U_i[0] = Density_i; U_j[0] = Density_j;
  for (iDim = 0; iDim < nDim; iDim++) {
    U_i[iDim+1] = Density_i*Velocity_i[iDim]; U_j[iDim+1] = Density_j*Velocity_j[iDim];
  }
  U_i[nDim+1] = Density_i*Energy_i; U_j[nDim+1] = Density_j*Energy_j;

//  /*--- Roe-averaged variables at interface between i & j ---*/

    ComputeRoeAverage();

    if (RoeSoundSpeed2 <= 0.0) {
    for (iVar = 0; iVar < nVar; iVar++) {
      val_residual[iVar] = 0.0;
      for (jVar = 0; jVar < nVar; jVar++) {
      val_Jacobian_i[iVar][iVar] = 0.0;
      val_Jacobian_j[iVar][iVar] = 0.0;
      }
    }
      return;
    }

    RoeSoundSpeed = sqrt(RoeSoundSpeed2);

  /*--- Compute ProjFlux_i ---*/
  GetInviscidProjFlux(&Density_i, Velocity_i, &Pressure_i, &Enthalpy_i, Normal, ProjFlux_i);

  /*--- Compute ProjFlux_j ---*/
  GetInviscidProjFlux(&Density_j, Velocity_j, &Pressure_j, &Enthalpy_j, Normal, ProjFlux_j);

  /*--- Compute P and Lambda (do it with the Normal) ---*/

  GetPMatrix(&RoeDensity, RoeVelocity, &RoeSoundSpeed, &RoeEnthalpy, &RoeChi, &RoeKappa, UnitNormal, P_Tensor);

  ProjVelocity = 0.0; ProjVelocity_i = 0.0; ProjVelocity_j = 0.0;
  for (iDim = 0; iDim < nDim; iDim++) {
    ProjVelocity   += RoeVelocity[iDim]*UnitNormal[iDim];
    ProjVelocity_i += Velocity_i[iDim]*UnitNormal[iDim];
    ProjVelocity_j += Velocity_j[iDim]*UnitNormal[iDim];
  }

  /*--- Projected velocity adjustment due to mesh motion ---*/
  if (grid_movement) {
    su2double ProjGridVel = 0.0;
    for (iDim = 0; iDim < nDim; iDim++) {
      ProjGridVel   += 0.5*(GridVel_i[iDim]+GridVel_j[iDim])*UnitNormal[iDim];
    }
    ProjVelocity   -= ProjGridVel;
    ProjVelocity_i -= ProjGridVel;
    ProjVelocity_j -= ProjGridVel;
  }

  /*--- Flow eigenvalues and entropy correctors ---*/
  for (iDim = 0; iDim < nDim; iDim++)
    Lambda[iDim] = ProjVelocity;

  Lambda[nVar-2] = ProjVelocity + RoeSoundSpeed;
  Lambda[nVar-1] = ProjVelocity - RoeSoundSpeed;

  /*--- Compute absolute value with Mavriplis' entropy correction ---*/

  MaxLambda = fabs(ProjVelocity) + RoeSoundSpeed;
  Delta = config->GetEntropyFix_Coeff();

  for (iVar = 0; iVar < nVar; iVar++) {
    Lambda[iVar] = max(fabs(Lambda[iVar]), Delta*MaxLambda);
   }

//  /*--- Harten and Hyman (1983) entropy correction ---*/
//  for (iDim = 0; iDim < nDim; iDim++)
//    Epsilon[iDim] = 4.0*max(0.0, max(Lambda[iDim]-ProjVelocity_i, ProjVelocity_j-Lambda[iDim]));
//
//  Epsilon[nVar-2] = 4.0*max(0.0, max(Lambda[nVar-2]-(ProjVelocity_i+SoundSpeed_i),(ProjVelocity_j+SoundSpeed_j)-Lambda[nVar-2]));
//  Epsilon[nVar-1] = 4.0*max(0.0, max(Lambda[nVar-1]-(ProjVelocity_i-SoundSpeed_i),(ProjVelocity_j-SoundSpeed_j)-Lambda[nVar-1]));
//
//  for (iVar = 0; iVar < nVar; iVar++)
//    if ( fabs(Lambda[iVar]) < Epsilon[iVar] )
//      Lambda[iVar] = (Lambda[iVar]*Lambda[iVar] + Epsilon[iVar]*Epsilon[iVar])/(2.0*Epsilon[iVar]);
//    else
//      Lambda[iVar] = fabs(Lambda[iVar]);

//  for (iVar = 0; iVar < nVar; iVar++)
//    Lambda[iVar] = fabs(Lambda[iVar]);

  if (!implicit) {

    /*--- Compute wave amplitudes (characteristics) ---*/
    proj_delta_vel = 0.0;
    for (iDim = 0; iDim < nDim; iDim++) {
      delta_vel[iDim] = Velocity_j[iDim] - Velocity_i[iDim];
      proj_delta_vel += delta_vel[iDim]*Normal[iDim];
    }
    delta_p = Pressure_j - Pressure_i;
    delta_rho = Density_j - Density_i;
    proj_delta_vel = proj_delta_vel/Area;

    if (nDim == 2) {
      delta_wave[0] = delta_rho - delta_p/(RoeSoundSpeed*RoeSoundSpeed);
      delta_wave[1] = UnitNormal[1]*delta_vel[0]-UnitNormal[0]*delta_vel[1];
      delta_wave[2] = proj_delta_vel + delta_p/(RoeDensity*RoeSoundSpeed);
      delta_wave[3] = -proj_delta_vel + delta_p/(RoeDensity*RoeSoundSpeed);
    } else {
      delta_wave[0] = delta_rho - delta_p/(RoeSoundSpeed*RoeSoundSpeed);
      delta_wave[1] = UnitNormal[0]*delta_vel[2]-UnitNormal[2]*delta_vel[0];
      delta_wave[2] = UnitNormal[1]*delta_vel[0]-UnitNormal[0]*delta_vel[1];
      delta_wave[3] = proj_delta_vel + delta_p/(RoeDensity*RoeSoundSpeed);
      delta_wave[4] = -proj_delta_vel + delta_p/(RoeDensity*RoeSoundSpeed);
    }

    /*--- Roe's Flux approximation ---*/
    for (iVar = 0; iVar < nVar; iVar++) {
      val_residual[iVar] = 0.5*(ProjFlux_i[iVar]+ProjFlux_j[iVar]);
      for (jVar = 0; jVar < nVar; jVar++)
        val_residual[iVar] -= 0.5*Lambda[jVar]*delta_wave[jVar]*P_Tensor[iVar][jVar]*Area;
    }

    /*--- Flux contribution due to grid motion ---*/
    if (grid_movement) {
      ProjVelocity = 0.0;
      for (iDim = 0; iDim < nDim; iDim++)
        ProjVelocity += 0.5*(GridVel_i[iDim]+GridVel_j[iDim])*Normal[iDim];
      for (iVar = 0; iVar < nVar; iVar++) {
        val_residual[iVar] -= ProjVelocity * 0.5*(U_i[iVar]+U_j[iVar]);
      }
    }
  }
  else {

    /*--- Compute inverse P ---*/

    GetPMatrix_inv(invP_Tensor, &RoeDensity, RoeVelocity, &RoeSoundSpeed, &RoeChi , &RoeKappa, UnitNormal);

     /*--- Jacobians of the inviscid flux, scaled by
      kappa because val_resconv ~ kappa*(fc_i+fc_j)*Normal ---*/

    GetInviscidProjJac(Velocity_i, &Enthalpy_i, &Chi_i, &Kappa_i, Normal, kappa, val_Jacobian_i);

    GetInviscidProjJac(Velocity_j, &Enthalpy_j, &Chi_j, &Kappa_j, Normal, kappa, val_Jacobian_j);


    /*--- Diference variables iPoint and jPoint ---*/
    for (iVar = 0; iVar < nVar; iVar++)
      Diff_U[iVar] = U_j[iVar]-U_i[iVar];

    /*--- Roe's Flux approximation ---*/
    for (iVar = 0; iVar < nVar; iVar++) {
      val_residual[iVar] = kappa*(ProjFlux_i[iVar]+ProjFlux_j[iVar]);
      for (jVar = 0; jVar < nVar; jVar++) {
        Proj_ModJac_Tensor_ij = 0.0;

        /*--- Compute |Proj_ModJac_Tensor| = P x |Lambda| x inverse P ---*/

        for (kVar = 0; kVar < nVar; kVar++)
          Proj_ModJac_Tensor_ij += P_Tensor[iVar][kVar]*Lambda[kVar]*invP_Tensor[kVar][jVar];

        val_residual[iVar] -= (1.0-kappa)*Proj_ModJac_Tensor_ij*Diff_U[jVar]*Area;
        val_Jacobian_i[iVar][jVar] += (1.0-kappa)*Proj_ModJac_Tensor_ij*Area;
        val_Jacobian_j[iVar][jVar] -= (1.0-kappa)*Proj_ModJac_Tensor_ij*Area;
      }
    }

    /*--- Jacobian contributions due to grid motion ---*/
    if (grid_movement) {
      ProjVelocity = 0.0;
      for (iDim = 0; iDim < nDim; iDim++)
        ProjVelocity += 0.5*(GridVel_i[iDim]+GridVel_j[iDim])*Normal[iDim];
      for (iVar = 0; iVar < nVar; iVar++) {
        val_residual[iVar] -= ProjVelocity * 0.5*(U_i[iVar]+U_j[iVar]);
        /*--- Implicit terms ---*/
        val_Jacobian_i[iVar][iVar] -= 0.5*ProjVelocity;
        val_Jacobian_j[iVar][iVar] -= 0.5*ProjVelocity;
      }
    }

  }

  AD::SetPreaccOut(val_residual, nVar);
  AD::EndPreacc();
}


void CUpwGeneralRoe_Flow::ComputeRoeAverage() {

  //su2double delta_rhoStaticEnergy, err_P, s, D;
  // su2double tol = 10-6;

  R = sqrt(fabs(Density_j/Density_i));
  RoeDensity = R*Density_i;
  sq_vel = 0;  for (iDim = 0; iDim < nDim; iDim++) {
    RoeVelocity[iDim] = (R*Velocity_j[iDim]+Velocity_i[iDim])/(R+1);
    sq_vel += RoeVelocity[iDim]*RoeVelocity[iDim];
  }

  RoeEnthalpy = (R*Enthalpy_j+Enthalpy_i)/(R+1);
  delta_rho = Density_j - Density_i;
  delta_p = Pressure_j - Pressure_i;
  RoeKappa = 0.5*(Kappa_i + Kappa_j);
  RoeKappa = (Kappa_i + Kappa_j + 4*RoeKappa)/6;
  RoeChi = 0.5*(Chi_i + Chi_j);
  RoeChi = (Chi_i + Chi_j + 4*RoeChi)/6;


//  RoeKappaStaticEnthalpy = 0.5*(StaticEnthalpy_i*Kappa_i + StaticEnthalpy_j*Kappa_j);
//  RoeKappaStaticEnthalpy = (StaticEnthalpy_i*Kappa_i + StaticEnthalpy_j*Kappa_j + 4*RoeKappaStaticEnthalpy)/6;
//  s = RoeChi + RoeKappaStaticEnthalpy;
//  D = s*s*delta_rho*delta_rho + delta_p*delta_p;
//  delta_rhoStaticEnergy = Density_j*StaticEnergy_j - Density_i*StaticEnergy_i;
//  err_P = delta_p - RoeChi*delta_rho - RoeKappa*delta_rhoStaticEnergy;
//
//
//  if (abs((D - delta_p*err_P)/Density_i)>1e-3 && abs(delta_rho/Density_i)>1e-3 && s/Density_i > 1e-3) {
//
//    RoeKappa = (D*RoeKappa)/(D - delta_p*err_P);
//    RoeChi = (D*RoeChi+ s*s*delta_rho*err_P)/(D - delta_p*err_P);
//
//  }

  RoeSoundSpeed2 = RoeChi + RoeKappa*(RoeEnthalpy-0.5*sq_vel);

}

CUpwMSW_Flow::CUpwMSW_Flow(unsigned short val_nDim, unsigned short val_nVar, CConfig *config) : CNumerics(val_nDim, val_nVar, config) {
  
  /*--- Set booleans from CConfig settings ---*/
  implicit = (config->GetKind_TimeIntScheme_Flow() == EULER_IMPLICIT);
  
  /*--- Allocate arrays ---*/
  Diff_U   = new su2double [nVar];
  Fc_i     = new su2double [nVar];
  Fc_j     = new su2double [nVar];
  Lambda_i = new su2double [nVar];
  Lambda_j = new su2double [nVar];
  
  u_i       = new su2double [nDim];
  u_j       = new su2double [nDim];
  ust_i    = new su2double [nDim];
  ust_j    = new su2double [nDim];
  Vst_i    = new su2double [nPrimVar];
  Vst_j    = new su2double [nPrimVar];
  Ust_i    = new su2double [nVar];
  Ust_j    = new su2double [nVar];
  
  Velst_i    = new su2double [nDim];
  Velst_j    = new su2double [nDim];
  
  P_Tensor    = new su2double* [nVar];
  invP_Tensor  = new su2double* [nVar];
  for (unsigned short iVar = 0; iVar < nVar; iVar++) {
    P_Tensor[iVar]    = new su2double [nVar];
    invP_Tensor[iVar] = new su2double [nVar];
  }
  
}

CUpwMSW_Flow::~CUpwMSW_Flow(void) {
  
  delete [] Diff_U;
  delete [] Fc_i;
  delete [] Fc_j;
  delete [] Lambda_i;
  delete [] Lambda_j;
  
  delete [] u_i;
  delete [] u_j;
  delete [] ust_i;
  delete [] ust_j;
  delete [] Ust_i;
  delete [] Vst_i;
  delete [] Ust_j;
  delete [] Vst_j;
  delete [] Velst_i;
  delete [] Velst_j;
  
  for (unsigned short iVar = 0; iVar < nVar; iVar++) {
    delete [] P_Tensor[iVar];
    delete [] invP_Tensor[iVar];
  }
  delete [] P_Tensor;
  delete [] invP_Tensor;

}

void CUpwMSW_Flow::ComputeResidual(su2double *val_residual,
                                   su2double **val_Jacobian_i,
                                   su2double **val_Jacobian_j, CConfig *config) {
  
  unsigned short iDim, iVar, jVar, kVar;
  su2double P_i, P_j;
  su2double ProjVel_i, ProjVel_j, ProjVelst_i, ProjVelst_j;
  su2double sqvel_i, sqvel_j;
  su2double alpha, w, dp, onemw;
  su2double Proj_ModJac_Tensor_i, Proj_ModJac_Tensor_j;
  
  /*--- Set parameters in the numerical method ---*/
  alpha = 6.0;
  
  /*--- Calculate supporting geometry parameters ---*/
  
  Area = 0;
  for (iDim = 0; iDim < nDim; iDim++)
    Area += Normal[iDim]*Normal[iDim];
  Area = sqrt(Area);
  
  for (iDim = 0; iDim < nDim; iDim++)
    UnitNormal[iDim] = Normal[iDim]/Area;

  /*--- Initialize flux & Jacobian vectors ---*/
  
  for (iVar = 0; iVar < nVar; iVar++) {
    Fc_i[iVar] = 0.0;
    Fc_j[iVar] = 0.0;
  }
  if (implicit) {
    for (iVar = 0; iVar < nVar; iVar++) {
      for (jVar = 0; jVar < nVar; jVar++) {
        val_Jacobian_i[iVar][jVar] = 0.0;
        val_Jacobian_j[iVar][jVar] = 0.0;
      }
    }
  }
  
  /*--- Load variables from nodes i & j ---*/
  
  rhos_i = V_i[0];
  rhos_j = V_j[0];
  for (iDim = 0; iDim < nDim; iDim++) {
    u_i[iDim] = V_i[iDim+1];
    u_j[iDim] = V_j[iDim+1];
  }
  P_i = V_i[nDim+1];
  P_j = V_j[nDim+1];
  
  /*--- Calculate supporting quantities ---*/
  
  sqvel_i   = 0.0; sqvel_j   = 0.0;
  ProjVel_i = 0.0; ProjVel_j = 0.0;
  for (iDim = 0; iDim < nDim; iDim++) {
    sqvel_i   += u_i[iDim]*u_i[iDim];
    sqvel_j   += u_j[iDim]*u_j[iDim];
    ProjVel_i += u_i[iDim]*UnitNormal[iDim];
    ProjVel_j += u_j[iDim]*UnitNormal[iDim];
  }
  
  /*--- Calculate the state weighting function ---*/
  
  dp = fabs(P_j-P_i) / min(P_j, P_i);
  w = 0.5 * (1.0/(pow(alpha*dp,2.0) +1.0));
  onemw = 1.0 - w;
  
  /*--- Calculate weighted state vector (*) for i & j ---*/
  
  for (iVar = 0; iVar < nVar; iVar++) {
    Ust_i[iVar] = onemw*U_i[iVar] + w*U_j[iVar];
    Ust_j[iVar] = onemw*U_j[iVar] + w*U_i[iVar];
  }
  for (iVar = 0; iVar < nDim+5; iVar++) {
    Vst_i[iVar] = onemw*V_i[iVar] + w*V_j[iVar];
    Vst_j[iVar] = onemw*V_j[iVar] + w*V_i[iVar];
  }
  ProjVelst_i = onemw*ProjVel_i + w*ProjVel_j;
  ProjVelst_j = onemw*ProjVel_j + w*ProjVel_i;
  
  for (iDim = 0; iDim < nDim; iDim++) {
    Velst_i[iDim] = Vst_i[iDim+1];
    Velst_j[iDim] = Vst_j[iDim+1];
  }
  
  /*--- Flow eigenvalues at i (Lambda+) ---*/
  
  for (iDim = 0; iDim < nDim; iDim++) {
  Lambda_i[iDim]      = 0.5*(ProjVelst_i + fabs(ProjVelst_i));
  }

  Lambda_i[nDim] = 0.5*( ProjVelst_i + Vst_i[nDim+4] + fabs(ProjVelst_i + Vst_i[nDim+4])  );
  Lambda_i[nDim+1]   = 0.5*( ProjVelst_i - Vst_i[nDim+4] + fabs(ProjVelst_i - Vst_i[nDim+4])  );
  
  /*--- Compute projected P, invP, and Lambda ---*/
  
  GetPMatrix(&Vst_i[nDim+2], Velst_i, &Vst_i[nDim+4], UnitNormal, P_Tensor);
  GetPMatrix_inv(&Vst_i[nDim+2], Velst_i, &Vst_i[nDim+4], UnitNormal, invP_Tensor);
  
  /*--- Projected flux (f+) at i ---*/
  
  for (iVar = 0; iVar < nVar; iVar++) {
    for (jVar = 0; jVar < nVar; jVar++) {
      Proj_ModJac_Tensor_i = 0.0;
      
      /*--- Compute Proj_ModJac_Tensor = P x Lambda+ x inverse P ---*/
      
      for (kVar = 0; kVar < nVar; kVar++)
        Proj_ModJac_Tensor_i += P_Tensor[iVar][kVar]*Lambda_i[kVar]*invP_Tensor[kVar][jVar];
      Fc_i[iVar] += Proj_ModJac_Tensor_i*U_i[jVar]*Area;
      if (implicit)
        val_Jacobian_i[iVar][jVar] += Proj_ModJac_Tensor_i*Area;
    }
  }
  
  /*--- Flow eigenvalues at j (Lambda-) ---*/
  
  for (iDim = 0; iDim < nDim; iDim++) {
    Lambda_j[iDim]          = 0.5*(ProjVelst_j - fabs(ProjVelst_j));
  }
  Lambda_j[nDim] = 0.5*(     ProjVelst_j + Vst_j[nDim+4] -
                                   fabs(ProjVelst_j + Vst_j[nDim+4])  );
  Lambda_j[nDim+1]   = 0.5*(     ProjVelst_j - Vst_j[nDim+4] -
                                   fabs(ProjVelst_j - Vst_j[nDim+4])  );
  
  /*--- Compute projected P, invP, and Lambda ---*/
  
  GetPMatrix(&Vst_j[nDim+2], Velst_j, &Vst_j[nDim+4], UnitNormal, P_Tensor);
  GetPMatrix_inv(&Vst_j[nDim+2], Velst_j, &Vst_j[nDim+4], UnitNormal, invP_Tensor);
  
  /*--- Projected flux (f-) ---*/
  
  for (iVar = 0; iVar < nVar; iVar++) {
    for (jVar = 0; jVar < nVar; jVar++) {
      Proj_ModJac_Tensor_j = 0.0;
      /*--- Compute Proj_ModJac_Tensor = P x Lambda- x inverse P ---*/
      for (kVar = 0; kVar < nVar; kVar++)
        Proj_ModJac_Tensor_j += P_Tensor[iVar][kVar]*Lambda_j[kVar]*invP_Tensor[kVar][jVar];
      Fc_j[iVar] += Proj_ModJac_Tensor_j*U_j[jVar]*Area;
      if (implicit)
        val_Jacobian_j[iVar][jVar] += Proj_ModJac_Tensor_j*Area;
    }
  }
  
  /*--- Flux splitting ---*/
  
  for (iVar = 0; iVar < nVar; iVar++) {
    val_residual[iVar] = Fc_i[iVar]+Fc_j[iVar];
  }
  
}

CUpwTurkel_Flow::CUpwTurkel_Flow(unsigned short val_nDim, unsigned short val_nVar, CConfig *config) : CNumerics(val_nDim, val_nVar, config) {
  
  implicit = (config->GetKind_TimeIntScheme_Flow() == EULER_IMPLICIT);
  grid_movement = config->GetGrid_Movement();
  
  Gamma = config->GetGamma();
  Gamma_Minus_One = Gamma - 1.0;
  
  Beta_min = config->GetminTurkelBeta();
  Beta_max = config->GetmaxTurkelBeta();
  
  Diff_U = new su2double [nVar];
  Velocity_i = new su2double [nDim];
  Velocity_j = new su2double [nDim];
  RoeVelocity = new su2double [nDim];
  ProjFlux_i = new su2double [nVar];
  ProjFlux_j = new su2double [nVar];
  Lambda = new su2double [nVar];
  Epsilon = new su2double [nVar];
  absPeJac = new su2double* [nVar];
  invRinvPe = new su2double* [nVar];
  R_Tensor  = new su2double* [nVar];
  Matrix    = new su2double* [nVar];
  Art_Visc  = new su2double* [nVar];
  for (iVar = 0; iVar < nVar; iVar++) {
    absPeJac[iVar] = new su2double [nVar];
    invRinvPe[iVar] = new su2double [nVar];
    Matrix[iVar] = new su2double [nVar];
    Art_Visc[iVar] = new su2double [nVar];
    R_Tensor[iVar] = new su2double [nVar];
  }
}

CUpwTurkel_Flow::~CUpwTurkel_Flow(void) {
  
  delete [] Diff_U;
  delete [] Velocity_i;
  delete [] Velocity_j;
  delete [] RoeVelocity;
  delete [] ProjFlux_i;
  delete [] ProjFlux_j;
  delete [] Lambda;
  delete [] Epsilon;
  for (iVar = 0; iVar < nVar; iVar++) {
    delete [] absPeJac[iVar];
    delete [] invRinvPe[iVar];
    delete [] Matrix[iVar];
    delete [] Art_Visc[iVar];
    delete [] R_Tensor[iVar];
  }
  delete [] Matrix;
  delete [] Art_Visc;
  delete [] absPeJac;
  delete [] invRinvPe;
  delete [] R_Tensor;
  
}

void CUpwTurkel_Flow::ComputeResidual(su2double *val_residual, su2double **val_Jacobian_i, su2double **val_Jacobian_j, CConfig *config) {
  
  su2double U_i[5] = {0.0,0.0,0.0,0.0,0.0}, U_j[5] = {0.0,0.0,0.0,0.0,0.0};

  /*--- Face area (norm or the normal vector) ---*/
  
  Area = 0.0;
  for (iDim = 0; iDim < nDim; iDim++)
    Area += Normal[iDim]*Normal[iDim];
  Area = sqrt(Area);
  
  /*-- Unit Normal ---*/
  
  for (iDim = 0; iDim < nDim; iDim++)
    UnitNormal[iDim] = Normal[iDim]/Area;
  
  /*--- Primitive variables at point i ---*/
  
  for (iDim = 0; iDim < nDim; iDim++)
    Velocity_i[iDim] = V_i[iDim+1];
  Pressure_i = V_i[nDim+1];
  Density_i = V_i[nDim+2];
  Enthalpy_i = V_i[nDim+3];
  Energy_i = Enthalpy_i - Pressure_i/Density_i;
  SoundSpeed_i = sqrt(fabs(Pressure_i*Gamma/Density_i));

  /*--- Primitive variables at point j ---*/
  
  for (iDim = 0; iDim < nDim; iDim++)
    Velocity_j[iDim] = V_j[iDim+1];
  Pressure_j = V_j[nDim+1];
  Density_j = V_j[nDim+2];
  Enthalpy_j = V_j[nDim+3];
  Energy_j = Enthalpy_j - Pressure_j/Density_j;
  SoundSpeed_j = sqrt(fabs(Pressure_j*Gamma/Density_j));

  /*--- Recompute conservative variables ---*/
  
  U_i[0] = Density_i; U_j[0] = Density_j;
  for (iDim = 0; iDim < nDim; iDim++) {
    U_i[iDim+1] = Density_i*Velocity_i[iDim]; U_j[iDim+1] = Density_j*Velocity_j[iDim];
  }
  U_i[nDim+1] = Density_i*Energy_i; U_j[nDim+1] = Density_j*Energy_j;
  
  /*--- Roe-averaged variables at interface between i & j ---*/
  
  R = sqrt(fabs(Density_j/Density_i));
  RoeDensity = R*Density_i;
  sq_vel = 0.0;
  for (iDim = 0; iDim < nDim; iDim++) {
    RoeVelocity[iDim] = (R*Velocity_j[iDim]+Velocity_i[iDim])/(R+1);
    sq_vel += RoeVelocity[iDim]*RoeVelocity[iDim];
  }
  RoeEnthalpy = (R*Enthalpy_j+Enthalpy_i)/(R+1);
  RoeSoundSpeed = sqrt(fabs((Gamma-1)*(RoeEnthalpy-0.5*sq_vel)));
  RoePressure = RoeDensity/Gamma*RoeSoundSpeed*RoeSoundSpeed;
  
  /*--- Compute ProjFlux_i ---*/
  GetInviscidProjFlux(&Density_i, Velocity_i, &Pressure_i, &Enthalpy_i, Normal, ProjFlux_i);
  
  /*--- Compute ProjFlux_j ---*/
  GetInviscidProjFlux(&Density_j, Velocity_j, &Pressure_j, &Enthalpy_j, Normal, ProjFlux_j);
  
  ProjVelocity = 0.0; ProjVelocity_i = 0.0; ProjVelocity_j = 0.0;
  for (iDim = 0; iDim < nDim; iDim++) {
    ProjVelocity   += RoeVelocity[iDim]*UnitNormal[iDim];
    ProjVelocity_i += Velocity_i[iDim]*UnitNormal[iDim];
    ProjVelocity_j += Velocity_j[iDim]*UnitNormal[iDim];
  }
  
  /*--- Projected velocity adjustment due to mesh motion ---*/
  if (grid_movement) {
    su2double ProjGridVel = 0.0;
    for (iDim = 0; iDim < nDim; iDim++) {
      ProjGridVel   += 0.5*(GridVel_i[iDim]+GridVel_j[iDim])*UnitNormal[iDim];
    }
    ProjVelocity   -= ProjGridVel;
    ProjVelocity_i -= ProjGridVel;
    ProjVelocity_j -= ProjGridVel;
  }
  
  /*--- First few flow eigenvalues of A.Normal with the normal---*/
  for (iDim = 0; iDim < nDim; iDim++)
    Lambda[iDim] = ProjVelocity;
  
  local_Mach = sqrt(sq_vel)/RoeSoundSpeed;
  Beta      = max(Beta_min, min(local_Mach, Beta_max));
  Beta2      = Beta*Beta;
  
  one_m_Betasqr        = 1.0 - Beta2;  // 1-Beta*Beta
  one_p_Betasqr        = 1.0 + Beta2;  // 1+Beta*Beta
  sqr_one_m_Betasqr_Lam1 = pow((one_m_Betasqr*Lambda[0]),2); // [(1-Beta^2)*Lambda[0]]^2
  sqr_two_Beta_c_Area    = pow(2.0*Beta*RoeSoundSpeed*Area,2); // [2*Beta*c*Area]^2
  
  /*--- The rest of the flow eigenvalues of preconditioned matrix---*/
  Lambda[nVar-2] = 0.5 * ( one_p_Betasqr*Lambda[0] + sqrt( sqr_one_m_Betasqr_Lam1 + sqr_two_Beta_c_Area));
  Lambda[nVar-1] = 0.5 * ( one_p_Betasqr*Lambda[0] - sqrt( sqr_one_m_Betasqr_Lam1 + sqr_two_Beta_c_Area));
  
  s_hat = 1.0/Area * (Lambda[nVar-1] - Lambda[0]*Beta2);
  r_hat = 1.0/Area * (Lambda[nVar-2] - Lambda[0]*Beta2);
  t_hat = 0.5/Area * (Lambda[nVar-1] - Lambda[nVar-2]);
  rhoB2a2 = RoeDensity*Beta2*RoeSoundSpeed*RoeSoundSpeed;
  
  /*--- Diference variables iPoint and jPoint and absolute value of the eigen values---*/
  for (iVar = 0; iVar < nVar; iVar++) {
    Diff_U[iVar] = U_j[iVar]-U_i[iVar];
    Lambda[iVar] = fabs(Lambda[iVar]);
  }
  
  /*--- Compute the absolute Preconditioned Jacobian in entropic Variables (do it with the Unitary Normal) ---*/
  GetPrecondJacobian(Beta2, r_hat, s_hat, t_hat, rhoB2a2, Lambda, UnitNormal, absPeJac);
  
  /*--- Compute the matrix from entropic variables to conserved variables ---*/
  GetinvRinvPe(Beta2, RoeEnthalpy, RoeSoundSpeed, RoeDensity, RoeVelocity, invRinvPe);
  
  /*--- Compute the matrix from entropic variables to conserved variables ---*/
  GetRMatrix(RoePressure, RoeSoundSpeed, RoeDensity, RoeVelocity, R_Tensor);
  
  if (implicit) {
    /*--- Jacobians of the inviscid flux, scaled by
     0.5 because val_residual ~ 0.5*(fc_i+fc_j)*Normal ---*/
    GetInviscidProjJac(Velocity_i, &Energy_i, Normal, 0.5, val_Jacobian_i);
    GetInviscidProjJac(Velocity_j, &Energy_j, Normal, 0.5, val_Jacobian_j);
  }
  
  for (iVar = 0; iVar < nVar; iVar ++) {
    for (jVar = 0; jVar < nVar; jVar ++) {
      Matrix[iVar][jVar] = 0.0;
      for (kVar = 0; kVar < nVar; kVar++)
        Matrix[iVar][jVar]  += absPeJac[iVar][kVar]*R_Tensor[kVar][jVar];
    }
  }
  
  for (iVar = 0; iVar < nVar; iVar ++) {
    for (jVar = 0; jVar < nVar; jVar ++) {
      Art_Visc[iVar][jVar] = 0.0;
      for (kVar = 0; kVar < nVar; kVar++)
        Art_Visc[iVar][jVar]  += invRinvPe[iVar][kVar]*Matrix[kVar][jVar];
    }
  }
  
  /*--- Roe's Flux approximation ---*/
  for (iVar = 0; iVar < nVar; iVar++) {
    val_residual[iVar] = 0.5*(ProjFlux_i[iVar]+ProjFlux_j[iVar]);
    for (jVar = 0; jVar < nVar; jVar++) {
      val_residual[iVar] -= 0.5*Art_Visc[iVar][jVar]*Diff_U[jVar];
      if (implicit) {
        val_Jacobian_i[iVar][jVar] += 0.5*Art_Visc[iVar][jVar];
        val_Jacobian_j[iVar][jVar] -= 0.5*Art_Visc[iVar][jVar];
      }
    }
  }
  
  /*--- Contributions due to mesh motion---*/
  if (grid_movement) {
    ProjVelocity = 0.0;
    for (iDim = 0; iDim < nDim; iDim++)
      ProjVelocity += 0.5*(GridVel_i[iDim]+GridVel_j[iDim])*UnitNormal[iDim];
    for (iVar = 0; iVar < nVar; iVar++) {
      val_residual[iVar] -= ProjVelocity * 0.5*(U_i[iVar]+U_j[iVar]);
      /*--- Implicit terms ---*/
      if (implicit) {
        val_Jacobian_i[iVar][iVar] -= 0.5*ProjVelocity;
        val_Jacobian_j[iVar][iVar] -= 0.5*ProjVelocity;
      }
    }
  }
  
}

CAvgGrad_Flow::CAvgGrad_Flow(unsigned short val_nDim, unsigned short val_nVar, CConfig *config) : CNumerics(val_nDim, val_nVar, config) {

  implicit = (config->GetKind_TimeIntScheme_Flow() == EULER_IMPLICIT);

  PrimVar_i = new su2double [nDim+3];
  PrimVar_j = new su2double [nDim+3];
  Mean_PrimVar = new su2double [nDim+3];
  
  Mean_GradPrimVar = new su2double* [nDim+1];
  for (iVar = 0; iVar < nDim+1; iVar++)
    Mean_GradPrimVar[iVar] = new su2double [nDim];
  
}

CAvgGrad_Flow::~CAvgGrad_Flow(void) {

  delete [] PrimVar_i;
  delete [] PrimVar_j;
  delete [] Mean_PrimVar;
  for (iVar = 0; iVar < nDim+1; iVar++)
    delete [] Mean_GradPrimVar[iVar];
  delete [] Mean_GradPrimVar;
  
}

void CAvgGrad_Flow::ComputeResidual(su2double *val_residual, su2double **val_Jacobian_i, su2double **val_Jacobian_j, CConfig *config) {

  /*--- Normalized normal vector ---*/
  
  Area = 0.0;
  for (iDim = 0; iDim < nDim; iDim++)
    Area += Normal[iDim]*Normal[iDim];
  Area = sqrt(Area);
  
  for (iDim = 0; iDim < nDim; iDim++)
    UnitNormal[iDim] = Normal[iDim]/Area;
  
  for (iVar = 0; iVar < nDim+3; iVar++) {
    PrimVar_i[iVar] = V_i[iVar];
    PrimVar_j[iVar] = V_j[iVar];
    Mean_PrimVar[iVar] = 0.5*(PrimVar_i[iVar]+PrimVar_j[iVar]);
  }
  
  /*--- Laminar and Eddy viscosity ---*/
  
  Laminar_Viscosity_i = V_i[nDim+5]; Laminar_Viscosity_j = V_j[nDim+5];
  Eddy_Viscosity_i = V_i[nDim+6]; Eddy_Viscosity_j = V_j[nDim+6];

  /*--- Mean Viscosities and turbulent kinetic energy---*/
  
  Mean_Laminar_Viscosity = 0.5*(Laminar_Viscosity_i + Laminar_Viscosity_j);
  Mean_Eddy_Viscosity = 0.5*(Eddy_Viscosity_i + Eddy_Viscosity_j);
  Mean_turb_ke = 0.5*(turb_ke_i + turb_ke_j);
  
  /*--- Mean gradient approximation ---*/

  for (iVar = 0; iVar < nDim+1; iVar++) {
    for (iDim = 0; iDim < nDim; iDim++) {
      Mean_GradPrimVar[iVar][iDim] = 0.5*(PrimVar_Grad_i[iVar][iDim] + PrimVar_Grad_j[iVar][iDim]);
    }
  }
  
  /*--- Get projected flux tensor ---*/
  
  GetViscousProjFlux(Mean_PrimVar, Mean_GradPrimVar, Mean_turb_ke, Normal, Mean_Laminar_Viscosity, Mean_Eddy_Viscosity);

  /*--- Update viscous residual ---*/
  
  for (iVar = 0; iVar < nVar; iVar++)
    val_residual[iVar] = Proj_Flux_Tensor[iVar];
  
  /*--- Compute the implicit part ---*/
  
  if (implicit) {
    
    dist_ij = 0.0;
    for (iDim = 0; iDim < nDim; iDim++)
      dist_ij += (Coord_j[iDim]-Coord_i[iDim])*(Coord_j[iDim]-Coord_i[iDim]);
    dist_ij = sqrt(dist_ij);
    
    if (dist_ij == 0.0) {
      for (iVar = 0; iVar < nVar; iVar++) {
        for (jVar = 0; jVar < nVar; jVar++) {
          val_Jacobian_i[iVar][jVar] = 0.0;
          val_Jacobian_j[iVar][jVar] = 0.0;
        }
      }
    }
    else {
      GetViscousProjJacs(Mean_PrimVar, Mean_Laminar_Viscosity, Mean_Eddy_Viscosity,
          dist_ij, UnitNormal, Area, Proj_Flux_Tensor, val_Jacobian_i, val_Jacobian_j);
    }
    
  }
  
}

CGeneralAvgGrad_Flow::CGeneralAvgGrad_Flow(unsigned short val_nDim, unsigned short val_nVar, CConfig *config) : CNumerics(val_nDim, val_nVar, config) {
  
  implicit = (config->GetKind_TimeIntScheme_Flow() == EULER_IMPLICIT);
  
  /*--- Compressible flow, primitive variables nDim+3, (vx, vy, vz, P, rho, h) ---*/
  PrimVar_i = new su2double [nDim+4];
  PrimVar_j = new su2double [nDim+4];
  Mean_PrimVar = new su2double [nDim+4];
  Mean_SecVar = new su2double [2];
  
  /*--- Compressible flow, primitive gradient variables nDim+3, (T, vx, vy, vz) ---*/
  Mean_GradPrimVar = new su2double* [nDim+1];
  for (iVar = 0; iVar < nDim+1; iVar++)
    Mean_GradPrimVar[iVar] = new su2double [nDim];
}

CGeneralAvgGrad_Flow::~CGeneralAvgGrad_Flow(void) {
  
  delete [] PrimVar_i;
  delete [] PrimVar_j;
  delete [] Mean_PrimVar;
  
  delete [] Mean_SecVar;

  for (iVar = 0; iVar < nDim+1; iVar++)
  delete [] Mean_GradPrimVar[iVar];
  delete [] Mean_GradPrimVar;
  
}

void CGeneralAvgGrad_Flow::ComputeResidual(su2double *val_residual, su2double **val_Jacobian_i, su2double **val_Jacobian_j, CConfig *config) {

  AD::StartPreacc();
  AD::SetPreaccIn(V_i, nDim+9);   AD::SetPreaccIn(V_j, nDim+9);
  AD::SetPreaccIn(Coord_i, nDim); AD::SetPreaccIn(Coord_j, nDim);
  AD::SetPreaccIn(S_i, 4); AD::SetPreaccIn(S_j, 4);
  AD::SetPreaccIn(PrimVar_Grad_i, nDim+1, nDim);
  AD::SetPreaccIn(PrimVar_Grad_j, nDim+1, nDim);
  AD::SetPreaccIn(turb_ke_i); AD::SetPreaccIn(turb_ke_j);
  AD::SetPreaccIn(Normal, nDim);

  /*--- Normalized normal vector ---*/
  Area = 0.0;
  for (iDim = 0; iDim < nDim; iDim++)
    Area += Normal[iDim]*Normal[iDim];
  Area = sqrt(Area);
  
  for (iDim = 0; iDim < nDim; iDim++)
    UnitNormal[iDim] = Normal[iDim]/Area;

  /*--- Mean primitive variables ---*/
  for (iVar = 0; iVar < nDim+4; iVar++) {
    PrimVar_i[iVar] = V_i[iVar];
    PrimVar_j[iVar] = V_j[iVar];
    Mean_PrimVar[iVar] = 0.5*(PrimVar_i[iVar]+PrimVar_j[iVar]);
  }
  
  /*--- Laminar and Eddy viscosity ---*/
  Laminar_Viscosity_i = V_i[nDim+5];    Laminar_Viscosity_j = V_j[nDim+5];
  Eddy_Viscosity_i = V_i[nDim+6];       Eddy_Viscosity_j = V_j[nDim+6];
  Thermal_Conductivity_i = V_i[nDim+7]; Thermal_Conductivity_j = V_j[nDim+7];
  Cp_i = V_i[nDim+8]; Cp_j = V_j[nDim+8];

  /*--- Mean secondary variables ---*/
  for (iVar = 0; iVar < 2; iVar++) {
    Mean_SecVar[iVar] = 0.5*(S_i[iVar+2]+S_j[iVar+2]);
  }
  
  /*--- Mean Viscosities and turbulent kinetic energy---*/
  Mean_Laminar_Viscosity    = 0.5*(Laminar_Viscosity_i + Laminar_Viscosity_j);
  Mean_Eddy_Viscosity       = 0.5*(Eddy_Viscosity_i + Eddy_Viscosity_j);
  Mean_turb_ke              = 0.5*(turb_ke_i + turb_ke_j);
  Mean_Thermal_Conductivity = 0.5*(Thermal_Conductivity_i + Thermal_Conductivity_j);
  Mean_Cp                   = 0.5*(Cp_i + Cp_j);

  /*--- Mean gradient approximation ---*/
  for (iVar = 0; iVar < nDim+1; iVar++) {
    for (iDim = 0; iDim < nDim; iDim++) {
      Mean_GradPrimVar[iVar][iDim] = 0.5*(PrimVar_Grad_i[iVar][iDim] + PrimVar_Grad_j[iVar][iDim]);
    }
  }
  
  /*--- Get projected flux tensor ---*/
  GetViscousProjFlux( Mean_PrimVar, Mean_GradPrimVar, Mean_turb_ke, Normal, Mean_Laminar_Viscosity, Mean_Eddy_Viscosity,
                  Mean_Thermal_Conductivity, Mean_Cp );
  
  /*--- Update viscous residual ---*/
  for (iVar = 0; iVar < nVar; iVar++)
    val_residual[iVar] = Proj_Flux_Tensor[iVar];
  
  /*--- Compute the implicit part ---*/
  if (implicit) {
    dist_ij = 0.0;
    for (iDim = 0; iDim < nDim; iDim++)
      dist_ij += (Coord_j[iDim]-Coord_i[iDim])*(Coord_j[iDim]-Coord_i[iDim]);
    dist_ij = sqrt(dist_ij);
    
    if (dist_ij == 0.0) {
      
      for (iVar = 0; iVar < nVar; iVar++) {
        for (jVar = 0; jVar < nVar; jVar++) {
          val_Jacobian_i[iVar][jVar] = 0.0;
          val_Jacobian_j[iVar][jVar] = 0.0;
        }
      }
    }
    else {
//        GetViscousProjJacs(Mean_PrimVar, Mean_Laminar_Viscosity, Mean_Eddy_Viscosity,
//                           dist_ij, UnitNormal, Area, Proj_Flux_Tensor, val_Jacobian_i, val_Jacobian_j);
        GetViscousProjJacs(Mean_PrimVar, Mean_GradPrimVar, Mean_SecVar, Mean_Laminar_Viscosity, Mean_Eddy_Viscosity, Mean_Thermal_Conductivity, Mean_Cp,
                           dist_ij, UnitNormal, Area, Proj_Flux_Tensor, val_Jacobian_i, val_Jacobian_j);
    }
    
  }
  AD::SetPreaccOut(val_residual, nVar);
  AD::EndPreacc();
}

CAvgGradCorrected_Flow::CAvgGradCorrected_Flow(unsigned short val_nDim, unsigned short val_nVar, CConfig *config) : CNumerics(val_nDim, val_nVar, config) {

  implicit = (config->GetKind_TimeIntScheme_Flow() == EULER_IMPLICIT);
  limiter = config->GetViscous_Limiter_Flow();

  PrimVar_i = new su2double [nDim+3];
  PrimVar_j = new su2double [nDim+3];
  Mean_PrimVar = new su2double [nDim+3];
  
  Proj_Mean_GradPrimVar_Edge = new su2double [nDim+1];
  Mean_GradPrimVar = new su2double* [nDim+1];
  for (iVar = 0; iVar < nDim+1; iVar++)
    Mean_GradPrimVar[iVar] = new su2double [nDim];
  Edge_Vector = new su2double [nDim];
  
}
CAvgGradCorrected_Flow::~CAvgGradCorrected_Flow(void) {

  delete [] PrimVar_i;
  delete [] PrimVar_j;
  delete [] Mean_PrimVar;
  delete [] Proj_Mean_GradPrimVar_Edge;
  delete [] Edge_Vector;
  for (iVar = 0; iVar < nDim+1; iVar++)
    delete [] Mean_GradPrimVar[iVar];
  delete [] Mean_GradPrimVar;
  
}
void CAvgGradCorrected_Flow::ComputeResidual(su2double *val_residual, su2double **val_Jacobian_i, su2double **val_Jacobian_j, CConfig *config) {

  AD::StartPreacc();
  AD::SetPreaccIn(V_i, nDim+9);   AD::SetPreaccIn(V_j, nDim+9);
  AD::SetPreaccIn(Coord_i, nDim); AD::SetPreaccIn(Coord_j, nDim);
  AD::SetPreaccIn(PrimVar_Grad_i, nDim+1, nDim);
  AD::SetPreaccIn(PrimVar_Grad_j, nDim+1, nDim);
  AD::SetPreaccIn(PrimVar_Lim_i, nDim+1);
  AD::SetPreaccIn(PrimVar_Lim_j, nDim+1);
  AD::SetPreaccIn(turb_ke_i); AD::SetPreaccIn(turb_ke_j);
  AD::SetPreaccIn(Normal, nDim);

  /*--- Normalized normal vector ---*/
  
  Area = 0.0;
  for (iDim = 0; iDim < nDim; iDim++)
    Area += Normal[iDim]*Normal[iDim];
  Area = sqrt(Area);
  
  for (iDim = 0; iDim < nDim; iDim++)
    UnitNormal[iDim] = Normal[iDim]/Area;
  
  for (iVar = 0; iVar < nDim+3; iVar++) {
    PrimVar_i[iVar] = V_i[iVar];
    PrimVar_j[iVar] = V_j[iVar];
    Mean_PrimVar[iVar] = 0.5*(PrimVar_i[iVar]+PrimVar_j[iVar]);
  }
  
  /*--- Compute vector going from iPoint to jPoint ---*/
  
  dist_ij_2 = 0.0;
  for (iDim = 0; iDim < nDim; iDim++) {
    Edge_Vector[iDim] = Coord_j[iDim]-Coord_i[iDim];
    dist_ij_2 += Edge_Vector[iDim]*Edge_Vector[iDim];
  }
  
  /*--- Laminar and Eddy viscosity ---*/
  
  Laminar_Viscosity_i = V_i[nDim+5]; Laminar_Viscosity_j = V_j[nDim+5];
  Eddy_Viscosity_i = V_i[nDim+6]; Eddy_Viscosity_j = V_j[nDim+6];
  
  /*--- Mean Viscosities and turbulent kinetic energy ---*/
  
  Mean_Laminar_Viscosity = 0.5*(Laminar_Viscosity_i + Laminar_Viscosity_j);
  Mean_Eddy_Viscosity = 0.5*(Eddy_Viscosity_i + Eddy_Viscosity_j);
  Mean_turb_ke = 0.5*(turb_ke_i + turb_ke_j);
  
  /*--- Projection of the mean gradient in the direction of the edge ---*/
  
  for (iVar = 0; iVar < nDim+1; iVar++) {
    Proj_Mean_GradPrimVar_Edge[iVar] = 0.0;
    
    if (!limiter) {
      for (iDim = 0; iDim < nDim; iDim++) {
        Mean_GradPrimVar[iVar][iDim] = 0.5*(PrimVar_Grad_i[iVar][iDim] + PrimVar_Grad_j[iVar][iDim]);
        Proj_Mean_GradPrimVar_Edge[iVar] += Mean_GradPrimVar[iVar][iDim]*Edge_Vector[iDim];
      }
    }
    else {
      for (iDim = 0; iDim < nDim; iDim++) {
        Mean_GradPrimVar[iVar][iDim] = 0.5*(PrimVar_Grad_i[iVar][iDim]*PrimVar_Lim_i[iVar]
                                            + PrimVar_Grad_j[iVar][iDim]*PrimVar_Lim_j[iVar]);
        Proj_Mean_GradPrimVar_Edge[iVar] += Mean_GradPrimVar[iVar][iDim]*Edge_Vector[iDim];
      }
    }
    
    if (dist_ij_2 != 0.0) {
      for (iDim = 0; iDim < nDim; iDim++) {
        Mean_GradPrimVar[iVar][iDim] -= (Proj_Mean_GradPrimVar_Edge[iVar] -
                                         (PrimVar_j[iVar]-PrimVar_i[iVar]))*Edge_Vector[iDim] / dist_ij_2;
      }
    }
  }
  
  /*--- Get projected flux tensor ---*/

  if (config->GetUsing_UQ()){
    SetReynoldsStressMatrix(Mean_turb_ke);
    SetPerturbedRSM(Mean_turb_ke, config->GetEig_Val_Comp(),config->GetBeta_Delta());
    GetViscousProjFlux(Mean_PrimVar, Mean_GradPrimVar, Mean_turb_ke, Normal, Mean_Laminar_Viscosity, Mean_Eddy_Viscosity, MeanReynoldsStress, MeanPerturbedRSM);
  }

  else {
    GetViscousProjFlux(Mean_PrimVar, Mean_GradPrimVar, Mean_turb_ke, Normal, Mean_Laminar_Viscosity, Mean_Eddy_Viscosity);
  }
  /*--- Save residual value ---*/
  
  for (iVar = 0; iVar < nVar; iVar++)
    val_residual[iVar] = Proj_Flux_Tensor[iVar];
  
  /*--- Compute the implicit part ---*/
  
  if (implicit) {
    
    if (dist_ij_2 == 0.0) {
      for (iVar = 0; iVar < nVar; iVar++) {
        for (jVar = 0; jVar < nVar; jVar++) {
          val_Jacobian_i[iVar][jVar] = 0.0;
          val_Jacobian_j[iVar][jVar] = 0.0;
        }
      }
    }
    else {
      GetViscousProjJacs(Mean_PrimVar, Mean_Laminar_Viscosity, Mean_Eddy_Viscosity,
          sqrt(dist_ij_2), UnitNormal, Area, Proj_Flux_Tensor, val_Jacobian_i, val_Jacobian_j);
    }
    
  }

  AD::SetPreaccOut(val_residual, nVar);
  AD::EndPreacc();
  
}

//CGeneralAvgGradCorrected_Flow::CGeneralAvgGradCorrected_Flow(unsigned short val_nDim, unsigned short val_nVar, CConfig *config) : CNumerics(val_nDim, val_nVar, config) {
//
//  implicit = (config->GetKind_TimeIntScheme_Flow() == EULER_IMPLICIT);
//
//  /*--- Compressible flow, primitive variables nDim+3, (T, vx, vy, vz, P, rho) ---*/
//  PrimVar_i = new su2double [nDim+3];
//  PrimVar_j = new su2double [nDim+3];
//  Mean_PrimVar = new su2double [nDim+3];
//  Mean_SecVar = new su2double [8];
//
//  /*--- Compressible flow, primitive gradient variables nDim+1, (T, vx, vy, vz) ---*/
//  Proj_Mean_GradPrimVar_Edge = new su2double [nDim+1];
//  Mean_GradPrimVar = new su2double* [nDim+1];
//  for (iVar = 0; iVar < nDim+1; iVar++)
//    Mean_GradPrimVar[iVar] = new su2double [nDim];
//
//  Edge_Vector = new su2double [nDim];
//
//}
//
//CGeneralAvgGradCorrected_Flow::~CGeneralAvgGradCorrected_Flow(void) {
//
//  delete [] PrimVar_i;
//  delete [] PrimVar_j;
//  delete [] Mean_PrimVar;
//  delete [] Mean_SecVar;
//  delete [] Proj_Mean_GradPrimVar_Edge;
//  delete [] Edge_Vector;
//
//  for (iVar = 0; iVar < nDim+1; iVar++)
//    delete [] Mean_GradPrimVar[iVar];
//  delete [] Mean_GradPrimVar;
//
//}
//
//void CGeneralAvgGradCorrected_Flow::ComputeResidual(su2double *val_residual, su2double **val_Jacobian_i, su2double **val_Jacobian_j, CConfig *config) {
//
//  /*--- Normalized normal vector ---*/
//
//  Area = 0.0;
//  for (iDim = 0; iDim < nDim; iDim++)
//    Area += Normal[iDim]*Normal[iDim];
//  Area = sqrt(Area);
//
//  for (iDim = 0; iDim < nDim; iDim++)
//    UnitNormal[iDim] = Normal[iDim]/Area;
//
//  /*--- Compute vector going from iPoint to jPoint ---*/
//
//  dist_ij_2 = 0.0;
//  for (iDim = 0; iDim < nDim; iDim++) {
//    Edge_Vector[iDim] = Coord_j[iDim]-Coord_i[iDim];
//    dist_ij_2 += Edge_Vector[iDim]*Edge_Vector[iDim];
//  }
//
//  /*--- Laminar and Eddy viscosity ---*/
//
//  Laminar_Viscosity_i = V_i[nDim+5];  Laminar_Viscosity_j = V_j[nDim+5];
//  Eddy_Viscosity_i = V_i[nDim+6];     Eddy_Viscosity_j = V_j[nDim+6];
//  Thermal_Conductivity_i = V_i[nDim+7]; Thermal_Conductivity_j = V_j[nDim+7];
//  Cp_i = V_i[nDim+8]; Cp_j = V_j[nDim+8];
//
//  for (iVar = 0; iVar < nDim+3; iVar++) {
//    PrimVar_i[iVar] = V_i[iVar];
//    PrimVar_j[iVar] = V_j[iVar];
//    Mean_PrimVar[iVar] = 0.5*(PrimVar_i[iVar]+PrimVar_j[iVar]);
//  }
//
//  /*--- Secondary variables ---*/
//  for (iVar = 0; iVar < 8; iVar++) {
//    Mean_SecVar[iVar] = 0.5*(S_i[iVar]+S_j[iVar]);
//  }
//
//  /*--- Mean Viscosities and turbulent kinetic energy ---*/
//
//  Mean_Laminar_Viscosity    = 0.5*(Laminar_Viscosity_i + Laminar_Viscosity_j);
//  Mean_Eddy_Viscosity       = 0.5*(Eddy_Viscosity_i + Eddy_Viscosity_j);
//  Mean_turb_ke              = 0.5*(turb_ke_i + turb_ke_j);
//  Mean_Thermal_Conductivity = 0.5*(Thermal_Conductivity_i + Thermal_Conductivity_j);
//  Mean_Cp                   = 0.5*(Cp_i + Cp_j);
//
//  /*--- Projection of the mean gradient in the direction of the edge ---*/
//
//  for (iVar = 0; iVar < nDim+1; iVar++) {
//    Proj_Mean_GradPrimVar_Edge[iVar] = 0.0;
//    for (iDim = 0; iDim < nDim; iDim++) {
//      Mean_GradPrimVar[iVar][iDim] = 0.5*(PrimVar_Grad_i[iVar][iDim] + PrimVar_Grad_j[iVar][iDim]);
//      Proj_Mean_GradPrimVar_Edge[iVar] += Mean_GradPrimVar[iVar][iDim]*Edge_Vector[iDim];
//    }
//    if (dist_ij_2 != 0.0) {
//      for (iDim = 0; iDim < nDim; iDim++) {
//        Mean_GradPrimVar[iVar][iDim] -= (Proj_Mean_GradPrimVar_Edge[iVar] -
//                                         (PrimVar_j[iVar]-PrimVar_i[iVar]))*Edge_Vector[iDim] / dist_ij_2;
//      }
//    }
//  }
//
//  /*--- Get projected flux tensor ---*/
//
//  GetViscousProjFlux( Mean_PrimVar, Mean_GradPrimVar, Mean_turb_ke, Normal, Mean_Laminar_Viscosity, Mean_Eddy_Viscosity,
//                  Mean_Thermal_Conductivity, Mean_Cp );
//
//  /*--- Save residual value ---*/
//
//  for (iVar = 0; iVar < nVar; iVar++)
//    val_residual[iVar] = Proj_Flux_Tensor[iVar];
//
//  /*--- Compute the implicit part ---*/
//
//  if (implicit) {
//
//    if (dist_ij_2 == 0.0) {
//      for (iVar = 0; iVar < nVar; iVar++) {
//        for (jVar = 0; jVar < nVar; jVar++) {
//          val_Jacobian_i[iVar][jVar] = 0.0;
//          val_Jacobian_j[iVar][jVar] = 0.0;
//        }
//      }
//    }
//    else {
////    GetViscousProjJacs(Mean_PrimVar, Mean_Laminar_Viscosity, Mean_Eddy_Viscosity,
////        sqrt(dist_ij_2), UnitNormal, Area, Proj_Flux_Tensor, val_Jacobian_i, val_Jacobian_j);
//        GetViscousProjJacs(Mean_PrimVar, Mean_GradPrimVar, Mean_SecVar, Mean_Laminar_Viscosity, Mean_Eddy_Viscosity, Mean_Thermal_Conductivity, Mean_Cp,
//                sqrt(dist_ij_2), UnitNormal, Area, Proj_Flux_Tensor, val_Jacobian_i, val_Jacobian_j);
//    }
//
//  }
//
//}

void CAvgGradCorrected_Flow::GetMeanRateOfStrainMatrix(su2double **S_ij)
{
    if (nDim == 3){
        S_ij[0][0] = Mean_GradPrimVar[1][0];
        S_ij[1][1] = Mean_GradPrimVar[2][1];
        S_ij[2][2] = Mean_GradPrimVar[3][2];
        S_ij[0][1] = 0.5 * (Mean_GradPrimVar[1][1] + Mean_GradPrimVar[2][0]);
        S_ij[0][2] = 0.5 * (Mean_GradPrimVar[1][2] + Mean_GradPrimVar[3][0]);
        S_ij[1][2] = 0.5 * (Mean_GradPrimVar[2][2] + Mean_GradPrimVar[3][1]);
        S_ij[1][0] = S_ij[0][1];
        S_ij[2][1] = S_ij[1][2];
        S_ij[2][0] = S_ij[0][2];
    }
    else {
        S_ij[0][0] = Mean_GradPrimVar[1][0];
        S_ij[1][1] = Mean_GradPrimVar[2][1];
        S_ij[2][2] = 0.0;
        S_ij[0][1] = 0.5 * (Mean_GradPrimVar[1][1] + Mean_GradPrimVar[2][0]);
        S_ij[0][2] = 0.0;
        S_ij[1][2] = 0.0;
        S_ij[1][0] = S_ij[0][1];
        S_ij[2][1] = S_ij[1][2];
        S_ij[2][0] = S_ij[0][2];

    }
}

void CAvgGradCorrected_Flow::SetReynoldsStressMatrix(su2double turb_ke){
    unsigned short jDim;
    su2double **S_ij = new su2double* [3];
    su2double muT = Mean_Eddy_Viscosity;
    su2double divVel = 0;
    su2double density;
    su2double TWO3 = 2.0/3.0;

    density = Mean_PrimVar[nDim+2];

    for (iDim = 0; iDim < 3; iDim++){
        S_ij[iDim] = new su2double [3];
    }


    GetMeanRateOfStrainMatrix(S_ij);

    for (iDim = 0; iDim < 3; iDim++){
        divVel += S_ij[iDim][iDim];
    }

    for (iDim = 0; iDim < 3; iDim++){
        for (jDim = 0; jDim < 3; jDim++){
            MeanReynoldsStress[iDim][jDim] = TWO3 * turb_ke * delta[iDim][jDim]
                    - muT / density * (2 * S_ij[iDim][jDim] - TWO3 * divVel * delta[iDim][jDim]);
        }
    }

    for (iDim = 0; iDim < 3; iDim++)
        delete [] S_ij[iDim];
    delete [] S_ij;
}

void CAvgGradCorrected_Flow::SetPerturbedRSM(su2double turb_ke, unsigned short Eig_Val_Comp, su2double beta_delta){

    unsigned short iDim,jDim;
    su2double **A_ij;
    su2double **Eig_Vec;
    su2double **newA_ij;
    su2double **Corners;
    su2double *Eig_Val;
    su2double *Barycentric_Coord;
    su2double *New_Coord;

    A_ij = new su2double* [3];
    newA_ij = new su2double* [3];
    Eig_Vec = new su2double* [3];
    Corners = new su2double* [3];
    Eig_Val = new su2double [3];
    Barycentric_Coord = new su2double [2];
    New_Coord = new su2double [2];

    for (iDim= 0; iDim< 3; iDim++){
        A_ij[iDim] = new su2double [3];
        newA_ij[iDim] = new su2double [3];
        Eig_Vec[iDim] = new su2double [3];
        Corners[iDim] = new su2double [2];
        Eig_Val[iDim] = 0;
    }

    for (iDim = 0; iDim< 3; iDim++){
        for (jDim = 0; jDim < 3; jDim++){
            A_ij[iDim][jDim] = .5 * MeanReynoldsStress[iDim][jDim] / turb_ke - delta[iDim][jDim] / 3.0;
            Eig_Vec[iDim][jDim] = A_ij[iDim][jDim];
        }
    }

    EigenDecomposition(A_ij, Eig_Vec, Eig_Val);

    /* compute convex combination coefficients */
    su2double c1c = Eig_Val[2] - Eig_Val[1];
    su2double c2c = 2.0 * (Eig_Val[1] - Eig_Val[0]);
    su2double c3c = 3.0 * Eig_Val[0] + 1.0;

    /* define barycentric traingle corner points */
    Corners[0][0] = 1.0;
    Corners[0][1] = 0.0;
    Corners[1][0] = 0.0;
    Corners[1][1] = 0.0;
    Corners[2][0] = 0.5;
    Corners[2][1] = 0.866025;

    /* define barycentric coordinates */
    Barycentric_Coord[0] = Corners[0][0] * c1c + Corners[1][0] * c2c + Corners[2][0] * c3c;
    Barycentric_Coord[1] = Corners[0][1] * c1c + Corners[1][1] * c2c + Corners[2][1] * c3c;

    if (Eig_Val_Comp == 1) {
        /* 1C turbulence */
        New_Coord[0] = Corners[0][0];
        New_Coord[1] = Corners[0][1];
    }
    else if (Eig_Val_Comp == 2) {
        /* 2C turbulence */
        New_Coord[0] = Corners[1][0];
        New_Coord[1] = Corners[1][1];
    }
    else if (Eig_Val_Comp == 3) {
        /* 3C turbulence */
        New_Coord[0] = Corners[2][0];
        New_Coord[1] = Corners[2][1];
    }
    else {
        /* 2C turbulence */
        New_Coord[0] = Corners[1][0];
        New_Coord[1] = Corners[1][1];
    }

    Barycentric_Coord[0] = Barycentric_Coord[0] + (beta_delta) * (New_Coord[0] - Barycentric_Coord[0]);
    Barycentric_Coord[1] = Barycentric_Coord[1] + (beta_delta) * (New_Coord[1] - Barycentric_Coord[1]);

    /* rebuild c1c,c2c,c3c based on new barycentric coordinates */
    c3c = Barycentric_Coord[1] / Corners[2][1];
    c1c = Barycentric_Coord[0] - Corners[2][0] * c3c;
    c2c = 1 - c1c - c3c;

    /* build new anisotropy eigenvalues */
    Eig_Val[0] = (c3c - 1) / 3.0;
    Eig_Val[1] = 0.5 *c2c + Eig_Val[0];
    Eig_Val[2] = c1c + Eig_Val[1];

    EigenRecomposition(newA_ij, Eig_Vec, Eig_Val);

    for (iDim = 0; iDim< 3; iDim++){
        for (jDim = 0; jDim < 3; jDim++){
            MeanPerturbedRSM[iDim][jDim] = 2.0 * turb_ke * (newA_ij[iDim][jDim] + 1.0/3.0 * delta[iDim][jDim]);
            MeanPerturbedRSM[iDim][jDim] = MeanReynoldsStress[iDim][jDim] +
                    0.01*(MeanPerturbedRSM[iDim][jDim] - MeanReynoldsStress[iDim][jDim]);
<<<<<<< HEAD
        }
=======
	}
>>>>>>> 1412715d
    }

//  Printing matrices for debugging
//    cout<<"Reynolds stress: { ";
//    for (iDim = 0; iDim< 3; iDim++){
//        cout<<"{ ";
//        for (jDim = 0; jDim < 3; jDim++){
//            cout<<MeanReynoldsStress[iDim][jDim]<<", ";
//        }
//        cout<<"}, ";
//    }
//    cout<<"} "<<endl;

//    cout<<"Perturbed RSM: { ";
//    for (iDim = 0; iDim< 3; iDim++){
//        cout<<"{ ";
//        for (jDim = 0; jDim < 3; jDim++){
//            cout<<MeanPerturbedRSM[iDim][jDim]<<", ";
//        }
//        cout<<"}, ";
//    }
//    cout<<"} "<<endl;

    // delete variables

    for (iDim= 0; iDim< 3; iDim++){
        delete [] A_ij[iDim];
        delete [] newA_ij[iDim];
        delete [] Eig_Vec[iDim];
        delete [] Corners[iDim];
    }

    delete [] A_ij;
    delete [] Eig_Vec;
    delete [] newA_ij;
    delete [] Corners;
    delete [] Eig_Val;
    delete [] Barycentric_Coord;
    delete [] New_Coord;

}

void CAvgGradCorrected_Flow::SetPerturbedStrainMag(su2double turb_ke){
    unsigned short iDim, jDim;
    PerturbedStrainMag = 0;
    su2double muT = Mean_Eddy_Viscosity;
    su2double density = Mean_PrimVar[nDim+2];
    su2double **StrainRate = new su2double* [nDim];
    for (iDim= 0; iDim< nDim; iDim++){
        StrainRate[iDim] = new su2double [nDim];
    }

    for (iDim = 0; iDim < nDim; iDim++){
        for (jDim =0; jDim < nDim; jDim++){
            StrainRate[iDim][jDim] = MeanPerturbedRSM[iDim][jDim]
                    - TWO3 * turb_ke * delta[iDim][jDim];
            StrainRate[iDim][jDim] = - StrainRate[iDim][jDim] * density / (2 * muT);
        }
    }

    /*--- Add diagonal part ---*/

    for (iDim = 0; iDim < nDim; iDim++) {
      PerturbedStrainMag += pow(StrainRate[iDim][iDim], 2.0);
    }

    /*--- Add off diagonals ---*/

    PerturbedStrainMag += 2.0*pow(StrainRate[1][0], 2.0);

    if (nDim == 3) {
      PerturbedStrainMag += 2.0*pow(StrainRate[0][2], 2.0);
      PerturbedStrainMag += 2.0*pow(StrainRate[1][2], 2.0);
    }

    PerturbedStrainMag = sqrt(2.0*PerturbedStrainMag);

    for (iDim= 0; iDim< nDim; iDim++){
        delete [] StrainRate[iDim];
    }

    delete [] StrainRate;
}

CGeneralAvgGradCorrected_Flow::CGeneralAvgGradCorrected_Flow(unsigned short val_nDim, unsigned short val_nVar, CConfig *config) : CNumerics(val_nDim, val_nVar, config) {
  
  implicit = (config->GetKind_TimeIntScheme_Flow() == EULER_IMPLICIT);
  
  /*--- Compressible flow, primitive variables nDim+3, (vx, vy, vz, P, rho, h) ---*/
  PrimVar_i = new su2double [nDim+4];
  PrimVar_j = new su2double [nDim+4];
  Mean_PrimVar = new su2double [nDim+4];
  Mean_SecVar = new su2double [2];
  
  /*--- Compressible flow, primitive gradient variables nDim+1, (T, vx, vy, vz) ---*/
  Proj_Mean_GradPrimVar_Edge = new su2double [nDim+1];
  Mean_GradPrimVar = new su2double* [nDim+1];
  for (iVar = 0; iVar < nDim+1; iVar++)
    Mean_GradPrimVar[iVar] = new su2double [nDim];
  
  Edge_Vector = new su2double [nDim];
  
}

CGeneralAvgGradCorrected_Flow::~CGeneralAvgGradCorrected_Flow(void) {
  
  delete [] PrimVar_i;
  delete [] PrimVar_j;
  delete [] Mean_PrimVar;
  delete [] Mean_SecVar;
  delete [] Proj_Mean_GradPrimVar_Edge;
  delete [] Edge_Vector;
  
  for (iVar = 0; iVar < nDim+1; iVar++)
    delete [] Mean_GradPrimVar[iVar];
  delete [] Mean_GradPrimVar;
  
}

void CGeneralAvgGradCorrected_Flow::ComputeResidual(su2double *val_residual, su2double **val_Jacobian_i, su2double **val_Jacobian_j, CConfig *config) {
  
  AD::StartPreacc();
  AD::SetPreaccIn(V_i, nDim+9); AD::SetPreaccIn(V_j, nDim+9);
  AD::SetPreaccIn(Coord_i, nDim); AD::SetPreaccIn(Coord_j, nDim);
  AD::SetPreaccIn(S_i, 4); AD::SetPreaccIn(S_j, 4);
  AD::SetPreaccIn(PrimVar_Grad_i, nDim+1, nDim);
  AD::SetPreaccIn(PrimVar_Grad_j, nDim+1, nDim);
  AD::SetPreaccIn(turb_ke_i); AD::SetPreaccIn(turb_ke_j);
  AD::SetPreaccIn(Normal, nDim);

  /*--- Normalized normal vector ---*/
  
  Area = 0.0;
  for (iDim = 0; iDim < nDim; iDim++)
    Area += Normal[iDim]*Normal[iDim];
  Area = sqrt(Area);
  
  for (iDim = 0; iDim < nDim; iDim++)
    UnitNormal[iDim] = Normal[iDim]/Area;
  
  /*--- Compute vector going from iPoint to jPoint ---*/
  
  dist_ij_2 = 0.0;
  for (iDim = 0; iDim < nDim; iDim++) {
    Edge_Vector[iDim] = Coord_j[iDim]-Coord_i[iDim];
    dist_ij_2 += Edge_Vector[iDim]*Edge_Vector[iDim];
  }
  
  /*--- Laminar and Eddy viscosity ---*/
  
  Laminar_Viscosity_i = V_i[nDim+5];  Laminar_Viscosity_j = V_j[nDim+5];
  Eddy_Viscosity_i = V_i[nDim+6];     Eddy_Viscosity_j = V_j[nDim+6];
  Thermal_Conductivity_i = V_i[nDim+7]; Thermal_Conductivity_j = V_j[nDim+7];
  Cp_i = V_i[nDim+8]; Cp_j = V_j[nDim+8];
  
  for (iVar = 0; iVar < nDim+4; iVar++) {
    PrimVar_i[iVar] = V_i[iVar];
    PrimVar_j[iVar] = V_j[iVar];
    Mean_PrimVar[iVar] = 0.5*(PrimVar_i[iVar]+PrimVar_j[iVar]);
  }
  
  /*--- Secondary variables ---*/
  for (iVar = 0; iVar < 2; iVar++) {
    Mean_SecVar[iVar] = 0.5*(S_i[iVar+2]+S_j[iVar+2]);
  }

  /*--- Mean Viscosities and turbulent kinetic energy ---*/
  
  Mean_Laminar_Viscosity    = 0.5*(Laminar_Viscosity_i + Laminar_Viscosity_j);
  Mean_Eddy_Viscosity       = 0.5*(Eddy_Viscosity_i + Eddy_Viscosity_j);
  Mean_turb_ke              = 0.5*(turb_ke_i + turb_ke_j);
  Mean_Thermal_Conductivity = 0.5*(Thermal_Conductivity_i + Thermal_Conductivity_j);
  Mean_Cp                   = 0.5*(Cp_i + Cp_j);
  
  /*--- Projection of the mean gradient in the direction of the edge ---*/
  
  for (iVar = 0; iVar < nDim+1; iVar++) {
    Proj_Mean_GradPrimVar_Edge[iVar] = 0.0;
    for (iDim = 0; iDim < nDim; iDim++) {
      Mean_GradPrimVar[iVar][iDim] = 0.5*(PrimVar_Grad_i[iVar][iDim] + PrimVar_Grad_j[iVar][iDim]);
      Proj_Mean_GradPrimVar_Edge[iVar] += Mean_GradPrimVar[iVar][iDim]*Edge_Vector[iDim];
    }
    if (dist_ij_2 != 0.0) {
      for (iDim = 0; iDim < nDim; iDim++) {
        Mean_GradPrimVar[iVar][iDim] -= (Proj_Mean_GradPrimVar_Edge[iVar] -
                                         (PrimVar_j[iVar]-PrimVar_i[iVar]))*Edge_Vector[iDim] / dist_ij_2;
      }
    }
  }
  
  /*--- Get projected flux tensor ---*/
  
  GetViscousProjFlux( Mean_PrimVar, Mean_GradPrimVar, Mean_turb_ke, Normal, Mean_Laminar_Viscosity, Mean_Eddy_Viscosity,
                  Mean_Thermal_Conductivity, Mean_Cp );
  
  /*--- Save residual value ---*/
  
  for (iVar = 0; iVar < nVar; iVar++)
    val_residual[iVar] = Proj_Flux_Tensor[iVar];
  
  /*--- Compute the implicit part ---*/
  
  if (implicit) {
    
    if (dist_ij_2 == 0.0) {
      for (iVar = 0; iVar < nVar; iVar++) {
        for (jVar = 0; jVar < nVar; jVar++) {
          val_Jacobian_i[iVar][jVar] = 0.0;
          val_Jacobian_j[iVar][jVar] = 0.0;
        }
      }
    }
    else {
//    GetViscousProjJacs(Mean_PrimVar, Mean_Laminar_Viscosity, Mean_Eddy_Viscosity,
//        sqrt(dist_ij_2), UnitNormal, Area, Proj_Flux_Tensor, val_Jacobian_i, val_Jacobian_j);
        GetViscousProjJacs(Mean_PrimVar, Mean_GradPrimVar, Mean_SecVar, Mean_Laminar_Viscosity, Mean_Eddy_Viscosity, Mean_Thermal_Conductivity, Mean_Cp,
                sqrt(dist_ij_2), UnitNormal, Area, Proj_Flux_Tensor, val_Jacobian_i, val_Jacobian_j);
    }
    
  }

  AD::SetPreaccOut(val_residual, nVar);
  AD::EndPreacc();
  
}

CSourceGravity::CSourceGravity(unsigned short val_nDim, unsigned short val_nVar, CConfig *config) : CNumerics(val_nDim, val_nVar, config) {
  
  compressible = (config->GetKind_Regime() == COMPRESSIBLE);
  incompressible = (config->GetKind_Regime() == INCOMPRESSIBLE);
  
}

CSourceGravity::~CSourceGravity(void) { }

void CSourceGravity::ComputeResidual(su2double *val_residual, CConfig *config) {
  unsigned short iVar;
  
  for (iVar = 0; iVar < nVar; iVar++)
    val_residual[iVar] = 0.0;
  
  if (compressible) {
    
    /*--- Evaluate the source term  ---*/
    val_residual[nDim] = Volume * U_i[0] * STANDART_GRAVITY;
    
  }
  if (incompressible) {
    
    /*--- Compute the Froude number  ---*/
    Froude = config->GetFroude();
    
    /*--- Evaluate the source term  ---*/
    val_residual[nDim] = Volume * DensityInc_i / (Froude * Froude);
    
  }
  
}

CSourceBodyForce::CSourceBodyForce(unsigned short val_nDim, unsigned short val_nVar, CConfig *config) : CNumerics(val_nDim, val_nVar, config) {

  /*--- Store the pointer to the constant body force vector. ---*/

  Body_Force_Vector = new su2double[nDim];
  for (unsigned short iDim = 0; iDim < nDim; iDim++)
    Body_Force_Vector[iDim] = config->GetBody_Force_Vector()[iDim];

  /*--- Check for compressibility ---*/

  compressible = (config->GetKind_Regime() == COMPRESSIBLE);

}

CSourceBodyForce::~CSourceBodyForce(void) {

  if (Body_Force_Vector != NULL) delete [] Body_Force_Vector;

}

void CSourceBodyForce::ComputeResidual(su2double *val_residual, CConfig *config) {

  unsigned short iDim;
  su2double Force_Ref = config->GetForce_Ref();

  if (compressible) {

    /*--- Zero the continuity contribution ---*/

    val_residual[0] = 0.0;

    /*--- Momentum contribution ---*/

    for (iDim = 0; iDim < nDim; iDim++)
      val_residual[iDim+1] = -Volume * U_i[0] * Body_Force_Vector[iDim] / Force_Ref;

    /*--- Energy contribution ---*/

    val_residual[nDim+1] = 0.0;
    for (iDim = 0; iDim < nDim; iDim++)
      val_residual[nDim+1] += -Volume * U_i[iDim+1] * Body_Force_Vector[iDim] / Force_Ref;

  }

}

CSourceRotatingFrame_Flow::CSourceRotatingFrame_Flow(unsigned short val_nDim, unsigned short val_nVar, CConfig *config) : CNumerics(val_nDim, val_nVar, config) {
  
  Gamma = config->GetGamma();
  Gamma_Minus_One = Gamma - 1.0;
  
}

CSourceRotatingFrame_Flow::~CSourceRotatingFrame_Flow(void) { }

void CSourceRotatingFrame_Flow::ComputeResidual(su2double *val_residual, su2double **val_Jacobian_i, CConfig *config) {
  
  unsigned short iDim, iVar, jVar;
  su2double Omega[3] = {0,0,0}, Momentum[3] = {0,0,0};
  
  bool implicit     = (config->GetKind_TimeIntScheme_Flow() == EULER_IMPLICIT);
  bool compressible = (config->GetKind_Regime() == COMPRESSIBLE);
  
  /*--- Retrieve the angular velocity vector from config. ---*/
  
  Omega[0] = config->GetRotation_Rate_X(config->GetiZone())/config->GetOmega_Ref();
  Omega[1] = config->GetRotation_Rate_Y(config->GetiZone())/config->GetOmega_Ref();
  Omega[2] = config->GetRotation_Rate_Z(config->GetiZone())/config->GetOmega_Ref();
  
  /*--- Get the momentum vector at the current node. ---*/
  
  for (iDim = 0; iDim < nDim; iDim++)
    Momentum[iDim] = U_i[iDim+1];
  
  /*--- Calculate rotating frame source term as ( Omega X Rho-U ) ---*/
  
  if (nDim == 2) {
    val_residual[0] = 0.0;
    val_residual[1] = (Omega[1]*Momentum[2] - Omega[2]*Momentum[1])*Volume;
    val_residual[2] = (Omega[2]*Momentum[0] - Omega[0]*Momentum[2])*Volume;
    if (compressible) val_residual[3] = 0.0;
  } else {
    val_residual[0] = 0.0;
    val_residual[1] = (Omega[1]*Momentum[2] - Omega[2]*Momentum[1])*Volume;
    val_residual[2] = (Omega[2]*Momentum[0] - Omega[0]*Momentum[2])*Volume;
    val_residual[3] = (Omega[0]*Momentum[1] - Omega[1]*Momentum[0])*Volume;
    if (compressible) val_residual[4] = 0.0;
  }
  
  /*--- Calculate the source term Jacobian ---*/
  
  if (implicit) {
    for (iVar = 0; iVar < nVar; iVar++)
      for (jVar = 0; jVar < nVar; jVar++)
        val_Jacobian_i[iVar][jVar] = 0.0;
    if (nDim == 2) {
      val_Jacobian_i[1][2] = -Omega[2]*Volume;
      val_Jacobian_i[2][1] =  Omega[2]*Volume;
    } else {
      val_Jacobian_i[1][2] = -Omega[2]*Volume;
      val_Jacobian_i[1][3] =  Omega[1]*Volume;
      val_Jacobian_i[2][1] =  Omega[2]*Volume;
      val_Jacobian_i[2][3] = -Omega[0]*Volume;
      val_Jacobian_i[3][1] = -Omega[1]*Volume;
      val_Jacobian_i[3][2] =  Omega[0]*Volume;
    }
  }
  
}

CSourceAxisymmetric_Flow::CSourceAxisymmetric_Flow(unsigned short val_nDim, unsigned short val_nVar, CConfig *config) : CNumerics(val_nDim, val_nVar, config) {
  
  Gamma = config->GetGamma();
  Gamma_Minus_One = Gamma - 1.0;
  
}

CSourceAxisymmetric_Flow::~CSourceAxisymmetric_Flow(void) { }

void CSourceAxisymmetric_Flow::ComputeResidual(su2double *val_residual, su2double **Jacobian_i, CConfig *config) {
  
  su2double yinv, Pressure_i, Enthalpy_i, Velocity_i, sq_vel;
  unsigned short iDim, iVar, jVar;
  
  bool implicit       = (config->GetKind_TimeIntScheme_Turb() == EULER_IMPLICIT);
  bool compressible   = (config->GetKind_Regime() == COMPRESSIBLE);
  bool incompressible = (config->GetKind_Regime() == INCOMPRESSIBLE);
  
  if (Coord_i[1] > EPS) {
    
    yinv = 1.0/Coord_i[1];
    
    if (compressible) {
      sq_vel = 0.0;
      for (iDim = 0; iDim < nDim; iDim++) {
        Velocity_i = U_i[iDim+1] / U_i[0];
        sq_vel += Velocity_i *Velocity_i;
      }
      
      Pressure_i = (Gamma-1.0)*U_i[0]*(U_i[nDim+1]/U_i[0]-0.5*sq_vel);
      Enthalpy_i = (U_i[nDim+1] + Pressure_i) / U_i[0];
      
      val_residual[0] = yinv*Volume*U_i[2];
      val_residual[1] = yinv*Volume*U_i[1]*U_i[2]/U_i[0];
      val_residual[2] = yinv*Volume*(U_i[2]*U_i[2]/U_i[0]);
      val_residual[3] = yinv*Volume*Enthalpy_i*U_i[2];
    }
    
    if (incompressible) {
      val_residual[0] = yinv*Volume*U_i[2]*BetaInc2_i;
      val_residual[1] = yinv*Volume*U_i[1]*U_i[2]/DensityInc_i;
      val_residual[2] = yinv*Volume*U_i[2]*U_i[2]/DensityInc_i;
    }
    
    if (implicit) {
      Jacobian_i[0][0] = 0.0;
      Jacobian_i[0][1] = 0.0;
      Jacobian_i[0][2] = 1.0;
      Jacobian_i[0][3] = 0.0;
      
      Jacobian_i[1][0] = -U_i[1]*U_i[2]/(U_i[0]*U_i[0]);
      Jacobian_i[1][1] = U_i[2]/U_i[0];
      Jacobian_i[1][2] = U_i[1]/U_i[0];
      Jacobian_i[1][3] = 0.0;
      
      Jacobian_i[2][0] = -U_i[2]*U_i[2]/(U_i[0]*U_i[0]);
      Jacobian_i[2][1] = 0.0;
      Jacobian_i[2][2] = 2*U_i[2]/U_i[0];
      Jacobian_i[2][3] = 0.0;
      
      Jacobian_i[3][0] = -Gamma*U_i[2]*U_i[3]/(U_i[0]*U_i[0]) + (Gamma-1)*U_i[2]*(U_i[1]*U_i[1]+U_i[2]*U_i[2])/(U_i[0]*U_i[0]*U_i[0]);
      Jacobian_i[3][1] = -(Gamma-1)*U_i[2]*U_i[1]/(U_i[0]*U_i[0]);
      Jacobian_i[3][2] = Gamma*U_i[3]/U_i[0] - 1/2*(Gamma-1)*( (U_i[1]*U_i[1]+U_i[2]*U_i[2])/(U_i[0]*U_i[0]) + 2*U_i[2]*U_i[2]/(U_i[0]*U_i[0]) );
      Jacobian_i[3][3] = Gamma*U_i[2]/U_i[0];
      
      for (iVar=0; iVar < nVar; iVar++)
      for (jVar=0; jVar < nVar; jVar++)
      Jacobian_i[iVar][jVar] *= yinv*Volume;
      
    }
  }
  
  else {
    
    for (iVar=0; iVar < nVar; iVar++) {
      val_residual[iVar] = 0.0;
      for (jVar=0; jVar < nVar; jVar++)
      Jacobian_i[iVar][jVar] = 0.0;
    }
    
  }
  
}

CSourceWindGust::CSourceWindGust(unsigned short val_nDim, unsigned short val_nVar, CConfig *config) : CNumerics(val_nDim, val_nVar, config) {
  
}

CSourceWindGust::~CSourceWindGust(void) { }

void CSourceWindGust::ComputeResidual(su2double *val_residual, su2double **val_Jacobian_i, CConfig *config) {
  
  su2double u_gust, v_gust, du_gust_dx, du_gust_dy, du_gust_dt, dv_gust_dx, dv_gust_dy, dv_gust_dt, smx, smy, se, rho, u, v, p;
  unsigned short GustDir = config->GetGust_Dir(); //Gust direction
  
  u_gust = WindGust_i[0];
  v_gust = WindGust_i[1];
  
  if (GustDir == X_DIR) {
    du_gust_dx = WindGustDer_i[0];
    du_gust_dy = WindGustDer_i[1];
    du_gust_dt = WindGustDer_i[2];
    dv_gust_dx = 0.0;
    dv_gust_dy = 0.0;
    dv_gust_dt = 0.0;
  } else {
    du_gust_dx = 0.0;
    du_gust_dy = 0.0;
    du_gust_dt = 0.0;
    dv_gust_dx = WindGustDer_i[0];
    dv_gust_dy = WindGustDer_i[1];
    dv_gust_dt = WindGustDer_i[2];
    
  }
  
  /*--- Primitive variables at point i ---*/
  u = V_i[1];
  v = V_i[2];
  p = V_i[nDim+1];
  rho = V_i[nDim+2];
  
  /*--- Source terms ---*/
  smx = rho*(du_gust_dt + (u+u_gust)*du_gust_dx + (v+v_gust)*du_gust_dy);
  smy = rho*(dv_gust_dt + (u+u_gust)*dv_gust_dx + (v+v_gust)*dv_gust_dy);
  se = u*smx + v*smy + p*(du_gust_dx + dv_gust_dy);
  
  if (nDim == 2) {
    val_residual[0] = 0.0;
    val_residual[1] = smx*Volume;
    val_residual[2] = smy*Volume;
    val_residual[3] = se*Volume;
  } else {
    cout << "ERROR: You should only be in the gust source term in two dimensions" << endl;
#ifndef HAVE_MPI
    exit(EXIT_FAILURE);
#else
    MPI_Barrier(MPI_COMM_WORLD);
    MPI_Abort(MPI_COMM_WORLD,1);
    MPI_Finalize();
#endif
    
  }
  
  /*--- For now the source term Jacobian is just set to zero ---*/
  
  unsigned short iVar, jVar;
  bool implicit = (config->GetKind_TimeIntScheme_Flow() == EULER_IMPLICIT);
  
  /*--- Calculate the source term Jacobian ---*/
  
  if (implicit) {
    for (iVar = 0; iVar < nVar; iVar++)
      for (jVar = 0; jVar < nVar; jVar++)
        val_Jacobian_i[iVar][jVar] = 0.0;
  }
  
}<|MERGE_RESOLUTION|>--- conflicted
+++ resolved
@@ -3988,11 +3988,7 @@
             MeanPerturbedRSM[iDim][jDim] = 2.0 * turb_ke * (newA_ij[iDim][jDim] + 1.0/3.0 * delta[iDim][jDim]);
             MeanPerturbedRSM[iDim][jDim] = MeanReynoldsStress[iDim][jDim] +
                     0.01*(MeanPerturbedRSM[iDim][jDim] - MeanReynoldsStress[iDim][jDim]);
-<<<<<<< HEAD
-        }
-=======
 	}
->>>>>>> 1412715d
     }
 
 //  Printing matrices for debugging
@@ -4076,6 +4072,285 @@
 
     delete [] StrainRate;
 }
+
+void CAvgGradCorrected_Flow::EigenDecomposition(su2double **A_ij, su2double **Eig_Vec, su2double *Eig_Val){
+    int iDim,jDim;
+    su2double *e = new su2double [3];
+    for (iDim= 0; iDim< 3; iDim++){
+        e[iDim] = 0;
+        for (jDim = 0; jDim < 3; jDim++){
+            Eig_Vec[iDim][jDim] = A_ij[iDim][jDim];
+        }
+    }
+    tred2(Eig_Vec, Eig_Val, e);
+    tql2(Eig_Vec, Eig_Val, e);
+
+    delete [] e;
+}
+
+void CAvgGradCorrected_Flow::EigenRecomposition(su2double **A_ij, su2double **Eig_Vec, su2double *Eig_Val){
+    unsigned short i,j,k;
+    su2double **tmp = new su2double* [3];
+    for (i= 0; i< 3; i++){
+        tmp[i] = new su2double [3];
+    }
+
+    for (i= 0; i< 3; i++){
+        for (j = 0; j < 3; j++){
+            tmp[i][j] = 0.0;
+            for (k = 0; k < 3; k++){
+                tmp[i][j] += Eig_Vec[i][k] * Eig_Val[k] * delta[k][j];
+            }
+        }
+    }
+
+    for (i= 0; i< 3; i++){
+        for (j = 0; j < 3; j++){
+            A_ij[i][j] = 0.0;
+            for (k = 0; k < 3; k++){
+                A_ij[i][j] += tmp[i][k] * Eig_Vec[j][k];
+            }
+        }
+    }
+
+    for (i = 0; i < 3; i++){
+        delete [] tmp[i];
+    }
+    delete [] tmp;
+}
+
+void CAvgGradCorrected_Flow::tred2(su2double **V, su2double *d, su2double *e) {
+
+    unsigned short i,j,k;
+    /*  This is derived from the Algol procedures tred2 by        */
+    /*  Bowdler, Martin, Reinsch, and Wilkinson, Handbook for     */
+    /*  Auto. Comp., Vol.ii-Linear Algebra, and the corresponding */
+    /*  Fortran subroutine in EISPACK.                            */
+
+    for (j = 0; j < 3; j++) {
+        d[j] = V[3-1][j];
+    }
+
+    /* Householder reduction to tridiagonal form. */
+
+    for (i = 3-1; i > 0; i--) {
+
+        /* Scale to avoid under/overflow. */
+
+        su2double scale = 0.0;
+        su2double h = 0.0;
+        for (k = 0; k < i; k++) {
+            scale = scale + fabs(d[k]);
+        }
+        if (scale == 0.0) {
+            e[i] = d[i-1];
+            for (j = 0; j < i; j++) {
+                d[j] = V[i-1][j];
+                V[i][j] = 0.0;
+                V[j][i] = 0.0;
+            }
+        }
+        else {
+
+            /* Generate Householder vector. */
+
+            for (k = 0; k < i; k++) {
+                d[k] /= scale;
+                h += d[k] * d[k];
+            }
+            su2double f = d[i-1];
+            su2double g = sqrt(h);
+            if (f > 0) {
+                g = -g;
+            }
+            e[i] = scale * g;
+            h = h - f * g;
+            d[i-1] = f - g;
+            for (j = 0; j < i; j++) {
+                e[j] = 0.0;
+            }
+
+            /* Apply similarity transformation to remaining columns. */
+
+            for (j = 0; j < i; j++) {
+                f = d[j];
+                V[j][i] = f;
+                g = e[j] + V[j][j] * f;
+                for (k = j+1; k <= i-1; k++) {
+                    g += V[k][j] * d[k];
+                    e[k] += V[k][j] * f;
+                }
+                e[j] = g;
+            }
+            f = 0.0;
+            for (j = 0; j < i; j++) {
+                e[j] /= h;
+                f += e[j] * d[j];
+            }
+            su2double hh = f / (h + h);
+            for (j = 0; j < i; j++) {
+                e[j] -= hh * d[j];
+            }
+            for (j = 0; j < i; j++) {
+                f = d[j];
+                g = e[j];
+                for (k = j; k <= i-1; k++) {
+                    V[k][j] -= (f * e[k] + g * d[k]);
+                }
+                d[j] = V[i-1][j];
+                V[i][j] = 0.0;
+            }
+        }
+        d[i] = h;
+    }
+
+    /* Accumulate transformations. */
+
+    for (i = 0; i < 3-1; i++) {
+        V[3-1][i] = V[i][i];
+        V[i][i] = 1.0;
+        su2double h = d[i+1];
+        if (h != 0.0) {
+            for (k = 0; k <= i; k++) {
+                d[k] = V[k][i+1] / h;
+            }
+            for (j = 0; j <= i; j++) {
+                su2double g = 0.0;
+                for (k = 0; k <= i; k++) {
+                    g += V[k][i+1] * V[k][j];
+                }
+                for (k = 0; k <= i; k++) {
+                    V[k][j] -= g * d[k];
+                }
+            }
+        }
+        for (k = 0; k <= i; k++) {
+            V[k][i+1] = 0.0;
+        }
+    }
+    for (j = 0; j < 3; j++) {
+        d[j] = V[3-1][j];
+        V[3-1][j] = 0.0;
+    }
+    V[3-1][3-1] = 1.0;
+    e[0] = 0.0;
+}
+
+/* Symmetric tridiagonal QL algorithm */
+void CAvgGradCorrected_Flow::tql2(su2double **V, su2double *d, su2double *e) {
+
+    int i,j,k,l;
+    for (i = 1; i < 3; i++) {
+        e[i-1] = e[i];
+    }
+    e[3-1] = 0.0;
+
+    su2double f = 0.0;
+    su2double tst1 = 0.0;
+    su2double eps = pow(2.0,-52.0);
+    for (l = 0; l < 3; l++) {
+
+        /* Find small subdiagonal element */
+
+        tst1 = max(tst1,(fabs(d[l]) + fabs(e[l])));
+        int m = l;
+        while (m < 3) {
+            if (fabs(e[m]) <= eps*tst1) {
+                break;
+            }
+            m++;
+        }
+
+        /* If m == l, d[l] is an eigenvalue, */
+        /* otherwise, iterate.               */
+
+        if (m > l) {
+            int iter = 0;
+            do {
+                iter = iter + 1;  /* (Could check iteration count here.) */
+
+                /* Compute implicit shift */
+
+                su2double g = d[l];
+                su2double p = (d[l+1] - g) / (2.0 * e[l]);
+                su2double r = sqrt(p*p+1.0);
+                if (p < 0) {
+                    r = -r;
+                }
+                d[l] = e[l] / (p + r);
+                d[l+1] = e[l] * (p + r);
+                su2double dl1 = d[l+1];
+                su2double h = g - d[l];
+                for (i = l+2; i < 3; i++) {
+                    d[i] -= h;
+                }
+                f = f + h;
+
+                /* Implicit QL transformation. */
+
+                p = d[m];
+                su2double c = 1.0;
+                su2double c2 = c;
+                su2double c3 = c;
+                su2double el1 = e[l+1];
+                su2double s = 0.0;
+                su2double s2 = 0.0;
+                for (i = m-1; i >= l; i--) {
+                    c3 = c2;
+                    c2 = c;
+                    s2 = s;
+                    g = c * e[i];
+                    h = c * p;
+                    r = sqrt(p*p+e[i]*e[i]);
+                    e[i+1] = s * r;
+                    s = e[i] / r;
+                    c = p / r;
+                    p = c * d[i] - s * g;
+                    d[i+1] = h + s * (c * g + s * d[i]);
+
+                    /* Accumulate transformation. */
+
+                    for (k = 0; k < 3; k++) {
+                        h = V[k][i+1];
+                        V[k][i+1] = s * V[k][i] + c * h;
+                        V[k][i] = c * V[k][i] - s * h;
+                    }
+                }
+                p = -s * s2 * c3 * el1 * e[l] / dl1;
+                e[l] = s * p;
+                d[l] = c * p;
+
+                /* Check for convergence. */
+
+            } while (fabs(e[l]) > eps*tst1);
+        }
+        d[l] = d[l] + f;
+        e[l] = 0.0;
+    }
+
+    /* Sort eigenvalues and corresponding vectors. */
+
+    for (i = 0; i < 3-1; i++) {
+        k = i;
+        su2double p = d[i];
+        for (j = i+1; j < 3; j++) {
+            if (d[j] < p) {
+                k = j;
+                p = d[j];
+            }
+        }
+        if (k != i) {
+            d[k] = d[i];
+            d[i] = p;
+            for (j = 0; j < 3; j++) {
+                p = V[j][i];
+                V[j][i] = V[j][k];
+                V[j][k] = p;
+            }
+        }
+    }
+}
+
 
 CGeneralAvgGradCorrected_Flow::CGeneralAvgGradCorrected_Flow(unsigned short val_nDim, unsigned short val_nVar, CConfig *config) : CNumerics(val_nDim, val_nVar, config) {
   
