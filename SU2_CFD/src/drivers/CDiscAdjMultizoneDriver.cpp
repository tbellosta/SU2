--- conflicted
+++ resolved
@@ -306,12 +306,7 @@
 
           /*--- Extract the cross-term performing a relaxed update of it and of the sum (External) for jZone. ---*/
 
-<<<<<<< HEAD
-          Add_Solution_To_External(jZone);
-
-=======
           Update_Cross_Term(iZone, jZone);
->>>>>>> 69e9000e
         }
       }
 
