--- conflicted
+++ resolved
@@ -51,11 +51,7 @@
   
   unsigned short nZone;
   char config_file_name[MAX_STRING_SIZE];
-<<<<<<< HEAD
-  bool fsi, turbo, zone_specific;
-=======
   bool fsi, turbo;
->>>>>>> 9977c3e7
   bool dry_run = false;
   std::string filename = "default";
   
@@ -66,11 +62,7 @@
                                        "Only execute preprocessing steps using a dummy geometry.");
   app.add_option("configfile", filename, "A config file.")->check(CLI::ExistingFile);
   
-<<<<<<< HEAD
-  CLI11_PARSE(app, argc, argv);
-=======
   CLI11_PARSE(app, argc, argv)
->>>>>>> 9977c3e7
   
   /*--- MPI initialization, and buffer setting ---*/
   
@@ -118,11 +110,7 @@
   if (!dry_run){
     
     if (((config->GetSinglezone_Driver() || (nZone == 1 && config->GetDiscrete_Adjoint()))
-<<<<<<< HEAD
-         && config->GetUnsteady_Simulation() != HARMONIC_BALANCE && (!turbo)) || (turbo && config->GetDiscrete_Adjoint())) {
-=======
          && config->GetTime_Marching() != HARMONIC_BALANCE && (!turbo)) || (turbo && config->GetDiscrete_Adjoint())) {
->>>>>>> 9977c3e7
       
       
       /*--- Single zone problem: instantiate the single zone driver class. ---*/
@@ -142,11 +130,7 @@
       
       driver = new CMultizoneDriver(config_file_name, nZone, MPICommunicator);
       
-<<<<<<< HEAD
-    } else if (config->GetUnsteady_Simulation() == HARMONIC_BALANCE) {
-=======
     } else if (config->GetTime_Marching() == HARMONIC_BALANCE) {
->>>>>>> 9977c3e7
       
       /*--- Harmonic balance problem: instantiate the Harmonic Balance driver class. ---*/
       
@@ -154,11 +138,7 @@
       
     } else if ((nZone == 2) && fsi) {
       
-<<<<<<< HEAD
-      bool stat_fsi = ((config->GetDynamic_Analysis() == STATIC) && (config->GetUnsteady_Simulation() == STEADY));
-=======
       bool stat_fsi = ((!config->GetTime_Domain()));
->>>>>>> 9977c3e7
       bool disc_adj_fsi = (config->GetDiscrete_Adjoint());
       
       /*--- If the problem is a discrete adjoint FSI problem ---*/
@@ -175,11 +155,6 @@
         driver = new CFSIDriver(config_file_name, nZone, MPICommunicator);
       }
       
-<<<<<<< HEAD
-    } else if (zone_specific) {
-      driver = new CMultiphysicsZonalDriver(config_file_name, nZone, MPICommunicator);
-=======
->>>>>>> 9977c3e7
     } else {
       
       /*--- Multi-zone problem: instantiate the multi-zone driver class by default
