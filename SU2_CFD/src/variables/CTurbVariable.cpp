--- conflicted
+++ resolved
@@ -43,15 +43,8 @@
 
   /*--- Allocate space for the harmonic balance source terms ---*/
 
-<<<<<<< HEAD
-  if (config->GetUnsteady_Simulation() == HARMONIC_BALANCE) {
+  if (config->GetTime_Marching() == HARMONIC_BALANCE) {
     HB_Source.resize(nPoint,nVar) = su2double(0.0);
-=======
-  if (config->GetTime_Marching() == HARMONIC_BALANCE) {
-    HB_Source = new su2double[nVar];
-    for (iVar = 0; iVar < nVar; iVar++)
-      HB_Source[iVar] = 0.0;
->>>>>>> 08ee4a70
   }
 
   /*--- Always allocate the slope limiter, and the auxiliar
