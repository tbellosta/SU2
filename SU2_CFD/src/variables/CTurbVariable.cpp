/*!
 * \file CTurbVariable.cpp
 * \brief Definition of the solution fields.
 * \author F. Palacios, A. Bueno
 * \version 7.0.0 "Blackbird"
 *
 * SU2 Project Website: https://su2code.github.io
 *
 * The SU2 Project is maintained by the SU2 Foundation 
 * (http://su2foundation.org)
 *
 * Copyright 2012-2019, SU2 Contributors (cf. AUTHORS.md)
 *
 * SU2 is free software; you can redistribute it and/or
 * modify it under the terms of the GNU Lesser General Public
 * License as published by the Free Software Foundation; either
 * version 2.1 of the License, or (at your option) any later version.
 *
 * SU2 is distributed in the hope that it will be useful,
 * but WITHOUT ANY WARRANTY; without even the implied warranty of
 * MERCHANTABILITY or FITNESS FOR A PARTICULAR PURPOSE. See the GNU
 * Lesser General Public License for more details.
 *
 * You should have received a copy of the GNU Lesser General Public
 * License along with SU2. If not, see <http://www.gnu.org/licenses/>.
 */


#include "../../include/variables/CTurbVariable.hpp"


CTurbVariable::CTurbVariable(unsigned long npoint, unsigned long ndim, unsigned long nvar, CConfig *config)
  : CVariable(npoint, ndim, nvar, config), Gradient_Reconstruction(config->GetReconstructionGradientRequired() ? Gradient_Aux : Gradient) {

  /*--- Allocate space for the harmonic balance source terms ---*/

  if (config->GetTime_Marching() == HARMONIC_BALANCE) {
    HB_Source.resize(nPoint,nVar) = su2double(0.0);
  }

  /*--- Gradient related fields ---*/

  Gradient.resize(nPoint,nVar,nDim,0.0);

  if (config->GetReconstructionGradientRequired()) {
    Gradient_Aux.resize(nPoint,nVar,nDim,0.0);
  }
  
  if (config->GetLeastSquaresRequired()) {
    Rmatrix.resize(nPoint,nDim,nDim,0.0);
  }

  /*--- Always allocate the slope limiter, and the auxiliar
   variables (check the logic - JST with 2nd order Turb model) ---*/

  Limiter.resize(nPoint,nVar) = su2double(0.0);
  Solution_Max.resize(nPoint,nVar) = su2double(0.0);
  Solution_Min.resize(nPoint,nVar) = su2double(0.0);

  Delta_Time.resize(nPoint) = su2double(0.0);
<<<<<<< HEAD
=======

  /* Under-relaxation parameter. */
  UnderRelaxation.resize(nPoint) = su2double(1.0);
  LocalCFL.resize(nPoint) = su2double(0.0);
  
>>>>>>> 81b09c61
}<|MERGE_RESOLUTION|>--- conflicted
+++ resolved
@@ -58,12 +58,9 @@
   Solution_Min.resize(nPoint,nVar) = su2double(0.0);
 
   Delta_Time.resize(nPoint) = su2double(0.0);
-<<<<<<< HEAD
-=======
 
   /* Under-relaxation parameter. */
   UnderRelaxation.resize(nPoint) = su2double(1.0);
   LocalCFL.resize(nPoint) = su2double(0.0);
   
->>>>>>> 81b09c61
 }