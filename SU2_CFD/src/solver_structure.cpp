--- conflicted
+++ resolved
@@ -2025,17 +2025,10 @@
             break;
           case SOLUTION_FEA:
             for (iVar = 0; iVar < nVar; iVar++) {
-<<<<<<< HEAD
               bufDSend[buf_offset+iVar] = node->GetSolution(iPoint, iVar);
-              if (config->GetDynamic_Analysis() == DYNAMIC) {
+              if (config->GetTime_Domain()) {
                 bufDSend[buf_offset+nVar+iVar]   = node->GetSolution_Vel(iPoint, iVar);
                 bufDSend[buf_offset+nVar*2+iVar] = node->GetSolution_Accel(iPoint, iVar);
-=======
-              bufDSend[buf_offset+iVar] = node[iPoint]->GetSolution(iVar);
-              if (config->GetTime_Domain()) {
-                bufDSend[buf_offset+nVar+iVar]   = node[iPoint]->GetSolution_Vel(iVar);
-                bufDSend[buf_offset+nVar*2+iVar] = node[iPoint]->GetSolution_Accel(iVar);
->>>>>>> 08ee4a70
               }
             }
             break;
@@ -2194,17 +2187,10 @@
             break;
           case SOLUTION_FEA:
             for (iVar = 0; iVar < nVar; iVar++) {
-<<<<<<< HEAD
               node->SetSolution(iPoint, iVar, bufDRecv[buf_offset+iVar]);
-              if (config->GetDynamic_Analysis() == DYNAMIC) {
+              if (config->GetTime_Domain()) {
                 node->SetSolution_Vel(iPoint, iVar, bufDRecv[buf_offset+nVar+iVar]);
                 node->SetSolution_Accel(iPoint, iVar, bufDRecv[buf_offset+nVar*2+iVar]);
-=======
-              node[iPoint]->SetSolution(iVar, bufDRecv[buf_offset+iVar]);
-              if (config->GetTime_Domain()) {
-                node[iPoint]->SetSolution_Vel(iVar, bufDRecv[buf_offset+nVar+iVar]);
-                node[iPoint]->SetSolution_Accel(iVar, bufDRecv[buf_offset+nVar*2+iVar]);
->>>>>>> 08ee4a70
               }
             }
             break;
@@ -5616,17 +5602,17 @@
   /*--- Set Residuals to zero ---*/
 
   for (iVar = 0; iVar < nVar; iVar++){
-      SetRes_BGS(iVar,0.0);
-      SetRes_Max_BGS(iVar,0.0,0);
+    SetRes_BGS(iVar,0.0);
+    SetRes_Max_BGS(iVar,0.0,0);
   }
 
   /*--- Set the residuals ---*/
   for (iPoint = 0; iPoint < nPointDomain; iPoint++){
-      for (iVar = 0; iVar < nVar; iVar++){
-          residual = node[iPoint]->GetSolution(iVar) - node[iPoint]->Get_BGSSolution_k(iVar);
-          AddRes_BGS(iVar,residual*residual);
-          AddRes_Max_BGS(iVar,fabs(residual),geometry->node[iPoint]->GetGlobalIndex(),geometry->node[iPoint]->GetCoord());
-      }
+    for (iVar = 0; iVar < nVar; iVar++){
+      residual = node->GetSolution(iPoint,iVar) - node->Get_BGSSolution_k(iPoint,iVar);
+      AddRes_BGS(iVar,residual*residual);
+      AddRes_Max_BGS(iVar,fabs(residual),geometry->node[iPoint]->GetGlobalIndex(),geometry->node[iPoint]->GetCoord());
+    }
   }
 
   SetResidual_BGS(geometry, config);
@@ -5636,15 +5622,8 @@
 
 void CSolver::UpdateSolution_BGS(CGeometry *geometry, CConfig *config){
 
-  unsigned long iPoint;
-
   /*--- To nPoint: The solution must be communicated beforehand ---*/
-  for (iPoint = 0; iPoint < nPoint; iPoint++){
-
-    node[iPoint]->Set_BGSSolution_k();
-
-  }
-
+  node->Set_BGSSolution_k();
 }
 
 CBaselineSolver::CBaselineSolver(void) : CSolver() { }
@@ -5673,24 +5652,12 @@
 
 CBaselineSolver::CBaselineSolver(CGeometry *geometry, CConfig *config, unsigned short val_nvar, vector<string> field_names) {
 
-<<<<<<< HEAD
-=======
-  unsigned long iPoint;
-  unsigned short iVar;
-  
+  /*--- Define geometry constants in the solver structure ---*/
+
+  nPoint = geometry->GetnPoint();
+  nDim = geometry->GetnDim();
   nVar = val_nvar;
-  
->>>>>>> 08ee4a70
-  nPoint = geometry->GetnPoint();
-
   fields = field_names;
-
-  Solution = new su2double[nVar];
-  for (unsigned short iVar = 0; iVar < nVar; iVar++) Solution[iVar] = 0.0;
-
-  /*--- Define geometry constants in the solver structure ---*/
-
-  nDim = geometry->GetnDim();
 
   /*--- Allocate the node variables ---*/
 
