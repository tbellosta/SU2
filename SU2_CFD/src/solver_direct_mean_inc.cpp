--- conflicted
+++ resolved
@@ -3963,7 +3963,6 @@
         
       }
 
-    if (config->GetKind_SlopeLimit_Flow() == VENKATAKRISHNAN_WANG) {
 #ifdef HAVE_MPI
       SU2_MPI::Allreduce(LocalMinPrimitive, GlobalMinPrimitive, nPrimVarGrad, MPI_DOUBLE, MPI_MIN, MPI_COMM_WORLD);
       SU2_MPI::Allreduce(LocalMaxPrimitive, GlobalMaxPrimitive, nPrimVarGrad, MPI_DOUBLE, MPI_MAX, MPI_COMM_WORLD);
@@ -4061,17 +4060,12 @@
   
   /*--- Limiter MPI ---*/
   
-<<<<<<< HEAD
-  Set_MPI_Primitive_Limiter(geometry, config);
+  InitiateComms(geometry, config, PRIMITIVE_LIMITER);
+  CompleteComms(geometry, config, PRIMITIVE_LIMITER);
 
 #ifdef CODI_REVERSE_TYPE
   if (TapeActive) AD::StartRecording();
 #endif
-=======
-  InitiateComms(geometry, config, PRIMITIVE_LIMITER);
-  CompleteComms(geometry, config, PRIMITIVE_LIMITER);
-  
->>>>>>> d70213f2
 }
 
 void CIncEulerSolver::SetFarfield_AoA(CGeometry *geometry, CSolver **solver_container,
