/*!
 * \file solution_direct_mean_inc.cpp
 * \brief Main subroutines for solving incompressible flow (Euler, Navier-Stokes, etc.).
 * \author F. Palacios, T. Economon
 * \version 6.1.0 "Falcon"
 *
 * The current SU2 release has been coordinated by the
 * SU2 International Developers Society <www.su2devsociety.org>
 * with selected contributions from the open-source community.
 *
 * The main research teams contributing to the current release are:
 *  - Prof. Juan J. Alonso's group at Stanford University.
 *  - Prof. Piero Colonna's group at Delft University of Technology.
 *  - Prof. Nicolas R. Gauger's group at Kaiserslautern University of Technology.
 *  - Prof. Alberto Guardone's group at Polytechnic University of Milan.
 *  - Prof. Rafael Palacios' group at Imperial College London.
 *  - Prof. Vincent Terrapon's group at the University of Liege.
 *  - Prof. Edwin van der Weide's group at the University of Twente.
 *  - Lab. of New Concepts in Aeronautics at Tech. Institute of Aeronautics.
 *
 * Copyright 2012-2018, Francisco D. Palacios, Thomas D. Economon,
 *                      Tim Albring, and the SU2 contributors.
 *
 * SU2 is free software; you can redistribute it and/or
 * modify it under the terms of the GNU Lesser General Public
 * License as published by the Free Software Foundation; either
 * version 2.1 of the License, or (at your option) any later version.
 *
 * SU2 is distributed in the hope that it will be useful,
 * but WITHOUT ANY WARRANTY; without even the implied warranty of
 * MERCHANTABILITY or FITNESS FOR A PARTICULAR PURPOSE. See the GNU
 * Lesser General Public License for more details.
 *
 * You should have received a copy of the GNU Lesser General Public
 * License along with SU2. If not, see <http://www.gnu.org/licenses/>.
 */

#include "../include/solver_structure.hpp"

CIncEulerSolver::CIncEulerSolver(void) : CSolver() {
  /*--- Basic array initialization ---*/

  CD_Inv  = NULL; CL_Inv  = NULL; CSF_Inv = NULL;  CEff_Inv = NULL;
  CMx_Inv = NULL; CMy_Inv = NULL; CMz_Inv = NULL;
  CFx_Inv = NULL; CFy_Inv = NULL; CFz_Inv = NULL;
  CoPx_Inv = NULL; CoPy_Inv = NULL; CoPz_Inv = NULL;

  CD_Mnt  = NULL; CL_Mnt  = NULL; CSF_Mnt = NULL;  CEff_Mnt = NULL;
  CMx_Mnt = NULL; CMy_Mnt = NULL; CMz_Mnt = NULL;
  CFx_Mnt = NULL; CFy_Mnt = NULL; CFz_Mnt = NULL;
  CoPx_Mnt = NULL; CoPy_Mnt = NULL; CoPz_Mnt = NULL;

  CPressure = NULL; CPressureTarget = NULL; HeatFlux = NULL; HeatFluxTarget = NULL; YPlus = NULL;
  ForceInviscid = NULL; MomentInviscid = NULL;
  ForceMomentum = NULL; MomentMomentum = NULL;

  /*--- Surface based array initialization ---*/

  Surface_CL_Inv  = NULL; Surface_CD_Inv  = NULL; Surface_CSF_Inv = NULL; Surface_CEff_Inv = NULL;
  Surface_CFx_Inv = NULL; Surface_CFy_Inv = NULL; Surface_CFz_Inv = NULL;
  Surface_CMx_Inv = NULL; Surface_CMy_Inv = NULL; Surface_CMz_Inv = NULL;

  Surface_CL_Mnt  = NULL; Surface_CD_Mnt  = NULL; Surface_CSF_Mnt = NULL; Surface_CEff_Mnt = NULL;
  Surface_CFx_Mnt = NULL; Surface_CFy_Mnt = NULL; Surface_CFz_Mnt = NULL;
  Surface_CMx_Mnt = NULL; Surface_CMy_Mnt = NULL; Surface_CMz_Mnt = NULL;

  Surface_CL  = NULL; Surface_CD  = NULL; Surface_CSF = NULL; Surface_CEff = NULL;
  Surface_CFx = NULL; Surface_CFy = NULL; Surface_CFz = NULL;
  Surface_CMx = NULL; Surface_CMy = NULL; Surface_CMz = NULL;
  
  /*--- Rotorcraft simulation array initialization ---*/
  
  CMerit_Inv = NULL;  CT_Inv = NULL;  CQ_Inv = NULL;
  
  /*--- Numerical methods array initialization ---*/
  
  iPoint_UndLapl = NULL;
  jPoint_UndLapl = NULL;
  Primitive = NULL; Primitive_i = NULL; Primitive_j = NULL;
  CharacPrimVar = NULL;
  Smatrix = NULL; Cvector = NULL;
  Preconditioner = NULL;

  /*--- Fixed CL mode initialization (cauchy criteria) ---*/
  
  Cauchy_Value = 0;
  Cauchy_Func = 0;
  Old_Func = 0;
  New_Func = 0;
  Cauchy_Counter = 0;
  Cauchy_Serie = NULL;
  
  FluidModel = NULL;
 
}

CIncEulerSolver::CIncEulerSolver(CGeometry *geometry, CConfig *config, unsigned short iMesh) : CSolver() {
  
  unsigned long iPoint, iVertex;
  unsigned short iVar, iDim, iMarker, nLineLets;
  ifstream restart_file;
  unsigned short nZone = geometry->GetnZone();
  bool restart   = (config->GetRestart() || config->GetRestart_Flow());
  string filename = config->GetSolution_FlowFileName();
  int Unst_RestartIter;
  unsigned short iZone = config->GetiZone();
  bool dual_time = ((config->GetUnsteady_Simulation() == DT_STEPPING_1ST) ||
                    (config->GetUnsteady_Simulation() == DT_STEPPING_2ND));
  bool time_stepping = config->GetUnsteady_Simulation() == TIME_STEPPING;
  bool adjoint = (config->GetContinuous_Adjoint()) || (config->GetDiscrete_Adjoint());
  bool fsi     = config->GetFSI_Simulation();
  string filename_ = config->GetSolution_FlowFileName();

  unsigned short direct_diff = config->GetDirectDiff();

  /*--- Check for a restart file to evaluate if there is a change in the angle of attack
   before computing all the non-dimesional quantities. ---*/

  if (!(!restart || (iMesh != MESH_0) || nZone > 1)) {

    /*--- Multizone problems require the number of the zone to be appended. ---*/

    if (nZone > 1) filename_ = config->GetMultizone_FileName(filename_, iZone);

    /*--- Modify file name for a dual-time unsteady restart ---*/

    if (dual_time) {
      if (adjoint) Unst_RestartIter = SU2_TYPE::Int(config->GetUnst_AdjointIter())-1;
      else if (config->GetUnsteady_Simulation() == DT_STEPPING_1ST)
        Unst_RestartIter = SU2_TYPE::Int(config->GetUnst_RestartIter())-1;
      else Unst_RestartIter = SU2_TYPE::Int(config->GetUnst_RestartIter())-2;
      filename_ = config->GetUnsteady_FileName(filename_, Unst_RestartIter);
    }

    /*--- Modify file name for a time stepping unsteady restart ---*/

    if (time_stepping) {
      if (adjoint) Unst_RestartIter = SU2_TYPE::Int(config->GetUnst_AdjointIter())-1;
      else Unst_RestartIter = SU2_TYPE::Int(config->GetUnst_RestartIter())-1;
      filename_ = config->GetUnsteady_FileName(filename_, Unst_RestartIter);
    }

    /*--- Read and store the restart metadata. ---*/

    Read_SU2_Restart_Metadata(geometry, config, false, filename_);
    
  }

  /*--- Basic array initialization ---*/

  CD_Inv  = NULL; CL_Inv  = NULL; CSF_Inv = NULL;  CEff_Inv = NULL;
  CMx_Inv = NULL; CMy_Inv = NULL; CMz_Inv = NULL;
  CFx_Inv = NULL; CFy_Inv = NULL; CFz_Inv = NULL;
  CoPx_Inv = NULL; CoPy_Inv = NULL; CoPz_Inv = NULL;

  CD_Mnt  = NULL; CL_Mnt  = NULL; CSF_Mnt = NULL; CEff_Mnt = NULL;
  CMx_Mnt = NULL; CMy_Mnt = NULL; CMz_Mnt = NULL;
  CFx_Mnt = NULL; CFy_Mnt = NULL; CFz_Mnt = NULL;
  CoPx_Mnt= NULL;   CoPy_Mnt= NULL;   CoPz_Mnt= NULL;

  CPressure = NULL; CPressureTarget = NULL; HeatFlux = NULL; HeatFluxTarget = NULL; YPlus = NULL;
  ForceInviscid = NULL; MomentInviscid = NULL;
  ForceMomentum = NULL;  MomentMomentum = NULL;

  /*--- Surface based array initialization ---*/

  Surface_CL_Inv  = NULL; Surface_CD_Inv  = NULL; Surface_CSF_Inv = NULL; Surface_CEff_Inv = NULL;
  Surface_CFx_Inv = NULL; Surface_CFy_Inv = NULL; Surface_CFz_Inv = NULL;
  Surface_CMx_Inv = NULL; Surface_CMy_Inv = NULL; Surface_CMz_Inv = NULL;

  Surface_CL_Mnt  = NULL; Surface_CD_Mnt  = NULL; Surface_CSF_Mnt = NULL; Surface_CEff_Mnt= NULL;
  Surface_CFx_Mnt = NULL; Surface_CFy_Mnt = NULL; Surface_CFz_Mnt = NULL;
  Surface_CMx_Mnt = NULL; Surface_CMy_Mnt = NULL; Surface_CMz_Mnt = NULL;

  Surface_CL  = NULL; Surface_CD  = NULL; Surface_CSF = NULL; Surface_CEff = NULL;
  Surface_CMx = NULL; Surface_CMy = NULL; Surface_CMz = NULL;

  /*--- Rotorcraft simulation array initialization ---*/

  CMerit_Inv = NULL;  CT_Inv = NULL;  CQ_Inv = NULL;

  /*--- Numerical methods array initialization ---*/
  
  iPoint_UndLapl = NULL;
  jPoint_UndLapl = NULL;
  Primitive = NULL; Primitive_i = NULL; Primitive_j = NULL;
  CharacPrimVar = NULL;
  Smatrix = NULL; Cvector = NULL;
  Preconditioner = NULL;

  /*--- Fixed CL mode initialization (cauchy criteria) ---*/

  Cauchy_Value = 0;
  Cauchy_Func = 0;
  Old_Func = 0;
  New_Func = 0;
  Cauchy_Counter = 0;
  Cauchy_Serie = NULL;
  
  /*--- Fluid model pointer initialization ---*/

  FluidModel = NULL;

  /*--- Set the gamma value ---*/
  
  Gamma = config->GetGamma();
  Gamma_Minus_One = Gamma - 1.0;
  
  /*--- Define geometry constants in the solver structure.
   * Incompressible flow, primitive variables (P, vx, vy, vz, T, rho, beta, lamMu, EddyMu, Kt_eff, Cp, Cv) ---*/
  
  nDim = geometry->GetnDim();
  
  nVar = nDim+2; nPrimVar = nDim+9; nPrimVarGrad = nDim+4;

  /*--- Initialize nVarGrad for deallocation ---*/
  
  nVarGrad = nPrimVarGrad;
  
  nMarker      = config->GetnMarker_All();
  nPoint       = geometry->GetnPoint();
  nPointDomain = geometry->GetnPointDomain();
 
  /*--- Store the number of vertices on each marker for deallocation later ---*/

  nVertex = new unsigned long[nMarker];
  for (iMarker = 0; iMarker < nMarker; iMarker++) 
    nVertex[iMarker] = geometry->nVertex[iMarker];
 
  /*--- Perform the non-dimensionalization for the flow equations using the
   specified reference values. ---*/
  
  SetNondimensionalization(geometry, config, iMesh);
  
  /*--- Allocate the node variables ---*/
  
  node = new CVariable*[nPoint];
  
  /*--- Define some auxiliary vectors related to the residual ---*/
  
  Residual      = new su2double[nVar]; for (iVar = 0; iVar < nVar; iVar++) Residual[iVar]     = 0.0;
  Residual_RMS  = new su2double[nVar]; for (iVar = 0; iVar < nVar; iVar++) Residual_RMS[iVar] = 0.0;
  Residual_Max  = new su2double[nVar]; for (iVar = 0; iVar < nVar; iVar++) Residual_Max[iVar] = 0.0;
  Res_Conv      = new su2double[nVar]; for (iVar = 0; iVar < nVar; iVar++) Res_Conv[iVar]     = 0.0;
  Res_Visc      = new su2double[nVar]; for (iVar = 0; iVar < nVar; iVar++) Res_Visc[iVar]     = 0.0;
  Res_Sour      = new su2double[nVar]; for (iVar = 0; iVar < nVar; iVar++) Res_Sour[iVar]     = 0.0;
  
  /*--- Define some structures for locating max residuals ---*/
  
  Point_Max = new unsigned long[nVar];
  for (iVar = 0; iVar < nVar; iVar++) Point_Max[iVar] = 0;
  
  Point_Max_Coord = new su2double*[nVar];
  for (iVar = 0; iVar < nVar; iVar++) {
    Point_Max_Coord[iVar] = new su2double[nDim];
    for (iDim = 0; iDim < nDim; iDim++) Point_Max_Coord[iVar][iDim] = 0.0;
  }
  
  /*--- Define some auxiliary vectors related to the solution ---*/
  
  Solution   = new su2double[nVar]; for (iVar = 0; iVar < nVar; iVar++) Solution[iVar]   = 0.0;
  Solution_i = new su2double[nVar]; for (iVar = 0; iVar < nVar; iVar++) Solution_i[iVar] = 0.0;
  Solution_j = new su2double[nVar]; for (iVar = 0; iVar < nVar; iVar++) Solution_j[iVar] = 0.0;
  
  /*--- Define some auxiliary vectors related to the geometry ---*/
  
  Vector   = new su2double[nDim]; for (iDim = 0; iDim < nDim; iDim++) Vector[iDim]   = 0.0;
  Vector_i = new su2double[nDim]; for (iDim = 0; iDim < nDim; iDim++) Vector_i[iDim] = 0.0;
  Vector_j = new su2double[nDim]; for (iDim = 0; iDim < nDim; iDim++) Vector_j[iDim] = 0.0;
  
  /*--- Define some auxiliary vectors related to the primitive solution ---*/
  
  Primitive   = new su2double[nPrimVar]; for (iVar = 0; iVar < nPrimVar; iVar++) Primitive[iVar]   = 0.0;
  Primitive_i = new su2double[nPrimVar]; for (iVar = 0; iVar < nPrimVar; iVar++) Primitive_i[iVar] = 0.0;
  Primitive_j = new su2double[nPrimVar]; for (iVar = 0; iVar < nPrimVar; iVar++) Primitive_j[iVar] = 0.0;
  
  /*--- Define some auxiliary vectors related to the undivided lapalacian ---*/
  
  if (config->GetKind_ConvNumScheme_Flow() == SPACE_CENTERED) {
    iPoint_UndLapl = new su2double [nPoint];
    jPoint_UndLapl = new su2double [nPoint];
  }

  Preconditioner = new su2double* [nVar];
  for (iVar = 0; iVar < nVar; iVar ++)
    Preconditioner[iVar] = new su2double[nVar];

  /*--- Initialize the solution and right-hand side vectors for storing
   the residuals and updating the solution (always needed even for
   explicit schemes). ---*/
  
  LinSysSol.Initialize(nPoint, nPointDomain, nVar, 0.0);
  LinSysRes.Initialize(nPoint, nPointDomain, nVar, 0.0);
  
  /*--- Jacobians and vector structures for implicit computations ---*/
  
  if (config->GetKind_TimeIntScheme_Flow() == EULER_IMPLICIT) {
    
    Jacobian_i = new su2double* [nVar];
    Jacobian_j = new su2double* [nVar];
    for (iVar = 0; iVar < nVar; iVar++) {
      Jacobian_i[iVar] = new su2double [nVar];
      Jacobian_j[iVar] = new su2double [nVar];
    }
    
    if (rank == MASTER_NODE) cout << "Initialize Jacobian structure (Euler). MG level: " << iMesh <<"." << endl;
    Jacobian.Initialize(nPoint, nPointDomain, nVar, nVar, true, geometry, config);
    
    if ((config->GetKind_Linear_Solver_Prec() == LINELET) ||
        (config->GetKind_Linear_Solver() == SMOOTHER_LINELET)) {
      nLineLets = Jacobian.BuildLineletPreconditioner(geometry, config);
      if (rank == MASTER_NODE) cout << "Compute linelet structure. " << nLineLets << " elements in each line (average)." << endl;
    }
    
  }
  
  else {
    if (rank == MASTER_NODE) cout << "Explicit scheme. No Jacobian structure (Euler). MG level: " << iMesh <<"." << endl;
  }
  
  /*--- Define some auxiliary vectors for computing flow variable
   gradients by least squares, S matrix := inv(R)*traspose(inv(R)),
   c vector := transpose(WA)*(Wb) ---*/
  
  if (config->GetKind_Gradient_Method() == WEIGHTED_LEAST_SQUARES) {
    
    Smatrix = new su2double* [nDim];
    for (iDim = 0; iDim < nDim; iDim++)
      Smatrix[iDim] = new su2double [nDim];
    
    Cvector = new su2double* [nPrimVarGrad];
    for (iVar = 0; iVar < nPrimVarGrad; iVar++)
      Cvector[iVar] = new su2double [nDim];
    
  }

  /*--- Store the value of the characteristic primitive variables at the boundaries ---*/

  CharacPrimVar = new su2double** [nMarker];
  for (iMarker = 0; iMarker < nMarker; iMarker++) {
    CharacPrimVar[iMarker] = new su2double* [geometry->nVertex[iMarker]];
    for (iVertex = 0; iVertex < geometry->nVertex[iMarker]; iVertex++) {
      CharacPrimVar[iMarker][iVertex] = new su2double [nPrimVar];
      for (iVar = 0; iVar < nPrimVar; iVar++) {
        CharacPrimVar[iMarker][iVertex][iVar] = 0.0;
      }
    }
  }
  
  /*--- Force definition and coefficient arrays for all of the markers ---*/
  
  CPressure = new su2double* [nMarker];
  CPressureTarget = new su2double* [nMarker];
  for (iMarker = 0; iMarker < nMarker; iMarker++) {
    CPressure[iMarker] = new su2double [geometry->nVertex[iMarker]];
    CPressureTarget[iMarker] = new su2double [geometry->nVertex[iMarker]];
    for (iVertex = 0; iVertex < geometry->nVertex[iMarker]; iVertex++) {
      CPressure[iMarker][iVertex] = 0.0;
      CPressureTarget[iMarker][iVertex] = 0.0;
    }
  }
  
  /*--- Store the value of the Total Pressure at the inlet BC ---*/
  
  Inlet_Ttotal = new su2double* [nMarker];
  for (iMarker = 0; iMarker < nMarker; iMarker++) {
    Inlet_Ttotal[iMarker] = new su2double [geometry->nVertex[iMarker]];
    for (iVertex = 0; iVertex < geometry->nVertex[iMarker]; iVertex++) {
      Inlet_Ttotal[iMarker][iVertex] = 0;
    }
  }
  
  /*--- Store the value of the Total Temperature at the inlet BC ---*/
  
  Inlet_Ptotal = new su2double* [nMarker];
  for (iMarker = 0; iMarker < nMarker; iMarker++) {
    Inlet_Ptotal[iMarker] = new su2double [geometry->nVertex[iMarker]];
    for (iVertex = 0; iVertex < geometry->nVertex[iMarker]; iVertex++) {
      Inlet_Ptotal[iMarker][iVertex] = 0;
    }
  }
  
  /*--- Store the value of the Flow direction at the inlet BC ---*/
  
  Inlet_FlowDir = new su2double** [nMarker];
  for (iMarker = 0; iMarker < nMarker; iMarker++) {
    Inlet_FlowDir[iMarker] = new su2double* [geometry->nVertex[iMarker]];
    for (iVertex = 0; iVertex < geometry->nVertex[iMarker]; iVertex++) {
      Inlet_FlowDir[iMarker][iVertex] = new su2double [nDim];
      for (iDim = 0; iDim < nDim; iDim++) {
        Inlet_FlowDir[iMarker][iVertex][iDim] = 0;
      }
    }
  }
  
  /*--- Non-dimensional coefficients ---*/

  ForceInviscid  = new su2double[nDim];
  MomentInviscid = new su2double[3];
  CD_Inv         = new su2double[nMarker];
  CL_Inv         = new su2double[nMarker];
  CSF_Inv        = new su2double[nMarker];
  CMx_Inv        = new su2double[nMarker];
  CMy_Inv        = new su2double[nMarker];
  CMz_Inv        = new su2double[nMarker];
  CEff_Inv       = new su2double[nMarker];
  CFx_Inv        = new su2double[nMarker];
  CFy_Inv        = new su2double[nMarker];
  CFz_Inv        = new su2double[nMarker];
  CoPx_Inv       = new su2double[nMarker];
  CoPy_Inv       = new su2double[nMarker];
  CoPz_Inv       = new su2double[nMarker];

  ForceMomentum  = new su2double[nDim];
  MomentMomentum = new su2double[3];
  CD_Mnt         = new su2double[nMarker];
  CL_Mnt         = new su2double[nMarker];
  CSF_Mnt        = new su2double[nMarker];
  CMx_Mnt        = new su2double[nMarker];
  CMy_Mnt        = new su2double[nMarker];
  CMz_Mnt        = new su2double[nMarker];
  CEff_Mnt       = new su2double[nMarker];
  CFx_Mnt        = new su2double[nMarker];
  CFy_Mnt        = new su2double[nMarker];
  CFz_Mnt        = new su2double[nMarker];
  CoPx_Mnt       = new su2double[nMarker];
  CoPy_Mnt       = new su2double[nMarker];
  CoPz_Mnt       = new su2double[nMarker];

  Surface_CL_Inv   = new su2double[config->GetnMarker_Monitoring()];
  Surface_CD_Inv   = new su2double[config->GetnMarker_Monitoring()];
  Surface_CSF_Inv  = new su2double[config->GetnMarker_Monitoring()];
  Surface_CEff_Inv = new su2double[config->GetnMarker_Monitoring()];
  Surface_CFx_Inv  = new su2double[config->GetnMarker_Monitoring()];
  Surface_CFy_Inv  = new su2double[config->GetnMarker_Monitoring()];
  Surface_CFz_Inv  = new su2double[config->GetnMarker_Monitoring()];
  Surface_CMx_Inv  = new su2double[config->GetnMarker_Monitoring()];
  Surface_CMy_Inv  = new su2double[config->GetnMarker_Monitoring()];
  Surface_CMz_Inv  = new su2double[config->GetnMarker_Monitoring()];

  Surface_CL_Mnt   = new su2double[config->GetnMarker_Monitoring()];
  Surface_CD_Mnt   = new su2double[config->GetnMarker_Monitoring()];
  Surface_CSF_Mnt  = new su2double[config->GetnMarker_Monitoring()];
  Surface_CEff_Mnt = new su2double[config->GetnMarker_Monitoring()];
  Surface_CFx_Mnt  = new su2double[config->GetnMarker_Monitoring()];
  Surface_CFy_Mnt  = new su2double[config->GetnMarker_Monitoring()];
  Surface_CFz_Mnt  = new su2double[config->GetnMarker_Monitoring()];
  Surface_CMx_Mnt  = new su2double[config->GetnMarker_Monitoring()];
  Surface_CMy_Mnt  = new su2double[config->GetnMarker_Monitoring()];
  Surface_CMz_Mnt  = new su2double[config->GetnMarker_Monitoring()];

  Surface_CL   = new su2double[config->GetnMarker_Monitoring()];
  Surface_CD   = new su2double[config->GetnMarker_Monitoring()];
  Surface_CSF  = new su2double[config->GetnMarker_Monitoring()];
  Surface_CEff = new su2double[config->GetnMarker_Monitoring()];
  Surface_CFx  = new su2double[config->GetnMarker_Monitoring()];
  Surface_CFy  = new su2double[config->GetnMarker_Monitoring()];
  Surface_CFz  = new su2double[config->GetnMarker_Monitoring()];
  Surface_CMx  = new su2double[config->GetnMarker_Monitoring()];
  Surface_CMy  = new su2double[config->GetnMarker_Monitoring()];
  Surface_CMz  = new su2double[config->GetnMarker_Monitoring()];

  /*--- Rotorcraft coefficients ---*/

  CT_Inv           = new su2double[nMarker];
  CQ_Inv           = new su2double[nMarker];
  CMerit_Inv       = new su2double[nMarker];

  CT_Mnt           = new su2double[nMarker];
  CQ_Mnt           = new su2double[nMarker];
  CMerit_Mnt       = new su2double[nMarker];

  /*--- Init total coefficients ---*/

  Total_CD       = 0.0;    Total_CL           = 0.0;    Total_CSF            = 0.0;
  Total_CMx      = 0.0;    Total_CMy          = 0.0;    Total_CMz            = 0.0;
  Total_CoPx     = 0.0;    Total_CoPy         = 0.0;    Total_CoPz           = 0.0;
  Total_CEff     = 0.0;
  Total_CFx      = 0.0;    Total_CFy          = 0.0;    Total_CFz            = 0.0;
  Total_CT       = 0.0;    Total_CQ           = 0.0;    Total_CMerit         = 0.0;
  Total_MaxHeat  = 0.0;    Total_Heat         = 0.0;    Total_ComboObj       = 0.0;
  Total_CpDiff   = 0.0;    Total_HeatFluxDiff = 0.0;    Total_Custom_ObjFunc = 0.0;
  AoA_Prev       = 0.0;
  Total_CL_Prev  = 0.0;    Total_CD_Prev      = 0.0;
  Total_CMx_Prev = 0.0;    Total_CMy_Prev     = 0.0;     Total_CMz_Prev      = 0.0;

  /*--- Read farfield conditions ---*/

  Density_Inf     = config->GetDensity_FreeStreamND();
  Pressure_Inf    = config->GetPressure_FreeStreamND();
  Velocity_Inf    = config->GetVelocity_FreeStreamND();
  Temperature_Inf = config->GetTemperature_FreeStreamND();

  /*--- Initialize the secondary values for direct derivative approxiations ---*/
  
  switch(direct_diff){
    case NO_DERIVATIVE:
      /*--- Default ---*/
      break;
    case D_DENSITY:
      SU2_TYPE::SetDerivative(Density_Inf, 1.0);
      break;
    case D_PRESSURE:
      SU2_TYPE::SetDerivative(Pressure_Inf, 1.0);
      break;
    case D_TEMPERATURE:
      SU2_TYPE::SetDerivative(Temperature_Inf, 1.0);
      break;
    case D_MACH: case D_AOA:
    case D_SIDESLIP: case D_REYNOLDS:
    case D_TURB2LAM: case D_DESIGN:
      /*--- Already done in postprocessing of config ---*/
      break;
    default:
      break;
  }
  
  /*--- Initialize the cauchy critera array for fixed CL mode ---*/

  if (config->GetFixed_CL_Mode())
    Cauchy_Serie = new su2double [config->GetCauchy_Elems()+1];

  /*--- Initialize the solution to the far-field state everywhere. ---*/

  for (iPoint = 0; iPoint < nPoint; iPoint++)
    node[iPoint] = new CIncEulerVariable(Pressure_Inf, Velocity_Inf, Temperature_Inf, nDim, nVar, config);

  /*--- Initialize the BGS residuals in FSI problems. ---*/
  if (fsi){
    Residual_BGS      = new su2double[nVar];         for (iVar = 0; iVar < nVar; iVar++) Residual_RMS[iVar]  = 0.0;
    Residual_Max_BGS  = new su2double[nVar];         for (iVar = 0; iVar < nVar; iVar++) Residual_Max_BGS[iVar]  = 0.0;

    /*--- Define some structures for locating max residuals ---*/

    Point_Max_BGS       = new unsigned long[nVar];  for (iVar = 0; iVar < nVar; iVar++) Point_Max_BGS[iVar]  = 0;
    Point_Max_Coord_BGS = new su2double*[nVar];
    for (iVar = 0; iVar < nVar; iVar++) {
      Point_Max_Coord_BGS[iVar] = new su2double[nDim];
      for (iDim = 0; iDim < nDim; iDim++) Point_Max_Coord_BGS[iVar][iDim] = 0.0;
    }
  }

  /*--- Define solver parameters needed for execution of destructor ---*/

  if (config->GetKind_ConvNumScheme_Flow() == SPACE_CENTERED ) space_centered = true;
  else space_centered = false;

  if (config->GetKind_TimeIntScheme_Flow() == EULER_IMPLICIT) euler_implicit = true;
  else euler_implicit = false;

  if (config->GetKind_Gradient_Method() == WEIGHTED_LEAST_SQUARES) least_squares = true;
  else least_squares = false;

  /*--- Perform the MPI communication of the solution ---*/

  Set_MPI_Solution(geometry, config);

}

CIncEulerSolver::~CIncEulerSolver(void) {

  unsigned short iMarker, iVar;
  unsigned long iVertex;

  /*--- Array deallocation ---*/

  if (CD_Inv  != NULL)  delete [] CD_Inv;
  if (CL_Inv  != NULL)  delete [] CL_Inv;
  if (CSF_Inv != NULL)  delete [] CSF_Inv;
  if (CMx_Inv != NULL)  delete [] CMx_Inv;
  if (CMy_Inv != NULL)  delete [] CMy_Inv;
  if (CMz_Inv != NULL)  delete [] CMz_Inv;
  if (CFx_Inv != NULL)  delete [] CFx_Inv;
  if (CFy_Inv != NULL)  delete [] CFy_Inv;
  if (CFz_Inv != NULL)  delete [] CFz_Inv;
  if (CoPx_Inv != NULL) delete [] CoPx_Inv;
  if (CoPy_Inv != NULL) delete [] CoPy_Inv;
  if (CoPz_Inv != NULL) delete [] CoPz_Inv;

  if (Surface_CL_Inv   != NULL) delete [] Surface_CL_Inv;
  if (Surface_CD_Inv   != NULL) delete [] Surface_CD_Inv;
  if (Surface_CSF_Inv  != NULL) delete [] Surface_CSF_Inv;
  if (Surface_CEff_Inv != NULL) delete [] Surface_CEff_Inv;
  if (Surface_CFx_Inv  != NULL) delete [] Surface_CFx_Inv;
  if (Surface_CFy_Inv  != NULL) delete [] Surface_CFy_Inv;
  if (Surface_CFz_Inv  != NULL) delete [] Surface_CFz_Inv;
  if (Surface_CMx_Inv  != NULL) delete [] Surface_CMx_Inv;
  if (Surface_CMy_Inv  != NULL) delete [] Surface_CMy_Inv;
  if (Surface_CMz_Inv  != NULL) delete [] Surface_CMz_Inv;

  if (CD_Mnt  != NULL)  delete [] CD_Mnt;
  if (CL_Mnt  != NULL)  delete [] CL_Mnt;
  if (CSF_Mnt != NULL)  delete [] CSF_Mnt;
  if (CMx_Mnt != NULL)  delete [] CMx_Mnt;
  if (CMy_Mnt != NULL)  delete [] CMy_Mnt;
  if (CMz_Mnt != NULL)  delete [] CMz_Mnt;
  if (CFx_Mnt != NULL)  delete [] CFx_Mnt;
  if (CFy_Mnt != NULL)  delete [] CFy_Mnt;
  if (CFz_Mnt != NULL)  delete [] CFz_Mnt;
  if (CoPx_Mnt != NULL) delete [] CoPx_Mnt;
  if (CoPy_Mnt != NULL) delete [] CoPy_Mnt;
  if (CoPz_Mnt != NULL) delete [] CoPz_Mnt;

  if (Surface_CL_Mnt   != NULL) delete [] Surface_CL_Mnt;
  if (Surface_CD_Mnt   != NULL) delete [] Surface_CD_Mnt;
  if (Surface_CSF_Mnt  != NULL) delete [] Surface_CSF_Mnt;
  if (Surface_CEff_Mnt != NULL) delete [] Surface_CEff_Mnt;
  if (Surface_CFx_Mnt  != NULL) delete [] Surface_CFx_Mnt;
  if (Surface_CFy_Mnt  != NULL) delete [] Surface_CFy_Mnt;
  if (Surface_CFz_Mnt  != NULL) delete [] Surface_CFz_Mnt;
  if (Surface_CMx_Mnt  != NULL) delete [] Surface_CMx_Mnt;
  if (Surface_CMy_Mnt  != NULL) delete [] Surface_CMy_Mnt;
  if (Surface_CMz_Mnt  != NULL) delete [] Surface_CMz_Mnt;

  if (Surface_CL   != NULL) delete [] Surface_CL;
  if (Surface_CD   != NULL) delete [] Surface_CD;
  if (Surface_CSF  != NULL) delete [] Surface_CSF;
  if (Surface_CEff != NULL) delete [] Surface_CEff;
  if (Surface_CFx  != NULL) delete [] Surface_CFx;
  if (Surface_CFy  != NULL) delete [] Surface_CFy;
  if (Surface_CFz  != NULL) delete [] Surface_CFz;
  if (Surface_CMx  != NULL) delete [] Surface_CMx;
  if (Surface_CMy  != NULL) delete [] Surface_CMy;
  if (Surface_CMz  != NULL) delete [] Surface_CMz;
  
  if (CEff_Inv   != NULL) delete [] CEff_Inv;
  if (CMerit_Inv != NULL) delete [] CMerit_Inv;
  if (CT_Inv     != NULL) delete [] CT_Inv;
  if (CQ_Inv     != NULL) delete [] CQ_Inv;

  if (CEff_Mnt   != NULL) delete [] CEff_Mnt;
  if (CMerit_Mnt != NULL) delete [] CMerit_Mnt;
  if (CT_Mnt     != NULL) delete [] CT_Mnt;
  if (CQ_Mnt     != NULL) delete [] CQ_Mnt;

  if (ForceInviscid  != NULL) delete [] ForceInviscid;
  if (MomentInviscid != NULL) delete [] MomentInviscid;
  if (ForceMomentum  != NULL) delete [] ForceMomentum;
  if (MomentMomentum != NULL) delete [] MomentMomentum;

  if (iPoint_UndLapl != NULL) delete [] iPoint_UndLapl;
  if (jPoint_UndLapl != NULL) delete [] jPoint_UndLapl;

  if (Primitive   != NULL) delete [] Primitive;
  if (Primitive_i != NULL) delete [] Primitive_i;
  if (Primitive_j != NULL) delete [] Primitive_j;

  if (Preconditioner != NULL) {
    for (iVar = 0; iVar < nVar; iVar ++)
      delete [] Preconditioner[iVar];
    delete [] Preconditioner;
  }

  if (CPressure != NULL) {
    for (iMarker = 0; iMarker < nMarker; iMarker++)
      delete [] CPressure[iMarker];
    delete [] CPressure;
  }
  
  if (CPressureTarget != NULL) {
    for (iMarker = 0; iMarker < nMarker; iMarker++)
      delete [] CPressureTarget[iMarker];
    delete [] CPressureTarget;
  }

  if (CharacPrimVar != NULL) {
    for (iMarker = 0; iMarker < nMarker; iMarker++) {
      for (iVertex = 0; iVertex<nVertex[iMarker]; iVertex++)
        delete [] CharacPrimVar[iMarker][iVertex];
      delete [] CharacPrimVar[iMarker];
    }
    delete [] CharacPrimVar;
  }

  if (nVertex!=NULL) delete [] nVertex;

  if (HeatFlux != NULL) {
    for (iMarker = 0; iMarker < nMarker; iMarker++) {
      delete [] HeatFlux[iMarker];
    }
    delete [] HeatFlux;
  }
  
  if (HeatFluxTarget != NULL) {
    for (iMarker = 0; iMarker < nMarker; iMarker++) {
      delete [] HeatFluxTarget[iMarker];
    }
    delete [] HeatFluxTarget;
  }
  
  if (YPlus != NULL) {
    for (iMarker = 0; iMarker < nMarker; iMarker++) {
      delete [] YPlus[iMarker];
    }
    delete [] YPlus;
  }
  
  if (Cauchy_Serie != NULL) delete [] Cauchy_Serie;
  
  if (FluidModel != NULL) delete FluidModel;
}

void CIncEulerSolver::Set_MPI_Solution(CGeometry *geometry, CConfig *config) {
  
  unsigned short iVar, iMarker, iPeriodic_Index, MarkerS, MarkerR;
  unsigned long iVertex, iPoint, nVertexS, nVertexR, nBufferS_Vector, nBufferR_Vector;
  su2double rotMatrix[3][3], *angles, theta, cosTheta, sinTheta,
  phi, cosPhi, sinPhi, psi, cosPsi, sinPsi,
  *Buffer_Receive_U = NULL, *Buffer_Send_U = NULL;
  
#ifdef HAVE_MPI
  int send_to, receive_from;
  SU2_MPI::Status status;
#endif
  
  for (iMarker = 0; iMarker < nMarker; iMarker++) {
    
    if ((config->GetMarker_All_KindBC(iMarker) == SEND_RECEIVE) &&
        (config->GetMarker_All_SendRecv(iMarker) > 0)) {
      
      MarkerS = iMarker;  MarkerR = iMarker+1;
      
#ifdef HAVE_MPI
      send_to = config->GetMarker_All_SendRecv(MarkerS)-1;
      receive_from = abs(config->GetMarker_All_SendRecv(MarkerR))-1;
#endif
      
      nVertexS = geometry->nVertex[MarkerS];  nVertexR = geometry->nVertex[MarkerR];
      nBufferS_Vector = nVertexS*nVar;        nBufferR_Vector = nVertexR*nVar;
      
      /*--- Allocate Receive and send buffers  ---*/
      
      Buffer_Receive_U = new su2double [nBufferR_Vector];
      Buffer_Send_U    = new su2double[nBufferS_Vector];
      
      /*--- Copy the solution that should be sended ---*/
      
      for (iVertex = 0; iVertex < nVertexS; iVertex++) {
        iPoint = geometry->vertex[MarkerS][iVertex]->GetNode();
        for (iVar = 0; iVar < nVar; iVar++)
          Buffer_Send_U[iVar*nVertexS+iVertex] = node[iPoint]->GetSolution(iVar);
      }
      
#ifdef HAVE_MPI
      /*--- Send/Receive information using Sendrecv ---*/
      
      SU2_MPI::Sendrecv(Buffer_Send_U, nBufferS_Vector, MPI_DOUBLE, send_to, 0,
                        Buffer_Receive_U, nBufferR_Vector, MPI_DOUBLE, receive_from, 0, MPI_COMM_WORLD, &status);
      
#else
      
      /*--- Receive information without MPI ---*/
      
      for (iVertex = 0; iVertex < nVertexR; iVertex++) {
        for (iVar = 0; iVar < nVar; iVar++)
          Buffer_Receive_U[iVar*nVertexR+iVertex] = Buffer_Send_U[iVar*nVertexR+iVertex];
      }
      
#endif
      
      /*--- Deallocate send buffer ---*/
      delete [] Buffer_Send_U;
      
      /*--- Do the coordinate transformation ---*/
      for (iVertex = 0; iVertex < nVertexR; iVertex++) {
        
        /*--- Find point and its type of transformation ---*/
        iPoint = geometry->vertex[MarkerR][iVertex]->GetNode();
        iPeriodic_Index = geometry->vertex[MarkerR][iVertex]->GetRotation_Type();
        
        /*--- Retrieve the supplied periodic information. ---*/
        angles = config->GetPeriodicRotation(iPeriodic_Index);
        
        /*--- Store angles separately for clarity. ---*/
        theta    = angles[0];   phi    = angles[1];     psi    = angles[2];
        cosTheta = cos(theta);  cosPhi = cos(phi);      cosPsi = cos(psi);
        sinTheta = sin(theta);  sinPhi = sin(phi);      sinPsi = sin(psi);
        
        /*--- Compute the rotation matrix. Note that the implicit
         ordering is rotation about the x-axis, y-axis,
         then z-axis. Note that this is the transpose of the matrix
         used during the preprocessing stage. ---*/
        rotMatrix[0][0] = cosPhi*cosPsi;    rotMatrix[1][0] = sinTheta*sinPhi*cosPsi - cosTheta*sinPsi;     rotMatrix[2][0] = cosTheta*sinPhi*cosPsi + sinTheta*sinPsi;
        rotMatrix[0][1] = cosPhi*sinPsi;    rotMatrix[1][1] = sinTheta*sinPhi*sinPsi + cosTheta*cosPsi;     rotMatrix[2][1] = cosTheta*sinPhi*sinPsi - sinTheta*cosPsi;
        rotMatrix[0][2] = -sinPhi;          rotMatrix[1][2] = sinTheta*cosPhi;                              rotMatrix[2][2] = cosTheta*cosPhi;
        
        /*--- Copy conserved variables before performing transformation. ---*/
        for (iVar = 0; iVar < nVar; iVar++)
          Solution[iVar] = Buffer_Receive_U[iVar*nVertexR+iVertex];
        
        /*--- Rotate the momentum components. ---*/
        if (nDim == 2) {
          Solution[1] = rotMatrix[0][0]*Buffer_Receive_U[1*nVertexR+iVertex] +
          rotMatrix[0][1]*Buffer_Receive_U[2*nVertexR+iVertex];
          Solution[2] = rotMatrix[1][0]*Buffer_Receive_U[1*nVertexR+iVertex] +
          rotMatrix[1][1]*Buffer_Receive_U[2*nVertexR+iVertex];
        }
        else {
          Solution[1] = rotMatrix[0][0]*Buffer_Receive_U[1*nVertexR+iVertex] +
          rotMatrix[0][1]*Buffer_Receive_U[2*nVertexR+iVertex] +
          rotMatrix[0][2]*Buffer_Receive_U[3*nVertexR+iVertex];
          Solution[2] = rotMatrix[1][0]*Buffer_Receive_U[1*nVertexR+iVertex] +
          rotMatrix[1][1]*Buffer_Receive_U[2*nVertexR+iVertex] +
          rotMatrix[1][2]*Buffer_Receive_U[3*nVertexR+iVertex];
          Solution[3] = rotMatrix[2][0]*Buffer_Receive_U[1*nVertexR+iVertex] +
          rotMatrix[2][1]*Buffer_Receive_U[2*nVertexR+iVertex] +
          rotMatrix[2][2]*Buffer_Receive_U[3*nVertexR+iVertex];
        }
        
        /*--- Copy transformed conserved variables back into buffer. ---*/
        for (iVar = 0; iVar < nVar; iVar++)
          node[iPoint]->SetSolution(iVar, Solution[iVar]);
        
      }
      
      /*--- Deallocate receive buffer ---*/
      delete [] Buffer_Receive_U;
      
    }
    
  }
  
}

void CIncEulerSolver::Set_MPI_Solution_Old(CGeometry *geometry, CConfig *config) {
  unsigned short iVar, iMarker, iPeriodic_Index, MarkerS, MarkerR;
  unsigned long iVertex, iPoint, nVertexS, nVertexR, nBufferS_Vector, nBufferR_Vector;
  su2double rotMatrix[3][3], *angles, theta, cosTheta, sinTheta, phi, cosPhi, sinPhi, psi, cosPsi, sinPsi,
  *Buffer_Receive_U = NULL, *Buffer_Send_U = NULL;
  
#ifdef HAVE_MPI
  int send_to, receive_from;
  SU2_MPI::Status status;
#endif
  
  for (iMarker = 0; iMarker < nMarker; iMarker++) {
    
    if ((config->GetMarker_All_KindBC(iMarker) == SEND_RECEIVE) &&
        (config->GetMarker_All_SendRecv(iMarker) > 0)) {
      
      MarkerS = iMarker;  MarkerR = iMarker+1;
      
#ifdef HAVE_MPI
      send_to = config->GetMarker_All_SendRecv(MarkerS)-1;
      receive_from = abs(config->GetMarker_All_SendRecv(MarkerR))-1;
#endif
      
      nVertexS = geometry->nVertex[MarkerS];  nVertexR = geometry->nVertex[MarkerR];
      nBufferS_Vector = nVertexS*nVar;        nBufferR_Vector = nVertexR*nVar;
      
      /*--- Allocate Receive and send buffers  ---*/
      Buffer_Receive_U = new su2double [nBufferR_Vector];
      Buffer_Send_U = new su2double[nBufferS_Vector];
      
      /*--- Copy the solution old that should be sended ---*/
      for (iVertex = 0; iVertex < nVertexS; iVertex++) {
        iPoint = geometry->vertex[MarkerS][iVertex]->GetNode();
        for (iVar = 0; iVar < nVar; iVar++)
          Buffer_Send_U[iVar*nVertexS+iVertex] = node[iPoint]->GetSolution_Old(iVar);
      }
      
#ifdef HAVE_MPI
      
      /*--- Send/Receive information using Sendrecv ---*/
      SU2_MPI::Sendrecv(Buffer_Send_U, nBufferS_Vector, MPI_DOUBLE, send_to, 0,
                        Buffer_Receive_U, nBufferR_Vector, MPI_DOUBLE, receive_from, 0, MPI_COMM_WORLD, &status);
      
#else
      
      /*--- Receive information without MPI ---*/
      for (iVertex = 0; iVertex < nVertexR; iVertex++) {
        for (iVar = 0; iVar < nVar; iVar++)
          Buffer_Receive_U[iVar*nVertexR+iVertex] = Buffer_Send_U[iVar*nVertexR+iVertex];
      }
      
#endif
      
      /*--- Deallocate send buffer ---*/
      delete [] Buffer_Send_U;
      
      /*--- Do the coordinate transformation ---*/
      for (iVertex = 0; iVertex < nVertexR; iVertex++) {
        
        /*--- Find point and its type of transformation ---*/
        iPoint = geometry->vertex[MarkerR][iVertex]->GetNode();
        iPeriodic_Index = geometry->vertex[MarkerR][iVertex]->GetRotation_Type();
        
        /*--- Retrieve the supplied periodic information. ---*/
        angles = config->GetPeriodicRotation(iPeriodic_Index);
        
        /*--- Store angles separately for clarity. ---*/
        theta    = angles[0];   phi    = angles[1];     psi    = angles[2];
        cosTheta = cos(theta);  cosPhi = cos(phi);      cosPsi = cos(psi);
        sinTheta = sin(theta);  sinPhi = sin(phi);      sinPsi = sin(psi);
        
        /*--- Compute the rotation matrix. Note that the implicit
         ordering is rotation about the x-axis, y-axis,
         then z-axis. Note that this is the transpose of the matrix
         used during the preprocessing stage. ---*/
        rotMatrix[0][0] = cosPhi*cosPsi;    rotMatrix[1][0] = sinTheta*sinPhi*cosPsi - cosTheta*sinPsi;     rotMatrix[2][0] = cosTheta*sinPhi*cosPsi + sinTheta*sinPsi;
        rotMatrix[0][1] = cosPhi*sinPsi;    rotMatrix[1][1] = sinTheta*sinPhi*sinPsi + cosTheta*cosPsi;     rotMatrix[2][1] = cosTheta*sinPhi*sinPsi - sinTheta*cosPsi;
        rotMatrix[0][2] = -sinPhi;          rotMatrix[1][2] = sinTheta*cosPhi;                              rotMatrix[2][2] = cosTheta*cosPhi;
        
        /*--- Copy conserved variables before performing transformation. ---*/
        for (iVar = 0; iVar < nVar; iVar++)
          Solution[iVar] = Buffer_Receive_U[iVar*nVertexR+iVertex];
        
        /*--- Rotate the momentum components. ---*/
        if (nDim == 2) {
          Solution[1] = rotMatrix[0][0]*Buffer_Receive_U[1*nVertexR+iVertex] +
          rotMatrix[0][1]*Buffer_Receive_U[2*nVertexR+iVertex];
          Solution[2] = rotMatrix[1][0]*Buffer_Receive_U[1*nVertexR+iVertex] +
          rotMatrix[1][1]*Buffer_Receive_U[2*nVertexR+iVertex];
        }
        else {
          Solution[1] = rotMatrix[0][0]*Buffer_Receive_U[1*nVertexR+iVertex] +
          rotMatrix[0][1]*Buffer_Receive_U[2*nVertexR+iVertex] +
          rotMatrix[0][2]*Buffer_Receive_U[3*nVertexR+iVertex];
          Solution[2] = rotMatrix[1][0]*Buffer_Receive_U[1*nVertexR+iVertex] +
          rotMatrix[1][1]*Buffer_Receive_U[2*nVertexR+iVertex] +
          rotMatrix[1][2]*Buffer_Receive_U[3*nVertexR+iVertex];
          Solution[3] = rotMatrix[2][0]*Buffer_Receive_U[1*nVertexR+iVertex] +
          rotMatrix[2][1]*Buffer_Receive_U[2*nVertexR+iVertex] +
          rotMatrix[2][2]*Buffer_Receive_U[3*nVertexR+iVertex];
        }
        
        /*--- Copy transformed conserved variables back into buffer. ---*/
        for (iVar = 0; iVar < nVar; iVar++)
          node[iPoint]->SetSolution_Old(iVar, Solution[iVar]);
        
      }
      
      /*--- Deallocate receive buffer ---*/
      delete [] Buffer_Receive_U;
      
    }
    
  }
}

void CIncEulerSolver::Set_MPI_Undivided_Laplacian(CGeometry *geometry, CConfig *config) {
  unsigned short iVar, iMarker, iPeriodic_Index, MarkerS, MarkerR;
  unsigned long iVertex, iPoint, nVertexS, nVertexR, nBufferS_Vector, nBufferR_Vector;
  su2double rotMatrix[3][3], *angles, theta, cosTheta, sinTheta, phi, cosPhi, sinPhi, psi, cosPsi, sinPsi,
  *Buffer_Receive_Undivided_Laplacian = NULL, *Buffer_Send_Undivided_Laplacian = NULL;
  
#ifdef HAVE_MPI
  int send_to, receive_from;
  SU2_MPI::Status status;
#endif
  
  for (iMarker = 0; iMarker < nMarker; iMarker++) {
    
    if ((config->GetMarker_All_KindBC(iMarker) == SEND_RECEIVE) &&
        (config->GetMarker_All_SendRecv(iMarker) > 0)) {
      
      MarkerS = iMarker;  MarkerR = iMarker+1;
      
#ifdef HAVE_MPI
      send_to = config->GetMarker_All_SendRecv(MarkerS)-1;
      receive_from = abs(config->GetMarker_All_SendRecv(MarkerR))-1;
#endif
      
      nVertexS = geometry->nVertex[MarkerS];  nVertexR = geometry->nVertex[MarkerR];
      nBufferS_Vector = nVertexS*nVar;        nBufferR_Vector = nVertexR*nVar;
      
      /*--- Allocate Receive and send buffers  ---*/
      Buffer_Receive_Undivided_Laplacian = new su2double [nBufferR_Vector];
      Buffer_Send_Undivided_Laplacian = new su2double[nBufferS_Vector];
      
      /*--- Copy the solution old that should be sended ---*/
      for (iVertex = 0; iVertex < nVertexS; iVertex++) {
        iPoint = geometry->vertex[MarkerS][iVertex]->GetNode();
        for (iVar = 0; iVar < nVar; iVar++)
          Buffer_Send_Undivided_Laplacian[iVar*nVertexS+iVertex] = node[iPoint]->GetUndivided_Laplacian(iVar);
      }
      
#ifdef HAVE_MPI
      
      /*--- Send/Receive information using Sendrecv ---*/
      SU2_MPI::Sendrecv(Buffer_Send_Undivided_Laplacian, nBufferS_Vector, MPI_DOUBLE, send_to, 0,
                        Buffer_Receive_Undivided_Laplacian, nBufferR_Vector, MPI_DOUBLE, receive_from, 0, MPI_COMM_WORLD, &status);
      
#else
      
      /*--- Receive information without MPI ---*/
      for (iVertex = 0; iVertex < nVertexR; iVertex++) {
        for (iVar = 0; iVar < nVar; iVar++)
          Buffer_Receive_Undivided_Laplacian[iVar*nVertexR+iVertex] = Buffer_Send_Undivided_Laplacian[iVar*nVertexR+iVertex];
      }
      
#endif
      
      /*--- Deallocate send buffer ---*/
      delete [] Buffer_Send_Undivided_Laplacian;
      
      /*--- Do the coordinate transformation ---*/
      for (iVertex = 0; iVertex < nVertexR; iVertex++) {
        
        /*--- Find point and its type of transformation ---*/
        iPoint = geometry->vertex[MarkerR][iVertex]->GetNode();
        iPeriodic_Index = geometry->vertex[MarkerR][iVertex]->GetRotation_Type();
        
        /*--- Retrieve the supplied periodic information. ---*/
        angles = config->GetPeriodicRotation(iPeriodic_Index);
        
        /*--- Store angles separately for clarity. ---*/
        theta    = angles[0];   phi    = angles[1];     psi    = angles[2];
        cosTheta = cos(theta);  cosPhi = cos(phi);      cosPsi = cos(psi);
        sinTheta = sin(theta);  sinPhi = sin(phi);      sinPsi = sin(psi);
        
        /*--- Compute the rotation matrix. Note that the implicit
         ordering is rotation about the x-axis, y-axis,
         then z-axis. Note that this is the transpose of the matrix
         used during the preprocessing stage. ---*/
        rotMatrix[0][0] = cosPhi*cosPsi;    rotMatrix[1][0] = sinTheta*sinPhi*cosPsi - cosTheta*sinPsi;     rotMatrix[2][0] = cosTheta*sinPhi*cosPsi + sinTheta*sinPsi;
        rotMatrix[0][1] = cosPhi*sinPsi;    rotMatrix[1][1] = sinTheta*sinPhi*sinPsi + cosTheta*cosPsi;     rotMatrix[2][1] = cosTheta*sinPhi*sinPsi - sinTheta*cosPsi;
        rotMatrix[0][2] = -sinPhi;          rotMatrix[1][2] = sinTheta*cosPhi;                              rotMatrix[2][2] = cosTheta*cosPhi;
        
        /*--- Copy conserved variables before performing transformation. ---*/
        for (iVar = 0; iVar < nVar; iVar++)
          Solution[iVar] = Buffer_Receive_Undivided_Laplacian[iVar*nVertexR+iVertex];
        
        /*--- Rotate the momentum components. ---*/
        if (nDim == 2) {
          Solution[1] = rotMatrix[0][0]*Buffer_Receive_Undivided_Laplacian[1*nVertexR+iVertex] +
          rotMatrix[0][1]*Buffer_Receive_Undivided_Laplacian[2*nVertexR+iVertex];
          Solution[2] = rotMatrix[1][0]*Buffer_Receive_Undivided_Laplacian[1*nVertexR+iVertex] +
          rotMatrix[1][1]*Buffer_Receive_Undivided_Laplacian[2*nVertexR+iVertex];
        }
        else {
          Solution[1] = rotMatrix[0][0]*Buffer_Receive_Undivided_Laplacian[1*nVertexR+iVertex] +
          rotMatrix[0][1]*Buffer_Receive_Undivided_Laplacian[2*nVertexR+iVertex] +
          rotMatrix[0][2]*Buffer_Receive_Undivided_Laplacian[3*nVertexR+iVertex];
          Solution[2] = rotMatrix[1][0]*Buffer_Receive_Undivided_Laplacian[1*nVertexR+iVertex] +
          rotMatrix[1][1]*Buffer_Receive_Undivided_Laplacian[2*nVertexR+iVertex] +
          rotMatrix[1][2]*Buffer_Receive_Undivided_Laplacian[3*nVertexR+iVertex];
          Solution[3] = rotMatrix[2][0]*Buffer_Receive_Undivided_Laplacian[1*nVertexR+iVertex] +
          rotMatrix[2][1]*Buffer_Receive_Undivided_Laplacian[2*nVertexR+iVertex] +
          rotMatrix[2][2]*Buffer_Receive_Undivided_Laplacian[3*nVertexR+iVertex];
        }
        
        /*--- Copy transformed conserved variables back into buffer. ---*/
        for (iVar = 0; iVar < nVar; iVar++)
          node[iPoint]->SetUndivided_Laplacian(iVar, Solution[iVar]);
        
      }
      
      /*--- Deallocate receive buffer ---*/
      delete [] Buffer_Receive_Undivided_Laplacian;
      
    }
    
  }
  
}

void CIncEulerSolver::Set_MPI_MaxEigenvalue(CGeometry *geometry, CConfig *config) {
  unsigned short iMarker, MarkerS, MarkerR, *Buffer_Receive_Neighbor = NULL, *Buffer_Send_Neighbor = NULL;
  unsigned long iVertex, iPoint, nVertexS, nVertexR, nBufferS_Vector, nBufferR_Vector;
  su2double *Buffer_Receive_Lambda = NULL, *Buffer_Send_Lambda = NULL;
  
#ifdef HAVE_MPI
  int send_to, receive_from;
  SU2_MPI::Status status;
#endif
  
  for (iMarker = 0; iMarker < nMarker; iMarker++) {
    
    if ((config->GetMarker_All_KindBC(iMarker) == SEND_RECEIVE) &&
        (config->GetMarker_All_SendRecv(iMarker) > 0)) {
      
      MarkerS = iMarker;  MarkerR = iMarker+1;
      
#ifdef HAVE_MPI
      send_to = config->GetMarker_All_SendRecv(MarkerS)-1;
      receive_from = abs(config->GetMarker_All_SendRecv(MarkerR))-1;
#endif
      
      nVertexS = geometry->nVertex[MarkerS];  nVertexR = geometry->nVertex[MarkerR];
      nBufferS_Vector = nVertexS;        nBufferR_Vector = nVertexR;
      
      /*--- Allocate Receive and send buffers  ---*/
      Buffer_Receive_Lambda = new su2double [nBufferR_Vector];
      Buffer_Send_Lambda = new su2double[nBufferS_Vector];
      Buffer_Receive_Neighbor = new unsigned short [nBufferR_Vector];
      Buffer_Send_Neighbor = new unsigned short[nBufferS_Vector];
      
      /*--- Copy the solution old that should be sended ---*/
      for (iVertex = 0; iVertex < nVertexS; iVertex++) {
        iPoint = geometry->vertex[MarkerS][iVertex]->GetNode();
        Buffer_Send_Lambda[iVertex] = node[iPoint]->GetLambda();
        Buffer_Send_Neighbor[iVertex] = geometry->node[iPoint]->GetnPoint();
      }
      
#ifdef HAVE_MPI
      
      /*--- Send/Receive information using Sendrecv ---*/
      SU2_MPI::Sendrecv(Buffer_Send_Lambda, nBufferS_Vector, MPI_DOUBLE, send_to, 0,
                        Buffer_Receive_Lambda, nBufferR_Vector, MPI_DOUBLE, receive_from, 0, MPI_COMM_WORLD, &status);
      SU2_MPI::Sendrecv(Buffer_Send_Neighbor, nBufferS_Vector, MPI_UNSIGNED_SHORT, send_to, 1,
                        Buffer_Receive_Neighbor, nBufferR_Vector, MPI_UNSIGNED_SHORT, receive_from, 1, MPI_COMM_WORLD, &status);
      
#else
      
      /*--- Receive information without MPI ---*/
      for (iVertex = 0; iVertex < nVertexR; iVertex++) {
        Buffer_Receive_Lambda[iVertex] = Buffer_Send_Lambda[iVertex];
        Buffer_Receive_Neighbor[iVertex] = Buffer_Send_Neighbor[iVertex];
      }
      
#endif
      
      /*--- Deallocate send buffer ---*/
      delete [] Buffer_Send_Lambda;
      delete [] Buffer_Send_Neighbor;
      
      /*--- Do the coordinate transformation ---*/
      for (iVertex = 0; iVertex < nVertexR; iVertex++) {
        
        /*--- Find point and its type of transformation ---*/
        iPoint = geometry->vertex[MarkerR][iVertex]->GetNode();
        node[iPoint]->SetLambda(Buffer_Receive_Lambda[iVertex]);
        geometry->node[iPoint]->SetnNeighbor(Buffer_Receive_Neighbor[iVertex]);
        
      }
      
      /*--- Deallocate receive buffer ---*/
      delete [] Buffer_Receive_Lambda;
      delete [] Buffer_Receive_Neighbor;
      
    }
    
  }
}

void CIncEulerSolver::Set_MPI_Sensor(CGeometry *geometry, CConfig *config) {
  unsigned short iMarker, MarkerS, MarkerR;
  unsigned long iVertex, iPoint, nVertexS, nVertexR, nBufferS_Vector, nBufferR_Vector;
  su2double *Buffer_Receive_Lambda = NULL, *Buffer_Send_Lambda = NULL;
  
#ifdef HAVE_MPI
  int send_to, receive_from;
  SU2_MPI::Status status;
#endif
  
  for (iMarker = 0; iMarker < nMarker; iMarker++) {
    
    if ((config->GetMarker_All_KindBC(iMarker) == SEND_RECEIVE) &&
        (config->GetMarker_All_SendRecv(iMarker) > 0)) {
      
      MarkerS = iMarker;  MarkerR = iMarker+1;
      
#ifdef HAVE_MPI
      send_to = config->GetMarker_All_SendRecv(MarkerS)-1;
      receive_from = abs(config->GetMarker_All_SendRecv(MarkerR))-1;
#endif
      
      nVertexS = geometry->nVertex[MarkerS];  nVertexR = geometry->nVertex[MarkerR];
      nBufferS_Vector = nVertexS;        nBufferR_Vector = nVertexR;
      
      /*--- Allocate Receive and send buffers  ---*/
      Buffer_Receive_Lambda = new su2double [nBufferR_Vector];
      Buffer_Send_Lambda = new su2double[nBufferS_Vector];
      
      /*--- Copy the solution old that should be sended ---*/
      for (iVertex = 0; iVertex < nVertexS; iVertex++) {
        iPoint = geometry->vertex[MarkerS][iVertex]->GetNode();
        Buffer_Send_Lambda[iVertex] = node[iPoint]->GetSensor();
      }
      
#ifdef HAVE_MPI
      
      /*--- Send/Receive information using Sendrecv ---*/
      SU2_MPI::Sendrecv(Buffer_Send_Lambda, nBufferS_Vector, MPI_DOUBLE, send_to, 0,
                        Buffer_Receive_Lambda, nBufferR_Vector, MPI_DOUBLE, receive_from, 0, MPI_COMM_WORLD, &status);
      
#else
      
      /*--- Receive information without MPI ---*/
      for (iVertex = 0; iVertex < nVertexR; iVertex++) {
        Buffer_Receive_Lambda[iVertex] = Buffer_Send_Lambda[iVertex];
      }
      
#endif
      
      /*--- Deallocate send buffer ---*/
      delete [] Buffer_Send_Lambda;
      
      /*--- Do the coordinate transformation ---*/
      for (iVertex = 0; iVertex < nVertexR; iVertex++) {
        
        /*--- Find point and its type of transformation ---*/
        iPoint = geometry->vertex[MarkerR][iVertex]->GetNode();
        node[iPoint]->SetSensor(Buffer_Receive_Lambda[iVertex]);
        
      }
      
      /*--- Deallocate receive buffer ---*/
      delete [] Buffer_Receive_Lambda;
      
    }
    
  }
}

void CIncEulerSolver::Set_MPI_Solution_Gradient(CGeometry *geometry, CConfig *config) {
  unsigned short iVar, iDim, iMarker, iPeriodic_Index, MarkerS, MarkerR;
  unsigned long iVertex, iPoint, nVertexS, nVertexR, nBufferS_Vector, nBufferR_Vector;
  su2double rotMatrix[3][3], *angles, theta, cosTheta, sinTheta, phi, cosPhi, sinPhi, psi, cosPsi, sinPsi,
  *Buffer_Receive_Gradient = NULL, *Buffer_Send_Gradient = NULL;
  
  su2double **Gradient = new su2double* [nVar];
  for (iVar = 0; iVar < nVar; iVar++)
    Gradient[iVar] = new su2double[nDim];
  
#ifdef HAVE_MPI
  int send_to, receive_from;
  SU2_MPI::Status status;
#endif
  
  for (iMarker = 0; iMarker < nMarker; iMarker++) {
    
    if ((config->GetMarker_All_KindBC(iMarker) == SEND_RECEIVE) &&
        (config->GetMarker_All_SendRecv(iMarker) > 0)) {
      
      MarkerS = iMarker;  MarkerR = iMarker+1;
      
#ifdef HAVE_MPI
      send_to = config->GetMarker_All_SendRecv(MarkerS)-1;
      receive_from = abs(config->GetMarker_All_SendRecv(MarkerR))-1;
#endif
      
      nVertexS = geometry->nVertex[MarkerS];  nVertexR = geometry->nVertex[MarkerR];
      nBufferS_Vector = nVertexS*nVar*nDim;        nBufferR_Vector = nVertexR*nVar*nDim;
      
      /*--- Allocate Receive and send buffers  ---*/
      Buffer_Receive_Gradient = new su2double [nBufferR_Vector];
      Buffer_Send_Gradient = new su2double[nBufferS_Vector];
      
      /*--- Copy the solution old that should be sended ---*/
      for (iVertex = 0; iVertex < nVertexS; iVertex++) {
        iPoint = geometry->vertex[MarkerS][iVertex]->GetNode();
        for (iVar = 0; iVar < nVar; iVar++)
          for (iDim = 0; iDim < nDim; iDim++)
            Buffer_Send_Gradient[iDim*nVar*nVertexS+iVar*nVertexS+iVertex] = node[iPoint]->GetGradient(iVar, iDim);
      }
      
#ifdef HAVE_MPI
      
      /*--- Send/Receive information using Sendrecv ---*/
      SU2_MPI::Sendrecv(Buffer_Send_Gradient, nBufferS_Vector, MPI_DOUBLE, send_to, 0,
                        Buffer_Receive_Gradient, nBufferR_Vector, MPI_DOUBLE, receive_from, 0, MPI_COMM_WORLD, &status);
      
#else
      
      /*--- Receive information without MPI ---*/
      for (iVertex = 0; iVertex < nVertexR; iVertex++) {
        for (iVar = 0; iVar < nVar; iVar++)
          for (iDim = 0; iDim < nDim; iDim++)
            Buffer_Receive_Gradient[iDim*nVar*nVertexR+iVar*nVertexR+iVertex] = Buffer_Send_Gradient[iDim*nVar*nVertexR+iVar*nVertexR+iVertex];
      }
      
#endif
      
      /*--- Deallocate send buffer ---*/
      delete [] Buffer_Send_Gradient;
      
      /*--- Do the coordinate transformation ---*/
      for (iVertex = 0; iVertex < nVertexR; iVertex++) {
        
        /*--- Find point and its type of transformation ---*/
        iPoint = geometry->vertex[MarkerR][iVertex]->GetNode();
        iPeriodic_Index = geometry->vertex[MarkerR][iVertex]->GetRotation_Type();
        
        /*--- Retrieve the supplied periodic information. ---*/
        angles = config->GetPeriodicRotation(iPeriodic_Index);
        
        /*--- Store angles separately for clarity. ---*/
        theta    = angles[0];   phi    = angles[1];     psi    = angles[2];
        cosTheta = cos(theta);  cosPhi = cos(phi);      cosPsi = cos(psi);
        sinTheta = sin(theta);  sinPhi = sin(phi);      sinPsi = sin(psi);
        
        /*--- Compute the rotation matrix. Note that the implicit
         ordering is rotation about the x-axis, y-axis,
         then z-axis. Note that this is the transpose of the matrix
         used during the preprocessing stage. ---*/
        rotMatrix[0][0] = cosPhi*cosPsi;    rotMatrix[1][0] = sinTheta*sinPhi*cosPsi - cosTheta*sinPsi;     rotMatrix[2][0] = cosTheta*sinPhi*cosPsi + sinTheta*sinPsi;
        rotMatrix[0][1] = cosPhi*sinPsi;    rotMatrix[1][1] = sinTheta*sinPhi*sinPsi + cosTheta*cosPsi;     rotMatrix[2][1] = cosTheta*sinPhi*sinPsi - sinTheta*cosPsi;
        rotMatrix[0][2] = -sinPhi;          rotMatrix[1][2] = sinTheta*cosPhi;                              rotMatrix[2][2] = cosTheta*cosPhi;
        
        /*--- Copy conserved variables before performing transformation. ---*/
        for (iVar = 0; iVar < nVar; iVar++)
          for (iDim = 0; iDim < nDim; iDim++)
            Gradient[iVar][iDim] = Buffer_Receive_Gradient[iDim*nVar*nVertexR+iVar*nVertexR+iVertex];
        
        /*--- Need to rotate the gradients for all conserved variables. ---*/
        for (iVar = 0; iVar < nVar; iVar++) {
          if (nDim == 2) {
            Gradient[iVar][0] = rotMatrix[0][0]*Buffer_Receive_Gradient[0*nVar*nVertexR+iVar*nVertexR+iVertex] + rotMatrix[0][1]*Buffer_Receive_Gradient[1*nVar*nVertexR+iVar*nVertexR+iVertex];
            Gradient[iVar][1] = rotMatrix[1][0]*Buffer_Receive_Gradient[0*nVar*nVertexR+iVar*nVertexR+iVertex] + rotMatrix[1][1]*Buffer_Receive_Gradient[1*nVar*nVertexR+iVar*nVertexR+iVertex];
          }
          else {
            Gradient[iVar][0] = rotMatrix[0][0]*Buffer_Receive_Gradient[0*nVar*nVertexR+iVar*nVertexR+iVertex] + rotMatrix[0][1]*Buffer_Receive_Gradient[1*nVar*nVertexR+iVar*nVertexR+iVertex] + rotMatrix[0][2]*Buffer_Receive_Gradient[2*nVar*nVertexR+iVar*nVertexR+iVertex];
            Gradient[iVar][1] = rotMatrix[1][0]*Buffer_Receive_Gradient[0*nVar*nVertexR+iVar*nVertexR+iVertex] + rotMatrix[1][1]*Buffer_Receive_Gradient[1*nVar*nVertexR+iVar*nVertexR+iVertex] + rotMatrix[1][2]*Buffer_Receive_Gradient[2*nVar*nVertexR+iVar*nVertexR+iVertex];
            Gradient[iVar][2] = rotMatrix[2][0]*Buffer_Receive_Gradient[0*nVar*nVertexR+iVar*nVertexR+iVertex] + rotMatrix[2][1]*Buffer_Receive_Gradient[1*nVar*nVertexR+iVar*nVertexR+iVertex] + rotMatrix[2][2]*Buffer_Receive_Gradient[2*nVar*nVertexR+iVar*nVertexR+iVertex];
          }
        }
        
        /*--- Store the received information ---*/
        for (iVar = 0; iVar < nVar; iVar++)
          for (iDim = 0; iDim < nDim; iDim++)
            node[iPoint]->SetGradient(iVar, iDim, Gradient[iVar][iDim]);
        
      }
      
      /*--- Deallocate receive buffer ---*/
      delete [] Buffer_Receive_Gradient;
      
    }
    
  }
  
  for (iVar = 0; iVar < nVar; iVar++)
    delete [] Gradient[iVar];
  delete [] Gradient;
  
}

void CIncEulerSolver::Set_MPI_Solution_Limiter(CGeometry *geometry, CConfig *config) {
  unsigned short iVar, iMarker, iPeriodic_Index, MarkerS, MarkerR;
  unsigned long iVertex, iPoint, nVertexS, nVertexR, nBufferS_Vector, nBufferR_Vector;
  su2double rotMatrix[3][3], *angles, theta, cosTheta, sinTheta, phi, cosPhi, sinPhi, psi, cosPsi, sinPsi,
  *Buffer_Receive_Limit = NULL, *Buffer_Send_Limit = NULL;
  
  su2double *Limiter = new su2double [nVar];
  
#ifdef HAVE_MPI
  int send_to, receive_from;
  SU2_MPI::Status status;
#endif
  
  for (iMarker = 0; iMarker < nMarker; iMarker++) {
    
    if ((config->GetMarker_All_KindBC(iMarker) == SEND_RECEIVE) &&
        (config->GetMarker_All_SendRecv(iMarker) > 0)) {
      
      MarkerS = iMarker;  MarkerR = iMarker+1;
      
#ifdef HAVE_MPI
      send_to = config->GetMarker_All_SendRecv(MarkerS)-1;
      receive_from = abs(config->GetMarker_All_SendRecv(MarkerR))-1;
#endif
      
      nVertexS = geometry->nVertex[MarkerS];  nVertexR = geometry->nVertex[MarkerR];
      nBufferS_Vector = nVertexS*nVar;        nBufferR_Vector = nVertexR*nVar;
      
      /*--- Allocate Receive and send buffers  ---*/
      Buffer_Receive_Limit = new su2double [nBufferR_Vector];
      Buffer_Send_Limit = new su2double[nBufferS_Vector];
      
      /*--- Copy the solution old that should be sended ---*/
      for (iVertex = 0; iVertex < nVertexS; iVertex++) {
        iPoint = geometry->vertex[MarkerS][iVertex]->GetNode();
        for (iVar = 0; iVar < nVar; iVar++)
          Buffer_Send_Limit[iVar*nVertexS+iVertex] = node[iPoint]->GetLimiter(iVar);
      }
      
#ifdef HAVE_MPI
      
      /*--- Send/Receive information using Sendrecv ---*/
      SU2_MPI::Sendrecv(Buffer_Send_Limit, nBufferS_Vector, MPI_DOUBLE, send_to, 0,
                        Buffer_Receive_Limit, nBufferR_Vector, MPI_DOUBLE, receive_from, 0, MPI_COMM_WORLD, &status);
      
#else
      
      /*--- Receive information without MPI ---*/
      for (iVertex = 0; iVertex < nVertexR; iVertex++) {
        for (iVar = 0; iVar < nVar; iVar++)
          Buffer_Receive_Limit[iVar*nVertexR+iVertex] = Buffer_Send_Limit[iVar*nVertexR+iVertex];
      }
      
#endif
      
      /*--- Deallocate send buffer ---*/
      delete [] Buffer_Send_Limit;
      
      /*--- Do the coordinate transformation ---*/
      for (iVertex = 0; iVertex < nVertexR; iVertex++) {
        
        /*--- Find point and its type of transformation ---*/
        iPoint = geometry->vertex[MarkerR][iVertex]->GetNode();
        iPeriodic_Index = geometry->vertex[MarkerR][iVertex]->GetRotation_Type();
        
        /*--- Retrieve the supplied periodic information. ---*/
        angles = config->GetPeriodicRotation(iPeriodic_Index);
        
        /*--- Store angles separately for clarity. ---*/
        theta    = angles[0];   phi    = angles[1];     psi    = angles[2];
        cosTheta = cos(theta);  cosPhi = cos(phi);      cosPsi = cos(psi);
        sinTheta = sin(theta);  sinPhi = sin(phi);      sinPsi = sin(psi);
        
        /*--- Compute the rotation matrix. Note that the implicit
         ordering is rotation about the x-axis, y-axis,
         then z-axis. Note that this is the transpose of the matrix
         used during the preprocessing stage. ---*/
        rotMatrix[0][0] = cosPhi*cosPsi;    rotMatrix[1][0] = sinTheta*sinPhi*cosPsi - cosTheta*sinPsi;     rotMatrix[2][0] = cosTheta*sinPhi*cosPsi + sinTheta*sinPsi;
        rotMatrix[0][1] = cosPhi*sinPsi;    rotMatrix[1][1] = sinTheta*sinPhi*sinPsi + cosTheta*cosPsi;     rotMatrix[2][1] = cosTheta*sinPhi*sinPsi - sinTheta*cosPsi;
        rotMatrix[0][2] = -sinPhi;          rotMatrix[1][2] = sinTheta*cosPhi;                              rotMatrix[2][2] = cosTheta*cosPhi;
        
        /*--- Copy conserved variables before performing transformation. ---*/
        for (iVar = 0; iVar < nVar; iVar++)
          Limiter[iVar] = Buffer_Receive_Limit[iVar*nVertexR+iVertex];
        
        /*--- Rotate the momentum components. ---*/
        if (nDim == 2) {
          Limiter[1] = rotMatrix[0][0]*Buffer_Receive_Limit[1*nVertexR+iVertex] +
          rotMatrix[0][1]*Buffer_Receive_Limit[2*nVertexR+iVertex];
          Limiter[2] = rotMatrix[1][0]*Buffer_Receive_Limit[1*nVertexR+iVertex] +
          rotMatrix[1][1]*Buffer_Receive_Limit[2*nVertexR+iVertex];
        }
        else {
          Limiter[1] = rotMatrix[0][0]*Buffer_Receive_Limit[1*nVertexR+iVertex] +
          rotMatrix[0][1]*Buffer_Receive_Limit[2*nVertexR+iVertex] +
          rotMatrix[0][2]*Buffer_Receive_Limit[3*nVertexR+iVertex];
          Limiter[2] = rotMatrix[1][0]*Buffer_Receive_Limit[1*nVertexR+iVertex] +
          rotMatrix[1][1]*Buffer_Receive_Limit[2*nVertexR+iVertex] +
          rotMatrix[1][2]*Buffer_Receive_Limit[3*nVertexR+iVertex];
          Limiter[3] = rotMatrix[2][0]*Buffer_Receive_Limit[1*nVertexR+iVertex] +
          rotMatrix[2][1]*Buffer_Receive_Limit[2*nVertexR+iVertex] +
          rotMatrix[2][2]*Buffer_Receive_Limit[3*nVertexR+iVertex];
        }
        
        /*--- Copy transformed conserved variables back into buffer. ---*/
        for (iVar = 0; iVar < nVar; iVar++)
          node[iPoint]->SetLimiter(iVar, Limiter[iVar]);
        
      }
      
      /*--- Deallocate receive buffer ---*/
      delete [] Buffer_Receive_Limit;
      
    }
    
  }
  
  delete [] Limiter;
  
}

void CIncEulerSolver::Set_MPI_Primitive_Gradient(CGeometry *geometry, CConfig *config) {
  unsigned short iVar, iDim, iMarker, iPeriodic_Index, MarkerS, MarkerR;
  unsigned long iVertex, iPoint, nVertexS, nVertexR, nBufferS_Vector, nBufferR_Vector;
  su2double rotMatrix[3][3], *angles, theta, cosTheta, sinTheta, phi, cosPhi, sinPhi, psi, cosPsi, sinPsi,
  *Buffer_Receive_Gradient = NULL, *Buffer_Send_Gradient = NULL;
  
  su2double **Gradient = new su2double* [nPrimVarGrad];
  for (iVar = 0; iVar < nPrimVarGrad; iVar++)
    Gradient[iVar] = new su2double[nDim];
  
#ifdef HAVE_MPI
  int send_to, receive_from;
  SU2_MPI::Status status;
#endif
  
  for (iMarker = 0; iMarker < nMarker; iMarker++) {
    
    if ((config->GetMarker_All_KindBC(iMarker) == SEND_RECEIVE) &&
        (config->GetMarker_All_SendRecv(iMarker) > 0)) {
      
      MarkerS = iMarker;  MarkerR = iMarker+1;
      
#ifdef HAVE_MPI
      send_to = config->GetMarker_All_SendRecv(MarkerS)-1;
      receive_from = abs(config->GetMarker_All_SendRecv(MarkerR))-1;
#endif
      
      nVertexS = geometry->nVertex[MarkerS];  nVertexR = geometry->nVertex[MarkerR];
      nBufferS_Vector = nVertexS*nPrimVarGrad*nDim;        nBufferR_Vector = nVertexR*nPrimVarGrad*nDim;
      
      /*--- Allocate Receive and send buffers  ---*/
      Buffer_Receive_Gradient = new su2double [nBufferR_Vector];
      Buffer_Send_Gradient = new su2double[nBufferS_Vector];
      
      /*--- Copy the solution old that should be sended ---*/
      for (iVertex = 0; iVertex < nVertexS; iVertex++) {
        iPoint = geometry->vertex[MarkerS][iVertex]->GetNode();
        for (iVar = 0; iVar < nPrimVarGrad; iVar++)
          for (iDim = 0; iDim < nDim; iDim++)
            Buffer_Send_Gradient[iDim*nPrimVarGrad*nVertexS+iVar*nVertexS+iVertex] = node[iPoint]->GetGradient_Primitive(iVar, iDim);
      }
      
#ifdef HAVE_MPI
      
      /*--- Send/Receive information using Sendrecv ---*/
      SU2_MPI::Sendrecv(Buffer_Send_Gradient, nBufferS_Vector, MPI_DOUBLE, send_to, 0,
                        Buffer_Receive_Gradient, nBufferR_Vector, MPI_DOUBLE, receive_from, 0, MPI_COMM_WORLD, &status);
      
#else
      
      /*--- Receive information without MPI ---*/
      for (iVertex = 0; iVertex < nVertexR; iVertex++) {
        for (iVar = 0; iVar < nPrimVarGrad; iVar++)
          for (iDim = 0; iDim < nDim; iDim++)
            Buffer_Receive_Gradient[iDim*nPrimVarGrad*nVertexR+iVar*nVertexR+iVertex] = Buffer_Send_Gradient[iDim*nPrimVarGrad*nVertexR+iVar*nVertexR+iVertex];
      }
      
#endif
      
      /*--- Deallocate send buffer ---*/
      delete [] Buffer_Send_Gradient;
      
      /*--- Do the coordinate transformation ---*/
      for (iVertex = 0; iVertex < nVertexR; iVertex++) {
        
        /*--- Find point and its type of transformation ---*/
        iPoint = geometry->vertex[MarkerR][iVertex]->GetNode();
        iPeriodic_Index = geometry->vertex[MarkerR][iVertex]->GetRotation_Type();
        
        /*--- Retrieve the supplied periodic information. ---*/
        angles = config->GetPeriodicRotation(iPeriodic_Index);
        
        /*--- Store angles separately for clarity. ---*/
        theta    = angles[0];   phi    = angles[1];     psi    = angles[2];
        cosTheta = cos(theta);  cosPhi = cos(phi);      cosPsi = cos(psi);
        sinTheta = sin(theta);  sinPhi = sin(phi);      sinPsi = sin(psi);
        
        /*--- Compute the rotation matrix. Note that the implicit
         ordering is rotation about the x-axis, y-axis,
         then z-axis. Note that this is the transpose of the matrix
         used during the preprocessing stage. ---*/
        rotMatrix[0][0] = cosPhi*cosPsi;    rotMatrix[1][0] = sinTheta*sinPhi*cosPsi - cosTheta*sinPsi;     rotMatrix[2][0] = cosTheta*sinPhi*cosPsi + sinTheta*sinPsi;
        rotMatrix[0][1] = cosPhi*sinPsi;    rotMatrix[1][1] = sinTheta*sinPhi*sinPsi + cosTheta*cosPsi;     rotMatrix[2][1] = cosTheta*sinPhi*sinPsi - sinTheta*cosPsi;
        rotMatrix[0][2] = -sinPhi;          rotMatrix[1][2] = sinTheta*cosPhi;                              rotMatrix[2][2] = cosTheta*cosPhi;
        
        /*--- Copy conserved variables before performing transformation. ---*/
        for (iVar = 0; iVar < nPrimVarGrad; iVar++)
          for (iDim = 0; iDim < nDim; iDim++)
            Gradient[iVar][iDim] = Buffer_Receive_Gradient[iDim*nPrimVarGrad*nVertexR+iVar*nVertexR+iVertex];
        
        /*--- Need to rotate the gradients for all conserved variables. ---*/
        for (iVar = 0; iVar < nPrimVarGrad; iVar++) {
          if (nDim == 2) {
            Gradient[iVar][0] = rotMatrix[0][0]*Buffer_Receive_Gradient[0*nPrimVarGrad*nVertexR+iVar*nVertexR+iVertex] + rotMatrix[0][1]*Buffer_Receive_Gradient[1*nPrimVarGrad*nVertexR+iVar*nVertexR+iVertex];
            Gradient[iVar][1] = rotMatrix[1][0]*Buffer_Receive_Gradient[0*nPrimVarGrad*nVertexR+iVar*nVertexR+iVertex] + rotMatrix[1][1]*Buffer_Receive_Gradient[1*nPrimVarGrad*nVertexR+iVar*nVertexR+iVertex];
          }
          else {
            Gradient[iVar][0] = rotMatrix[0][0]*Buffer_Receive_Gradient[0*nPrimVarGrad*nVertexR+iVar*nVertexR+iVertex] + rotMatrix[0][1]*Buffer_Receive_Gradient[1*nPrimVarGrad*nVertexR+iVar*nVertexR+iVertex] + rotMatrix[0][2]*Buffer_Receive_Gradient[2*nPrimVarGrad*nVertexR+iVar*nVertexR+iVertex];
            Gradient[iVar][1] = rotMatrix[1][0]*Buffer_Receive_Gradient[0*nPrimVarGrad*nVertexR+iVar*nVertexR+iVertex] + rotMatrix[1][1]*Buffer_Receive_Gradient[1*nPrimVarGrad*nVertexR+iVar*nVertexR+iVertex] + rotMatrix[1][2]*Buffer_Receive_Gradient[2*nPrimVarGrad*nVertexR+iVar*nVertexR+iVertex];
            Gradient[iVar][2] = rotMatrix[2][0]*Buffer_Receive_Gradient[0*nPrimVarGrad*nVertexR+iVar*nVertexR+iVertex] + rotMatrix[2][1]*Buffer_Receive_Gradient[1*nPrimVarGrad*nVertexR+iVar*nVertexR+iVertex] + rotMatrix[2][2]*Buffer_Receive_Gradient[2*nPrimVarGrad*nVertexR+iVar*nVertexR+iVertex];
          }
        }
        
        /*--- Store the received information ---*/
        for (iVar = 0; iVar < nPrimVarGrad; iVar++)
          for (iDim = 0; iDim < nDim; iDim++)
            node[iPoint]->SetGradient_Primitive(iVar, iDim, Gradient[iVar][iDim]);
        
      }
      
      /*--- Deallocate receive buffer ---*/
      delete [] Buffer_Receive_Gradient;
      
    }
    
  }
  
  for (iVar = 0; iVar < nPrimVarGrad; iVar++)
    delete [] Gradient[iVar];
  delete [] Gradient;
  
}

void CIncEulerSolver::Set_MPI_Primitive_Limiter(CGeometry *geometry, CConfig *config) {
  unsigned short iVar, iMarker, iPeriodic_Index, MarkerS, MarkerR;
  unsigned long iVertex, iPoint, nVertexS, nVertexR, nBufferS_Vector, nBufferR_Vector;
  su2double rotMatrix[3][3], *angles, theta, cosTheta, sinTheta, phi, cosPhi, sinPhi, psi, cosPsi, sinPsi,
  *Buffer_Receive_Limit = NULL, *Buffer_Send_Limit = NULL;
  
  su2double *Limiter = new su2double [nPrimVarGrad];
  
#ifdef HAVE_MPI
  int send_to, receive_from;
  SU2_MPI::Status status;
#endif
  
  for (iMarker = 0; iMarker < nMarker; iMarker++) {
    
    if ((config->GetMarker_All_KindBC(iMarker) == SEND_RECEIVE) &&
        (config->GetMarker_All_SendRecv(iMarker) > 0)) {
      
      MarkerS = iMarker;  MarkerR = iMarker+1;
      
#ifdef HAVE_MPI
      send_to = config->GetMarker_All_SendRecv(MarkerS)-1;
      receive_from = abs(config->GetMarker_All_SendRecv(MarkerR))-1;
#endif
      
      nVertexS = geometry->nVertex[MarkerS];  nVertexR = geometry->nVertex[MarkerR];
      nBufferS_Vector = nVertexS*nPrimVarGrad;        nBufferR_Vector = nVertexR*nPrimVarGrad;
      
      /*--- Allocate Receive and send buffers  ---*/
      Buffer_Receive_Limit = new su2double [nBufferR_Vector];
      Buffer_Send_Limit = new su2double[nBufferS_Vector];
      
      /*--- Copy the solution old that should be sended ---*/
      for (iVertex = 0; iVertex < nVertexS; iVertex++) {
        iPoint = geometry->vertex[MarkerS][iVertex]->GetNode();
        for (iVar = 0; iVar < nPrimVarGrad; iVar++)
          Buffer_Send_Limit[iVar*nVertexS+iVertex] = node[iPoint]->GetLimiter_Primitive(iVar);
      }
      
#ifdef HAVE_MPI
      
      /*--- Send/Receive information using Sendrecv ---*/
      SU2_MPI::Sendrecv(Buffer_Send_Limit, nBufferS_Vector, MPI_DOUBLE, send_to, 0,
                        Buffer_Receive_Limit, nBufferR_Vector, MPI_DOUBLE, receive_from, 0, MPI_COMM_WORLD, &status);
      
#else
      
      /*--- Receive information without MPI ---*/
      for (iVertex = 0; iVertex < nVertexR; iVertex++) {
        for (iVar = 0; iVar < nPrimVarGrad; iVar++)
          Buffer_Receive_Limit[iVar*nVertexR+iVertex] = Buffer_Send_Limit[iVar*nVertexR+iVertex];
      }
      
#endif
      
      /*--- Deallocate send buffer ---*/
      delete [] Buffer_Send_Limit;
      
      /*--- Do the coordinate transformation ---*/
      for (iVertex = 0; iVertex < nVertexR; iVertex++) {
        
        /*--- Find point and its type of transformation ---*/
        iPoint = geometry->vertex[MarkerR][iVertex]->GetNode();
        iPeriodic_Index = geometry->vertex[MarkerR][iVertex]->GetRotation_Type();
        
        /*--- Retrieve the supplied periodic information. ---*/
        angles = config->GetPeriodicRotation(iPeriodic_Index);
        
        /*--- Store angles separately for clarity. ---*/
        theta    = angles[0];   phi    = angles[1];     psi    = angles[2];
        cosTheta = cos(theta);  cosPhi = cos(phi);      cosPsi = cos(psi);
        sinTheta = sin(theta);  sinPhi = sin(phi);      sinPsi = sin(psi);
        
        /*--- Compute the rotation matrix. Note that the implicit
         ordering is rotation about the x-axis, y-axis,
         then z-axis. Note that this is the transpose of the matrix
         used during the preprocessing stage. ---*/
        rotMatrix[0][0] = cosPhi*cosPsi;    rotMatrix[1][0] = sinTheta*sinPhi*cosPsi - cosTheta*sinPsi;     rotMatrix[2][0] = cosTheta*sinPhi*cosPsi + sinTheta*sinPsi;
        rotMatrix[0][1] = cosPhi*sinPsi;    rotMatrix[1][1] = sinTheta*sinPhi*sinPsi + cosTheta*cosPsi;     rotMatrix[2][1] = cosTheta*sinPhi*sinPsi - sinTheta*cosPsi;
        rotMatrix[0][2] = -sinPhi;          rotMatrix[1][2] = sinTheta*cosPhi;                              rotMatrix[2][2] = cosTheta*cosPhi;
        
        /*--- Copy conserved variables before performing transformation. ---*/
        for (iVar = 0; iVar < nPrimVarGrad; iVar++)
          Limiter[iVar] = Buffer_Receive_Limit[iVar*nVertexR+iVertex];
        
        /*--- Rotate the momentum components. ---*/
        if (nDim == 2) {
          Limiter[1] = rotMatrix[0][0]*Buffer_Receive_Limit[1*nVertexR+iVertex] +
          rotMatrix[0][1]*Buffer_Receive_Limit[2*nVertexR+iVertex];
          Limiter[2] = rotMatrix[1][0]*Buffer_Receive_Limit[1*nVertexR+iVertex] +
          rotMatrix[1][1]*Buffer_Receive_Limit[2*nVertexR+iVertex];
        }
        else {
          Limiter[1] = rotMatrix[0][0]*Buffer_Receive_Limit[1*nVertexR+iVertex] +
          rotMatrix[0][1]*Buffer_Receive_Limit[2*nVertexR+iVertex] +
          rotMatrix[0][2]*Buffer_Receive_Limit[3*nVertexR+iVertex];
          Limiter[2] = rotMatrix[1][0]*Buffer_Receive_Limit[1*nVertexR+iVertex] +
          rotMatrix[1][1]*Buffer_Receive_Limit[2*nVertexR+iVertex] +
          rotMatrix[1][2]*Buffer_Receive_Limit[3*nVertexR+iVertex];
          Limiter[3] = rotMatrix[2][0]*Buffer_Receive_Limit[1*nVertexR+iVertex] +
          rotMatrix[2][1]*Buffer_Receive_Limit[2*nVertexR+iVertex] +
          rotMatrix[2][2]*Buffer_Receive_Limit[3*nVertexR+iVertex];
        }
        
        /*--- Copy transformed conserved variables back into buffer. ---*/
        for (iVar = 0; iVar < nPrimVarGrad; iVar++)
          node[iPoint]->SetLimiter_Primitive(iVar, Limiter[iVar]);
        
      }
      
      /*--- Deallocate receive buffer ---*/
      delete [] Buffer_Receive_Limit;
      
    }
    
  }
  
  delete [] Limiter;
  
}

void CIncEulerSolver::SetNondimensionalization(CGeometry *geometry, CConfig *config, unsigned short iMesh) {
  
  su2double Temperature_FreeStream = 0.0,  ModVel_FreeStream = 0.0,Energy_FreeStream = 0.0,
  ModVel_FreeStreamND = 0.0, Omega_FreeStream = 0.0, Omega_FreeStreamND = 0.0, Viscosity_FreeStream = 0.0,
  Density_FreeStream = 0.0, Pressure_FreeStream = 0.0, Pressure_Thermodynamic = 0.0, Tke_FreeStream = 0.0,
  Length_Ref = 0.0, Density_Ref = 0.0, Pressure_Ref = 0.0, Temperature_Ref = 0.0, Velocity_Ref = 0.0, Time_Ref = 0.0,
  Gas_Constant_Ref = 0.0, Omega_Ref = 0.0, Force_Ref = 0.0, Viscosity_Ref = 0.0, Conductivity_Ref = 0.0, Heat_Flux_Ref = 0.0, Energy_Ref= 0.0, Pressure_FreeStreamND = 0.0, Pressure_ThermodynamicND = 0.0, Density_FreeStreamND = 0.0,
  Temperature_FreeStreamND = 0.0, Gas_ConstantND = 0.0, Specific_Heat_CpND = 0.0, Specific_Heat_CvND = 0.0, Thermal_Expansion_CoeffND = 0.0,
  Velocity_FreeStreamND[3] = {0.0, 0.0, 0.0}, Viscosity_FreeStreamND = 0.0,
  Tke_FreeStreamND = 0.0, Energy_FreeStreamND = 0.0,
  Total_UnstTimeND = 0.0, Delta_UnstTimeND = 0.0;
  
  unsigned short iDim, iVar;
  
  /*--- Local variables ---*/
  
  su2double Mach     = config->GetMach();
  su2double Reynolds = config->GetReynolds();
  
  bool unsteady      = (config->GetUnsteady_Simulation() != NO);
  bool viscous       = config->GetViscous();
  bool grid_movement = config->GetGrid_Movement();
  bool turbulent     = ((config->GetKind_Solver() == RANS) ||
                        (config->GetKind_Solver() == DISC_ADJ_RANS));
  bool tkeNeeded     = ((turbulent) && (config->GetKind_Turb_Model() == SST));
  bool energy        = config->GetEnergy_Equation();
  bool boussinesq    = (config->GetKind_DensityModel() == BOUSSINESQ);

  /*--- Compute dimensional free-stream values. ---*/

  Density_FreeStream     = config->GetInc_Density_Init();     config->SetDensity_FreeStream(Density_FreeStream);
  Temperature_FreeStream = config->GetInc_Temperature_Init(); config->SetTemperature_FreeStream(Temperature_FreeStream);
  Pressure_FreeStream    = 0.0; config->SetPressure_FreeStream(Pressure_FreeStream);

  ModVel_FreeStream   = 0.0;
  for (iDim = 0; iDim < nDim; iDim++) {
    ModVel_FreeStream += config->GetInc_Velocity_Init()[iDim]*config->GetInc_Velocity_Init()[iDim];
    config->SetVelocity_FreeStream(config->GetInc_Velocity_Init()[iDim],iDim);
  }
  ModVel_FreeStream = sqrt(ModVel_FreeStream); config->SetModVel_FreeStream(ModVel_FreeStream);

  /*--- Depending on the density model chosen, select a fluid model. ---*/

  switch (config->GetKind_FluidModel()) {

    case CONSTANT_DENSITY:

      FluidModel = new CConstantDensity(Density_FreeStream, config->GetSpecific_Heat_Cp());
      FluidModel->SetTDState_T(Temperature_FreeStream);
      break;

    case INC_IDEAL_GAS:

      config->SetGas_Constant(UNIVERSAL_GAS_CONSTANT/(config->GetMolecular_Weight()/1000.0));
      Pressure_Thermodynamic = Density_FreeStream*Temperature_FreeStream*config->GetGas_Constant();
      FluidModel = new CIncIdealGas(config->GetSpecific_Heat_Cp(), config->GetGas_Constant(), Pressure_Thermodynamic);
      FluidModel->SetTDState_T(Temperature_FreeStream);
      Pressure_Thermodynamic = FluidModel->GetPressure();
      config->SetPressure_Thermodynamic(Pressure_Thermodynamic);
      break;
      
    case INC_IDEAL_GAS_POLY:
      
      config->SetGas_Constant(UNIVERSAL_GAS_CONSTANT/(config->GetMolecular_Weight()/1000.0));
      Pressure_Thermodynamic = Density_FreeStream*Temperature_FreeStream*config->GetGas_Constant();
      FluidModel = new CIncIdealGasPolynomial(config->GetGas_Constant(), Pressure_Thermodynamic);
      if (viscous) {
        /*--- Variable Cp model via polynomial. ---*/
        for (iVar = 0; iVar < config->GetnPolyCoeffs(); iVar++)
          config->SetCp_PolyCoeffND(config->GetCp_PolyCoeff(iVar), iVar);
        FluidModel->SetCpModel(config);
      }
      FluidModel->SetTDState_T(Temperature_FreeStream);
      Pressure_Thermodynamic = FluidModel->GetPressure();
      config->SetPressure_Thermodynamic(Pressure_Thermodynamic);
      break;

    default:

      SU2_MPI::Error("Fluid model not implemented for incompressible solver.", CURRENT_FUNCTION);
      break;
  }

  if (viscous) {

    /*--- The dimensional viscosity is needed to determine the free-stream conditions.
      To accomplish this, simply set the non-dimensional coefficients to the
      dimensional ones. This will be overruled later.---*/

    config->SetMu_RefND(config->GetMu_Ref());
    config->SetMu_Temperature_RefND(config->GetMu_Temperature_Ref());
    config->SetMu_SND(config->GetMu_S());
    config->SetMu_ConstantND(config->GetMu_Constant());
    
    for (iVar = 0; iVar < config->GetnPolyCoeffs(); iVar++)
      config->SetMu_PolyCoeffND(config->GetMu_PolyCoeff(iVar), iVar);

    /*--- Use the fluid model to compute the dimensional viscosity/conductivity. ---*/

    FluidModel->SetLaminarViscosityModel(config);
    Viscosity_FreeStream = FluidModel->GetLaminarViscosity();
    config->SetViscosity_FreeStream(Viscosity_FreeStream);

    Reynolds = Density_FreeStream*ModVel_FreeStream/Viscosity_FreeStream; config->SetReynolds(Reynolds);

    /*--- Turbulence kinetic energy ---*/

    Tke_FreeStream  = 3.0/2.0*(ModVel_FreeStream*ModVel_FreeStream*config->GetTurbulenceIntensity_FreeStream()*config->GetTurbulenceIntensity_FreeStream());

  }

  /*--- The non-dim. scheme for incompressible flows uses the following ref. values:
     Reference length      = 1 m (fixed by default, grid in meters)
     Reference density     = liquid density or freestream (input)
     Reference velocity    = liquid velocity or freestream (input)
     Reference temperature = liquid temperature or freestream (input)
     Reference pressure    = Reference density * Reference velocity * Reference velocity
     Reference viscosity   = Reference Density * Reference velocity * Reference length
     This is the same non-dim. scheme as in the compressible solver.
     Note that the Re and Re Length are not used as part of initialization. ---*/

  if (config->GetRef_Inc_NonDim() == DIMENSIONAL) {
    Density_Ref     = 1.0;
    Velocity_Ref    = 1.0;
    Temperature_Ref = 1.0;
    Pressure_Ref    = 1.0;
  }
  else if (config->GetRef_Inc_NonDim() == INITIAL_VALUES) {
    Density_Ref     = Density_FreeStream;
    Velocity_Ref    = ModVel_FreeStream;
    Temperature_Ref = Temperature_FreeStream;
    Pressure_Ref    = Density_Ref*Velocity_Ref*Velocity_Ref;
  } 
  else if (config->GetRef_Inc_NonDim() == REFERENCE_VALUES) {
    Density_Ref     = config->GetInc_Density_Ref();
    Velocity_Ref    = config->GetInc_Velocity_Ref();
    Temperature_Ref = config->GetInc_Temperature_Ref();
    Pressure_Ref    = Density_Ref*Velocity_Ref*Velocity_Ref;
  }
  config->SetDensity_Ref(Density_Ref);
  config->SetVelocity_Ref(Velocity_Ref);
  config->SetTemperature_Ref(Temperature_Ref);
  config->SetPressure_Ref(Pressure_Ref);

  /*--- More derived reference values ---*/
  
  Length_Ref       = 1.0;                                                config->SetLength_Ref(Length_Ref);
  Time_Ref         = Length_Ref/Velocity_Ref;                            config->SetTime_Ref(Time_Ref);
  Omega_Ref        = Velocity_Ref/Length_Ref;                            config->SetOmega_Ref(Omega_Ref);
  Force_Ref        = Velocity_Ref*Velocity_Ref/Length_Ref;               config->SetForce_Ref(Force_Ref);
  Heat_Flux_Ref    = Density_Ref*Velocity_Ref*Velocity_Ref*Velocity_Ref; config->SetHeat_Flux_Ref(Heat_Flux_Ref);
  Gas_Constant_Ref = Velocity_Ref*Velocity_Ref/Temperature_Ref;          config->SetGas_Constant_Ref(Gas_Constant_Ref);
  Viscosity_Ref    = Density_Ref*Velocity_Ref*Length_Ref;                config->SetViscosity_Ref(Viscosity_Ref);
  Conductivity_Ref = Viscosity_Ref*Gas_Constant_Ref;                     config->SetConductivity_Ref(Conductivity_Ref);

  /*--- Get the freestream energy. Only useful if energy equation is active. ---*/

  Energy_FreeStream = FluidModel->GetStaticEnergy() + 0.5*ModVel_FreeStream*ModVel_FreeStream;
  config->SetEnergy_FreeStream(Energy_FreeStream);
  if (tkeNeeded) { Energy_FreeStream += Tke_FreeStream; }; config->SetEnergy_FreeStream(Energy_FreeStream);

  /*--- Compute Mach number ---*/

  if (config->GetKind_FluidModel() == CONSTANT_DENSITY) {
    Mach = ModVel_FreeStream / sqrt(config->GetBulk_Modulus()/Density_FreeStream);
  } else {
    Mach = 0.0;
  }
  config->SetMach(Mach);

  /*--- Divide by reference values, to compute the non-dimensional free-stream values ---*/
  
  Pressure_FreeStreamND = Pressure_FreeStream/config->GetPressure_Ref(); config->SetPressure_FreeStreamND(Pressure_FreeStreamND);
  Pressure_ThermodynamicND = Pressure_Thermodynamic/config->GetPressure_Ref(); config->SetPressure_ThermodynamicND(Pressure_ThermodynamicND);
  Density_FreeStreamND  = Density_FreeStream/config->GetDensity_Ref();   config->SetDensity_FreeStreamND(Density_FreeStreamND);
  
  for (iDim = 0; iDim < nDim; iDim++) {
    Velocity_FreeStreamND[iDim] = config->GetVelocity_FreeStream()[iDim]/Velocity_Ref; config->SetVelocity_FreeStreamND(Velocity_FreeStreamND[iDim], iDim);
  }

  Temperature_FreeStreamND = Temperature_FreeStream/config->GetTemperature_Ref(); config->SetTemperature_FreeStreamND(Temperature_FreeStreamND);
  Gas_ConstantND      = config->GetGas_Constant()/Gas_Constant_Ref;    config->SetGas_ConstantND(Gas_ConstantND);
  Specific_Heat_CpND  = config->GetSpecific_Heat_Cp()/Gas_Constant_Ref; config->SetSpecific_Heat_CpND(Specific_Heat_CpND);
  
  /*--- We assume that Cp = Cv for our incompressible fluids. ---*/
  Specific_Heat_CvND  = config->GetSpecific_Heat_Cp()/Gas_Constant_Ref; config->SetSpecific_Heat_CvND(Specific_Heat_CvND);
  
  Thermal_Expansion_CoeffND = config->GetThermal_Expansion_Coeff()*config->GetTemperature_Ref(); config->SetThermal_Expansion_CoeffND(Thermal_Expansion_CoeffND);

  ModVel_FreeStreamND = 0.0;
  for (iDim = 0; iDim < nDim; iDim++) ModVel_FreeStreamND += Velocity_FreeStreamND[iDim]*Velocity_FreeStreamND[iDim];
  ModVel_FreeStreamND    = sqrt(ModVel_FreeStreamND); config->SetModVel_FreeStreamND(ModVel_FreeStreamND);
  
  Viscosity_FreeStreamND = Viscosity_FreeStream / Viscosity_Ref;   config->SetViscosity_FreeStreamND(Viscosity_FreeStreamND);
  
  Tke_FreeStream  = 3.0/2.0*(ModVel_FreeStream*ModVel_FreeStream*config->GetTurbulenceIntensity_FreeStream()*config->GetTurbulenceIntensity_FreeStream());
  config->SetTke_FreeStream(Tke_FreeStream);
  
  Tke_FreeStreamND  = 3.0/2.0*(ModVel_FreeStreamND*ModVel_FreeStreamND*config->GetTurbulenceIntensity_FreeStream()*config->GetTurbulenceIntensity_FreeStream());
  config->SetTke_FreeStreamND(Tke_FreeStreamND);
  
  Omega_FreeStream = Density_FreeStream*Tke_FreeStream/(Viscosity_FreeStream*config->GetTurb2LamViscRatio_FreeStream());
  config->SetOmega_FreeStream(Omega_FreeStream);
  
  Omega_FreeStreamND = Density_FreeStreamND*Tke_FreeStreamND/(Viscosity_FreeStreamND*config->GetTurb2LamViscRatio_FreeStream());
  config->SetOmega_FreeStreamND(Omega_FreeStreamND);
 
  /*--- Delete the original (dimensional) FluidModel object. No fluid is used for inscompressible cases. ---*/
  
  delete FluidModel;

  switch (config->GetKind_FluidModel()) {
      
    case CONSTANT_DENSITY:
      FluidModel = new CConstantDensity(Density_FreeStreamND, Specific_Heat_CpND);
      FluidModel->SetTDState_T(Temperature_FreeStreamND);
      break;

    case INC_IDEAL_GAS:
      FluidModel = new CIncIdealGas(Specific_Heat_CpND, Gas_ConstantND, Pressure_ThermodynamicND);
      FluidModel->SetTDState_T(Temperature_FreeStreamND);
      break;
      
    case INC_IDEAL_GAS_POLY:
      FluidModel = new CIncIdealGasPolynomial(Gas_ConstantND, Pressure_ThermodynamicND);
      if (viscous) {
        /*--- Variable Cp model via polynomial. ---*/
        config->SetCp_PolyCoeffND(config->GetCp_PolyCoeff(0)/Gas_Constant_Ref, 0);
        for (iVar = 1; iVar < config->GetnPolyCoeffs(); iVar++)
          config->SetCp_PolyCoeffND(config->GetCp_PolyCoeff(iVar)*pow(Temperature_Ref,iVar)/Gas_Constant_Ref, iVar);
        FluidModel->SetCpModel(config);
      }
      FluidModel->SetTDState_T(Temperature_FreeStreamND);
      break;
      
  }
  
  Energy_FreeStreamND = FluidModel->GetStaticEnergy() + 0.5*ModVel_FreeStreamND*ModVel_FreeStreamND;
  
  if (viscous) {
    
    /*--- Constant viscosity model ---*/

    config->SetMu_ConstantND(config->GetMu_Constant()/Viscosity_Ref);
    
    /*--- Sutherland's model ---*/
    
    config->SetMu_RefND(config->GetMu_Ref()/Viscosity_Ref);
    config->SetMu_SND(config->GetMu_S()/config->GetTemperature_Ref());
    config->SetMu_Temperature_RefND(config->GetMu_Temperature_Ref()/config->GetTemperature_Ref());
    
    /*--- Viscosity model via polynomial. ---*/

    config->SetMu_PolyCoeffND(config->GetMu_PolyCoeff(0)/Viscosity_Ref, 0);
    for (iVar = 1; iVar < config->GetnPolyCoeffs(); iVar++)
      config->SetMu_PolyCoeffND(config->GetMu_PolyCoeff(iVar)*pow(Temperature_Ref,iVar)/Viscosity_Ref, iVar);
    
    /*--- Constant thermal conductivity model ---*/

    config->SetKt_ConstantND(config->GetKt_Constant()/Conductivity_Ref);
    
    /*--- Conductivity model via polynomial. ---*/

    config->SetKt_PolyCoeffND(config->GetKt_PolyCoeff(0)/Conductivity_Ref, 0);
    for (iVar = 1; iVar < config->GetnPolyCoeffs(); iVar++)
      config->SetKt_PolyCoeffND(config->GetKt_PolyCoeff(iVar)*pow(Temperature_Ref,iVar)/Conductivity_Ref, iVar);
    
    /*--- Set up the transport property models. ---*/

    FluidModel->SetLaminarViscosityModel(config);
    FluidModel->SetThermalConductivityModel(config);
    
  }

  if (tkeNeeded) { Energy_FreeStreamND += Tke_FreeStreamND; };  config->SetEnergy_FreeStreamND(Energy_FreeStreamND);
  
  Energy_Ref = Energy_FreeStream/Energy_FreeStreamND; config->SetEnergy_Ref(Energy_Ref);
  
  Total_UnstTimeND = config->GetTotal_UnstTime() / Time_Ref;    config->SetTotal_UnstTimeND(Total_UnstTimeND);
  Delta_UnstTimeND = config->GetDelta_UnstTime() / Time_Ref;    config->SetDelta_UnstTimeND(Delta_UnstTimeND);
  
  /*--- Write output to the console if this is the master node and first domain ---*/
  
  if ((rank == MASTER_NODE) && (iMesh == MESH_0)) {
    
    cout.precision(6);

    if (config->GetRef_Inc_NonDim() == DIMENSIONAL) {
      cout << "Incompressible flow: rho_ref, vel_ref, temp_ref, p_ref" << endl;
      cout << "are set to 1.0 in order to perform a dimensional calculation." << endl;
      if (grid_movement) cout << "Force coefficients computed using MACH_MOTION." << endl;
      else cout << "Force coefficients computed using initial values." << endl;
    }
    else if (config->GetRef_Inc_NonDim() == INITIAL_VALUES) {
      cout << "Incompressible flow: rho_ref, vel_ref, and temp_ref" << endl;
      cout << "are based on the initial values, p_ref = rho_ref*vel_ref^2." << endl;
      if (grid_movement) cout << "Force coefficients computed using MACH_MOTION." << endl;
      else cout << "Force coefficients computed using initial values." << endl;
    } 
    else if (config->GetRef_Inc_NonDim() == REFERENCE_VALUES) {
      cout << "Incompressible flow: rho_ref, vel_ref, and temp_ref" << endl;
      cout << "are user-provided reference values, p_ref = rho_ref*vel_ref^2." << endl;
      if (grid_movement) cout << "Force coefficients computed using MACH_MOTION." << endl;
      else cout << "Force coefficients computed using reference values." << endl;
    }
    cout << "The reference area for force coeffs. is " << config->GetRefArea() << " m^2." << endl;
    cout << "The reference length for force coeffs. is " << config->GetRefLength() << " m." << endl;

    cout << "The pressure is decomposed into thermodynamic and dynamic components." << endl;
    cout << "The initial value of the dynamic pressure is 0." << endl;

    cout << "Mach number: "<< config->GetMach();
    if (config->GetKind_FluidModel() == CONSTANT_DENSITY) {
      cout << ", computed using the Bulk modulus." << endl;
    } else {
      cout << ", computed using fluid speed of sound." << endl;
    }

    cout << "For external flows, the initial state is imposed at the far-field." << endl;
    cout << "Angle of attack (deg): "<< config->GetAoA() << ", computed using the initial velocity." << endl;
    cout << "Side slip angle (deg): "<< config->GetAoS() << ", computed using the initial velocity." << endl;

    if (viscous) { 
      cout << "Reynolds number per meter: " << config->GetReynolds() << ", computed using initial values."<< endl;
      cout << "Reynolds number is a byproduct of inputs only (not used internally)." << endl;
    }
    cout << "SI units only. The grid should be dimensional (meters)." << endl;
    
    switch (config->GetKind_DensityModel()) {
      
      case CONSTANT:
        if (energy) cout << "Energy equation is active and decoupled." << endl;
        else cout << "No energy equation." << endl;
        break;

      case BOUSSINESQ:
        if (energy) cout << "Energy equation is active and coupled through Boussinesq approx." << endl;
        break;

      case VARIABLE:
        if (energy) cout << "Energy equation is active and coupled for variable density." << endl;
        break;

    }

    cout <<"-- Input conditions:"<< endl;
    
    switch (config->GetKind_FluidModel()) {
      
      case CONSTANT_DENSITY:
        cout << "Fluid Model: CONSTANT_DENSITY "<< endl;
        if (energy) {
          cout << "Specific heat at constant pressure (Cp): " << config->GetSpecific_Heat_Cp() << " N.m/kg.K." << endl;
        }
        if (boussinesq) cout << "Thermal expansion coefficient: " << config->GetThermal_Expansion_Coeff() << " K^-1." << endl;
        cout << "Thermodynamic pressure not required." << endl;
        break;
        
      case INC_IDEAL_GAS:
        cout << "Fluid Model: INC_IDEAL_GAS "<< endl;
        cout << "Variable density incompressible flow using ideal gas law." << endl;
        cout << "Density is a function of temperature (constant thermodynamic pressure)." << endl;
        cout << "Specific heat at constant pressure (Cp): " << config->GetSpecific_Heat_Cp() << " N.m/kg.K." << endl;
        cout << "Molecular weight : "<< config->GetMolecular_Weight() << " g/mol" << endl;
        cout << "Specific gas constant: " << config->GetGas_Constant() << " N.m/kg.K." << endl;
        cout << "Thermodynamic pressure: " << config->GetPressure_Thermodynamic();
        if (config->GetSystemMeasurements() == SI) cout << " Pa." << endl;
        else if (config->GetSystemMeasurements() == US) cout << " psf." << endl;
        break;
        
      case INC_IDEAL_GAS_POLY:
        cout << "Fluid Model: INC_IDEAL_GAS_POLY "<< endl;
        cout << "Variable density incompressible flow using ideal gas law." << endl;
        cout << "Density is a function of temperature (constant thermodynamic pressure)." << endl;
        cout << "Molecular weight: " << config->GetMolecular_Weight() << " g/mol." << endl;
        cout << "Specific gas constant: " << config->GetGas_Constant() << " N.m/kg.K." << endl;
        cout << "Specific gas constant (non-dim): " << config->GetGas_ConstantND() << endl;
        cout << "Thermodynamic pressure: " << config->GetPressure_Thermodynamic();
        if (config->GetSystemMeasurements() == SI) cout << " Pa." << endl;
        else if (config->GetSystemMeasurements() == US) cout << " psf." << endl;
        cout << "Cp(T) polynomial coefficients: \n  (";
        for (iVar = 0; iVar < config->GetnPolyCoeffs(); iVar++) {
          cout << config->GetCp_PolyCoeff(iVar);
          if (iVar < config->GetnPolyCoeffs()-1) cout << ", ";
        }
        cout << ")." << endl;
        cout << "Cp(T) polynomial coefficients (non-dim.): \n  (";
        for (iVar = 0; iVar < config->GetnPolyCoeffs(); iVar++) {
          cout << config->GetCp_PolyCoeffND(iVar);
          if (iVar < config->GetnPolyCoeffs()-1) cout << ", ";
        }
        cout << ")." << endl;
        break;
      
    }
    if (viscous) {
      switch (config->GetKind_ViscosityModel()) {

        case CONSTANT_VISCOSITY:
          cout << "Viscosity Model: CONSTANT_VISCOSITY  "<< endl;
          cout << "Constant Laminar Viscosity: " << config->GetMu_Constant();
          if (config->GetSystemMeasurements() == SI) cout << " N.s/m^2." << endl;
          else if (config->GetSystemMeasurements() == US) cout << " lbf.s/ft^2." << endl;
          cout << "Laminar Viscosity (non-dim): " << config->GetMu_ConstantND()<< endl;
          break;

        case SUTHERLAND:
          cout << "Viscosity Model: SUTHERLAND "<< endl;
          cout << "Ref. Laminar Viscosity: " << config->GetMu_Ref();
          if (config->GetSystemMeasurements() == SI) cout << " N.s/m^2." << endl;
          else if (config->GetSystemMeasurements() == US) cout << " lbf.s/ft^2." << endl;
          cout << "Ref. Temperature: " << config->GetMu_Temperature_Ref();
          if (config->GetSystemMeasurements() == SI) cout << " K." << endl;
          else if (config->GetSystemMeasurements() == US) cout << " R." << endl;
          cout << "Sutherland Constant: "<< config->GetMu_S();
          if (config->GetSystemMeasurements() == SI) cout << " K." << endl;
          else if (config->GetSystemMeasurements() == US) cout << " R." << endl;
          cout << "Laminar Viscosity (non-dim): " << config->GetMu_ConstantND()<< endl;
          cout << "Ref. Temperature (non-dim): " << config->GetMu_Temperature_RefND()<< endl;
          cout << "Sutherland constant (non-dim): "<< config->GetMu_SND()<< endl;
          break;
          
        case POLYNOMIAL_VISCOSITY:
          cout << "Viscosity Model: POLYNOMIAL_VISCOSITY  "<< endl;
          cout << "Mu(T) polynomial coefficients: \n  (";
          for (iVar = 0; iVar < config->GetnPolyCoeffs(); iVar++) {
            cout << config->GetMu_PolyCoeff(iVar);
            if (iVar < config->GetnPolyCoeffs()-1) cout << ", ";
          }
          cout << ")." << endl;
          cout << "Mu(T) polynomial coefficients (non-dim.): \n  (";
          for (iVar = 0; iVar < config->GetnPolyCoeffs(); iVar++) {
            cout << config->GetMu_PolyCoeffND(iVar);
            if (iVar < config->GetnPolyCoeffs()-1) cout << ", ";
          }
          cout << ")." << endl;
          break;
      }

      if (energy) {
        switch (config->GetKind_ConductivityModel()) {

          case CONSTANT_PRANDTL:
            cout << "Conductivity Model: CONSTANT_PRANDTL  "<< endl;
            cout << "Prandtl (Laminar): " << config->GetPrandtl_Lam()<< endl;
            cout << "Prandtl (Turbulent): " << config->GetPrandtl_Turb()<< endl;
            break;

          case CONSTANT_CONDUCTIVITY:
            cout << "Conductivity Model: CONSTANT_CONDUCTIVITY "<< endl;
            cout << "Molecular Conductivity: " << config->GetKt_Constant()<< " W/m^2.K." << endl;
            cout << "Molecular Conductivity (non-dim): " << config->GetKt_ConstantND()<< endl;
            break;

          case POLYNOMIAL_CONDUCTIVITY:
            cout << "Viscosity Model: POLYNOMIAL_CONDUCTIVITY "<< endl;
            cout << "Kt(T) polynomial coefficients: \n  (";
            for (iVar = 0; iVar < config->GetnPolyCoeffs(); iVar++) {
              cout << config->GetKt_PolyCoeff(iVar);
              if (iVar < config->GetnPolyCoeffs()-1) cout << ", ";
            }
            cout << ")." << endl;
            cout << "Kt(T) polynomial coefficients (non-dim.): \n  (";
            for (iVar = 0; iVar < config->GetnPolyCoeffs(); iVar++) {
              cout << config->GetKt_PolyCoeffND(iVar);
              if (iVar < config->GetnPolyCoeffs()-1) cout << ", ";
            }
            cout << ")." << endl;
            break;
        }
      }

    }
    
    if (config->GetKind_FluidModel() == CONSTANT_DENSITY) {
      cout << "Bulk modulus: " << config->GetBulk_Modulus();
      if (config->GetSystemMeasurements() == SI) cout << " Pa." << endl;
      else if (config->GetSystemMeasurements() == US) cout << " psf." << endl;
    }

    cout << "Initial dynamic pressure: " << config->GetPressure_FreeStream();
    if (config->GetSystemMeasurements() == SI) cout << " Pa." << endl;
    else if (config->GetSystemMeasurements() == US) cout << " psf." << endl;
    
    cout << "Initial total pressure: " << config->GetPressure_FreeStream() + 0.5*config->GetDensity_FreeStream()*config->GetModVel_FreeStream()*config->GetModVel_FreeStream();
    if (config->GetSystemMeasurements() == SI) cout << " Pa." << endl;
    else if (config->GetSystemMeasurements() == US) cout << " psf." << endl;

    if (energy) {
      cout << "Initial temperature: " << config->GetTemperature_FreeStream();
      if (config->GetSystemMeasurements() == SI) cout << " K." << endl;
      else if (config->GetSystemMeasurements() == US) cout << " R." << endl;
    }

    cout << "Initial density: " << config->GetDensity_FreeStream();
    if (config->GetSystemMeasurements() == SI) cout << " kg/m^3." << endl;
    else if (config->GetSystemMeasurements() == US) cout << " slug/ft^3." << endl;
    
    if (nDim == 2) {
      cout << "Initial velocity: (" << config->GetVelocity_FreeStream()[0] << ", ";
      cout << config->GetVelocity_FreeStream()[1] << ")";
    }
    if (nDim == 3) {
      cout << "Initial velocity: (" << config->GetVelocity_FreeStream()[0] << ", ";
      cout << config->GetVelocity_FreeStream()[1] << ", " << config->GetVelocity_FreeStream()[2] << ")";
    }
    if (config->GetSystemMeasurements() == SI) cout << " m/s. ";
    else if (config->GetSystemMeasurements() == US) cout << " ft/s. ";
    
    cout << "Magnitude: "  << config->GetModVel_FreeStream();
    if (config->GetSystemMeasurements() == SI) cout << " m/s." << endl;
    else if (config->GetSystemMeasurements() == US) cout << " ft/s." << endl;

    if (viscous) {
      cout << "Initial laminar viscosity: " << config->GetViscosity_FreeStream();
      if (config->GetSystemMeasurements() == SI) cout << " N.s/m^2." << endl;
      else if (config->GetSystemMeasurements() == US) cout << " lbf.s/ft^2." << endl;
      if (turbulent) {
        cout << "Initial turb. kinetic energy per unit mass: " << config->GetTke_FreeStream();
        if (config->GetSystemMeasurements() == SI) cout << " m^2/s^2." << endl;
        else if (config->GetSystemMeasurements() == US) cout << " ft^2/s^2." << endl;
        cout << "Initial specific dissipation: " << config->GetOmega_FreeStream();
        if (config->GetSystemMeasurements() == SI) cout << " 1/s." << endl;
        else if (config->GetSystemMeasurements() == US) cout << " 1/s." << endl;
      }
    }
    
    if (unsteady) { cout << "Total time: " << config->GetTotal_UnstTime() << " s. Time step: " << config->GetDelta_UnstTime() << " s." << endl; }
    
    /*--- Print out reference values. ---*/
    
    cout <<"-- Reference values:"<< endl;

    if (config->GetKind_FluidModel() != CONSTANT_DENSITY) {
      cout << "Reference specific gas constant: " << config->GetGas_Constant_Ref();
      if (config->GetSystemMeasurements() == SI) cout << " N.m/kg.K." << endl;
      else if (config->GetSystemMeasurements() == US) cout << " lbf.ft/slug.R." << endl;
    } else {
      if (energy) {
        cout << "Reference specific heat: " << config->GetGas_Constant_Ref();
        if (config->GetSystemMeasurements() == SI) cout << " N.m/kg.K." << endl;
        else if (config->GetSystemMeasurements() == US) cout << " lbf.ft/slug.R." << endl;
      }
    }

    cout << "Reference pressure: " << config->GetPressure_Ref();
    if (config->GetSystemMeasurements() == SI) cout << " Pa." << endl;
    else if (config->GetSystemMeasurements() == US) cout << " psf." << endl;
    
    if (energy) {
      cout << "Reference temperature: " << config->GetTemperature_Ref();
      if (config->GetSystemMeasurements() == SI) cout << " K." << endl;
      else if (config->GetSystemMeasurements() == US) cout << " R." << endl;
    }

    cout << "Reference density: " << config->GetDensity_Ref();
    if (config->GetSystemMeasurements() == SI) cout << " kg/m^3." << endl;
    else if (config->GetSystemMeasurements() == US) cout << " slug/ft^3." << endl;
    
    cout << "Reference velocity: " << config->GetVelocity_Ref();
    if (config->GetSystemMeasurements() == SI) cout << " m/s." << endl;
    else if (config->GetSystemMeasurements() == US) cout << " ft/s." << endl;

    cout << "Reference length: " << config->GetLength_Ref();
    if (config->GetSystemMeasurements() == SI) cout << " m." << endl;
    else if (config->GetSystemMeasurements() == US) cout << " in." << endl;

    if (viscous) {
      cout << "Reference viscosity: " << config->GetViscosity_Ref();
      if (config->GetSystemMeasurements() == SI) cout << " N.s/m^2." << endl;
      else if (config->GetSystemMeasurements() == US) cout << " lbf.s/ft^2." << endl;
    }
    
    if (unsteady) cout << "Reference time: " << config->GetTime_Ref() <<" s." << endl;
    
    /*--- Print out resulting non-dim values here. ---*/
    
    cout << "-- Resulting non-dimensional state:" << endl;
    cout << "Mach number (non-dim): " << config->GetMach() << endl;
    if (viscous) {
      cout << "Reynolds number (per m): " << config->GetReynolds() << endl;
    }
    
    if (config->GetKind_FluidModel() != CONSTANT_DENSITY) {
      cout << "Specific gas constant (non-dim): " << config->GetGas_ConstantND() << endl;
      cout << "Initial thermodynamic pressure (non-dim): " << config->GetPressure_ThermodynamicND() << endl;
    } else {
      if (energy) {
        cout << "Specific heat at constant pressure (non-dim): " << config->GetSpecific_Heat_CpND() << endl;
        if (boussinesq) cout << "Thermal expansion coefficient (non-dim.): " << config->GetThermal_Expansion_CoeffND() << " K^-1." << endl;
      }
    }
    
    if (energy) cout << "Initial temperature (non-dim): " << config->GetTemperature_FreeStreamND() << endl;
    cout << "Initial pressure (non-dim): " << config->GetPressure_FreeStreamND() << endl;
    cout << "Initial density (non-dim): " << config->GetDensity_FreeStreamND() << endl;
    
    if (nDim == 2) {
      cout << "Initial velocity (non-dim): (" << config->GetVelocity_FreeStreamND()[0] << ", ";
      cout << config->GetVelocity_FreeStreamND()[1] << "). ";
    } else {
      cout << "Initial velocity (non-dim): (" << config->GetVelocity_FreeStreamND()[0] << ", ";
      cout << config->GetVelocity_FreeStreamND()[1] << ", " << config->GetVelocity_FreeStreamND()[2] << "). ";
    }
    cout << "Magnitude: "   << config->GetModVel_FreeStreamND() << endl;
    
    if (viscous) {
      cout << "Initial viscosity (non-dim): " << config->GetViscosity_FreeStreamND() << endl;
      if (turbulent) {
        cout << "Initial turb. kinetic energy (non-dim): " << config->GetTke_FreeStreamND() << endl;
        cout << "Initial specific dissipation (non-dim): " << config->GetOmega_FreeStreamND() << endl;
      }
    }
    
    if (unsteady) {
      cout << "Total time (non-dim): " << config->GetTotal_UnstTimeND() << endl;
      cout << "Time step (non-dim): " << config->GetDelta_UnstTimeND() << endl;
    }
    
    cout << endl;
    
  }
  
}

void CIncEulerSolver::SetInitialCondition(CGeometry **geometry, CSolver ***solver_container, CConfig *config, unsigned long ExtIter) {
  
  unsigned long iPoint, Point_Fine;
  unsigned short iMesh, iChildren, iVar;
  su2double Area_Children, Area_Parent, *Solution_Fine, *Solution;
    
  bool restart   = (config->GetRestart() || config->GetRestart_Flow());
  bool rans      = ((config->GetKind_Solver() == RANS) ||
                    (config->GetKind_Solver() == ADJ_RANS) ||
                    (config->GetKind_Solver() == DISC_ADJ_RANS));
  bool dual_time = ((config->GetUnsteady_Simulation() == DT_STEPPING_1ST) ||
                    (config->GetUnsteady_Simulation() == DT_STEPPING_2ND));
  
  /*--- If restart solution, then interpolate the flow solution to
   all the multigrid levels, this is important with the dual time strategy ---*/
  
  if (restart && (ExtIter == 0)) {
    
    Solution = new su2double[nVar];
    for (iMesh = 1; iMesh <= config->GetnMGLevels(); iMesh++) {
      for (iPoint = 0; iPoint < geometry[iMesh]->GetnPoint(); iPoint++) {
        Area_Parent = geometry[iMesh]->node[iPoint]->GetVolume();
        for (iVar = 0; iVar < nVar; iVar++) Solution[iVar] = 0.0;
        for (iChildren = 0; iChildren < geometry[iMesh]->node[iPoint]->GetnChildren_CV(); iChildren++) {
          Point_Fine = geometry[iMesh]->node[iPoint]->GetChildren_CV(iChildren);
          Area_Children = geometry[iMesh-1]->node[Point_Fine]->GetVolume();
          Solution_Fine = solver_container[iMesh-1][FLOW_SOL]->node[Point_Fine]->GetSolution();
          for (iVar = 0; iVar < nVar; iVar++) {
            Solution[iVar] += Solution_Fine[iVar]*Area_Children/Area_Parent;
          }
        }
        solver_container[iMesh][FLOW_SOL]->node[iPoint]->SetSolution(Solution);
      }
      solver_container[iMesh][FLOW_SOL]->Set_MPI_Solution(geometry[iMesh], config);
    }
    delete [] Solution;
    
    /*--- Interpolate the turblence variable also, if needed ---*/
    
    if (rans) {
      
      unsigned short nVar_Turb = solver_container[MESH_0][TURB_SOL]->GetnVar();
      Solution = new su2double[nVar_Turb];
      for (iMesh = 1; iMesh <= config->GetnMGLevels(); iMesh++) {
        for (iPoint = 0; iPoint < geometry[iMesh]->GetnPoint(); iPoint++) {
          Area_Parent = geometry[iMesh]->node[iPoint]->GetVolume();
          for (iVar = 0; iVar < nVar_Turb; iVar++) Solution[iVar] = 0.0;
          for (iChildren = 0; iChildren < geometry[iMesh]->node[iPoint]->GetnChildren_CV(); iChildren++) {
            Point_Fine = geometry[iMesh]->node[iPoint]->GetChildren_CV(iChildren);
            Area_Children = geometry[iMesh-1]->node[Point_Fine]->GetVolume();
            Solution_Fine = solver_container[iMesh-1][TURB_SOL]->node[Point_Fine]->GetSolution();
            for (iVar = 0; iVar < nVar_Turb; iVar++) {
              Solution[iVar] += Solution_Fine[iVar]*Area_Children/Area_Parent;
            }
          }
          solver_container[iMesh][TURB_SOL]->node[iPoint]->SetSolution(Solution);
        }
        solver_container[iMesh][TURB_SOL]->Set_MPI_Solution(geometry[iMesh], config);
        solver_container[iMesh][TURB_SOL]->Postprocessing(geometry[iMesh], solver_container[iMesh], config, iMesh);
      }
      delete [] Solution;
    }
    
  }
  
  /*--- The value of the solution for the first iteration of the dual time ---*/
  
  if (dual_time && (ExtIter == 0 || (restart && (long)ExtIter == config->GetUnst_RestartIter()))) {
    
    /*--- Push back the initial condition to previous solution containers
     for a 1st-order restart or when simply intitializing to freestream. ---*/
    
    for (iMesh = 0; iMesh <= config->GetnMGLevels(); iMesh++) {
      for (iPoint = 0; iPoint < geometry[iMesh]->GetnPoint(); iPoint++) {
        solver_container[iMesh][FLOW_SOL]->node[iPoint]->Set_Solution_time_n();
        solver_container[iMesh][FLOW_SOL]->node[iPoint]->Set_Solution_time_n1();
        if (rans) {
          solver_container[iMesh][TURB_SOL]->node[iPoint]->Set_Solution_time_n();
          solver_container[iMesh][TURB_SOL]->node[iPoint]->Set_Solution_time_n1();
        }
      }
    }
    
    if ((restart && (long)ExtIter == config->GetUnst_RestartIter()) &&
        (config->GetUnsteady_Simulation() == DT_STEPPING_2ND)) {
      
      /*--- Load an additional restart file for a 2nd-order restart ---*/
      
      solver_container[MESH_0][FLOW_SOL]->LoadRestart(geometry, solver_container, config, SU2_TYPE::Int(config->GetUnst_RestartIter()-1), true);
      
      /*--- Load an additional restart file for the turbulence model ---*/
      if (rans)
        solver_container[MESH_0][TURB_SOL]->LoadRestart(geometry, solver_container, config, SU2_TYPE::Int(config->GetUnst_RestartIter()-1), false);
      
      /*--- Push back this new solution to time level N. ---*/
      
      for (iMesh = 0; iMesh <= config->GetnMGLevels(); iMesh++) {
        for (iPoint = 0; iPoint < geometry[iMesh]->GetnPoint(); iPoint++) {
          solver_container[iMesh][FLOW_SOL]->node[iPoint]->Set_Solution_time_n();
          if (rans) {
            solver_container[iMesh][TURB_SOL]->node[iPoint]->Set_Solution_time_n();
          }
        }
      }
    }
  }
}

void CIncEulerSolver::Preprocessing(CGeometry *geometry, CSolver **solver_container, CConfig *config, unsigned short iMesh, unsigned short iRKStep, unsigned short RunTime_EqSystem, bool Output) {
  
  unsigned long ErrorCounter = 0;

  unsigned long ExtIter = config->GetExtIter();
  bool cont_adjoint     = config->GetContinuous_Adjoint();
  bool disc_adjoint     = config->GetDiscrete_Adjoint();
  bool implicit         = (config->GetKind_TimeIntScheme_Flow() == EULER_IMPLICIT);
  bool muscl            = (config->GetMUSCL_Flow() || (cont_adjoint && config->GetKind_ConvNumScheme_AdjFlow() == ROE));
  bool limiter          = ((config->GetKind_SlopeLimit_Flow() != NO_LIMITER) && (ExtIter <= config->GetLimiterIter()) && !(disc_adjoint && config->GetFrozen_Limiter_Disc()));
  bool center           = ((config->GetKind_ConvNumScheme_Flow() == SPACE_CENTERED) || (cont_adjoint && config->GetKind_ConvNumScheme_AdjFlow() == SPACE_CENTERED));
  bool center_jst       = center && (config->GetKind_Centered_Flow() == JST);
  bool fixed_cl         = config->GetFixed_CL_Mode();
  bool van_albada       = config->GetKind_SlopeLimit_Flow() == VAN_ALBADA_EDGE;

  /*--- Update the angle of attack at the far-field for fixed CL calculations. ---*/
  
  if (fixed_cl) { SetFarfield_AoA(geometry, solver_container, config, iMesh, Output); }

  /*--- Set the primitive variables ---*/
  
  ErrorCounter = SetPrimitive_Variables(solver_container, config, Output);
  
  /*--- Upwind second order reconstruction ---*/
  
  if ((muscl && !center) && (iMesh == MESH_0) && !Output) {
    
    /*--- Gradient computation ---*/
    
    if (config->GetKind_Gradient_Method() == GREEN_GAUSS) {
      SetPrimitive_Gradient_GG(geometry, config);
    }
    if (config->GetKind_Gradient_Method() == WEIGHTED_LEAST_SQUARES) {
      SetPrimitive_Gradient_LS(geometry, config);
    }
    
    /*--- Limiter computation ---*/
    
    if ((limiter) && (iMesh == MESH_0) && !Output && !van_albada) {
      SetPrimitive_Limiter(geometry, config);
    }
    
  }
  
  /*--- Artificial dissipation ---*/
  
  if (center && !Output) {
    SetMax_Eigenvalue(geometry, config);
    if ((center_jst) && (iMesh == MESH_0)) {
      SetCentered_Dissipation_Sensor(geometry, config);
      SetUndivided_Laplacian(geometry, config);
    }
  }
  
  /*--- Update the beta value based on the maximum velocity. ---*/

  SetBeta_Parameter(geometry, solver_container, config, iMesh);

  /*--- Initialize the Jacobian matrices ---*/
  
  if (implicit && !disc_adjoint) Jacobian.SetValZero();

  /*--- Error message ---*/
  
  if (config->GetConsole_Output_Verb() == VERB_HIGH) {
#ifdef HAVE_MPI
    unsigned long MyErrorCounter = ErrorCounter; ErrorCounter = 0;
    SU2_MPI::Allreduce(&MyErrorCounter, &ErrorCounter, 1, MPI_UNSIGNED_LONG, MPI_SUM, MPI_COMM_WORLD);
#endif
    if (iMesh == MESH_0) config->SetNonphysical_Points(ErrorCounter);
  }
  
}

void CIncEulerSolver::Postprocessing(CGeometry *geometry, CSolver **solver_container, CConfig *config,
                                  unsigned short iMesh) { }

unsigned long CIncEulerSolver::SetPrimitive_Variables(CSolver **solver_container, CConfig *config, bool Output) {
  
  unsigned long iPoint, ErrorCounter = 0;
  bool physical = true;
  
  for (iPoint = 0; iPoint < nPoint; iPoint ++) {
    
    /*--- Initialize the non-physical points vector ---*/
    
    node[iPoint]->SetNon_Physical(false);
    
    /*--- Incompressible flow, primitive variables ---*/
    
    physical = node[iPoint]->SetPrimVar(FluidModel);

    /*--- Record any non-physical points. ---*/

    if (!physical) { node[iPoint]->SetNon_Physical(true); ErrorCounter++; }
    
    /*--- Initialize the convective, source and viscous residual vector ---*/
    
    if (!Output) LinSysRes.SetBlock_Zero(iPoint);
    
  }

  return ErrorCounter;
}

void CIncEulerSolver::SetTime_Step(CGeometry *geometry, CSolver **solver_container, CConfig *config,
                                unsigned short iMesh, unsigned long Iteration) {
  
  su2double *Normal, Area, Vol, Mean_SoundSpeed = 0.0, Mean_ProjVel = 0.0,
  Mean_BetaInc2, Lambda, Local_Delta_Time,
  Global_Delta_Time = 1E6, Global_Delta_UnstTimeND, ProjVel, ProjVel_i, ProjVel_j;
  
  unsigned long iEdge, iVertex, iPoint, jPoint;
  unsigned short iDim, iMarker;
  
  bool implicit      = (config->GetKind_TimeIntScheme_Flow() == EULER_IMPLICIT);
  bool grid_movement = config->GetGrid_Movement();
  bool time_steping  = config->GetUnsteady_Simulation() == TIME_STEPPING;
  bool dual_time     = ((config->GetUnsteady_Simulation() == DT_STEPPING_1ST) ||
                    (config->GetUnsteady_Simulation() == DT_STEPPING_2ND));
  
  Min_Delta_Time = 1.E6; Max_Delta_Time = 0.0;

  /*--- Set maximum inviscid eigenvalue to zero, and compute sound speed ---*/
  
  for (iPoint = 0; iPoint < nPointDomain; iPoint++)
    node[iPoint]->SetMax_Lambda_Inv(0.0);
  
  /*--- Loop interior edges ---*/
  
  for (iEdge = 0; iEdge < geometry->GetnEdge(); iEdge++) {
    
    /*--- Point identification, Normal vector and area ---*/
    
    iPoint = geometry->edge[iEdge]->GetNode(0);
    jPoint = geometry->edge[iEdge]->GetNode(1);
    
    Normal = geometry->edge[iEdge]->GetNormal();
    
    Area = 0.0;
    for (iDim = 0; iDim < nDim; iDim++) Area += Normal[iDim]*Normal[iDim];
    Area = sqrt(Area);
    
    /*--- Mean Values ---*/

    Mean_ProjVel    = 0.5 * (node[iPoint]->GetProjVel(Normal) + node[jPoint]->GetProjVel(Normal));
    Mean_BetaInc2   = 0.5 * (node[iPoint]->GetBetaInc2()      + node[jPoint]->GetBetaInc2());
    Mean_SoundSpeed = sqrt(Mean_BetaInc2*Area*Area);

    /*--- Adjustment for grid movement ---*/
    
    if (grid_movement) {
      su2double *GridVel_i = geometry->node[iPoint]->GetGridVel();
      su2double *GridVel_j = geometry->node[jPoint]->GetGridVel();
      ProjVel_i = 0.0; ProjVel_j = 0.0;
      for (iDim = 0; iDim < nDim; iDim++) {
        ProjVel_i += GridVel_i[iDim]*Normal[iDim];
        ProjVel_j += GridVel_j[iDim]*Normal[iDim];
      }
      Mean_ProjVel -= 0.5 * (ProjVel_i + ProjVel_j);
    }
    
    /*--- Inviscid contribution ---*/
    
    Lambda = fabs(Mean_ProjVel) + Mean_SoundSpeed;
    if (geometry->node[iPoint]->GetDomain()) node[iPoint]->AddMax_Lambda_Inv(Lambda);
    if (geometry->node[jPoint]->GetDomain()) node[jPoint]->AddMax_Lambda_Inv(Lambda);
    
  }
  
  /*--- Loop boundary edges ---*/
  
  for (iMarker = 0; iMarker < geometry->GetnMarker(); iMarker++) {
    for (iVertex = 0; iVertex < geometry->GetnVertex(iMarker); iVertex++) {
      
      /*--- Point identification, Normal vector and area ---*/
      
      iPoint = geometry->vertex[iMarker][iVertex]->GetNode();
      Normal = geometry->vertex[iMarker][iVertex]->GetNormal();
      
      Area = 0.0;
      for (iDim = 0; iDim < nDim; iDim++) Area += Normal[iDim]*Normal[iDim];
      Area = sqrt(Area);
      
      /*--- Mean Values ---*/

      Mean_ProjVel    = node[iPoint]->GetProjVel(Normal);
      Mean_BetaInc2   = node[iPoint]->GetBetaInc2();
      Mean_SoundSpeed = sqrt(Mean_BetaInc2*Area*Area);

      /*--- Adjustment for grid movement ---*/
      
      if (grid_movement) {
        su2double *GridVel = geometry->node[iPoint]->GetGridVel();
        ProjVel = 0.0;
        for (iDim = 0; iDim < nDim; iDim++)
          ProjVel += GridVel[iDim]*Normal[iDim];
        Mean_ProjVel -= ProjVel;
      }
      
      /*--- Inviscid contribution ---*/
      
      Lambda = fabs(Mean_ProjVel) + Mean_SoundSpeed;
      if (geometry->node[iPoint]->GetDomain()) {
        node[iPoint]->AddMax_Lambda_Inv(Lambda);
      }
      
    }
  }
  
  /*--- Local time-stepping: each element uses their own speed for steady state 
   simulations or for pseudo time steps in a dual time simulation. ---*/
  
  for (iPoint = 0; iPoint < nPointDomain; iPoint++) {
    
    Vol = geometry->node[iPoint]->GetVolume();
    
    if (Vol != 0.0) {
      Local_Delta_Time  = config->GetCFL(iMesh)*Vol / node[iPoint]->GetMax_Lambda_Inv();
      Global_Delta_Time = min(Global_Delta_Time, Local_Delta_Time);
      Min_Delta_Time    = min(Min_Delta_Time, Local_Delta_Time);
      Max_Delta_Time    = max(Max_Delta_Time, Local_Delta_Time);
      if (Local_Delta_Time > config->GetMax_DeltaTime())
        Local_Delta_Time = config->GetMax_DeltaTime();
      node[iPoint]->SetDelta_Time(Local_Delta_Time);
    }
    else {
      node[iPoint]->SetDelta_Time(0.0);
    }
    
  }
  
  /*--- Compute the max and the min dt (in parallel) ---*/
  
  if (config->GetConsole_Output_Verb() == VERB_HIGH) {
#ifdef HAVE_MPI
    su2double rbuf_time, sbuf_time;
    sbuf_time = Min_Delta_Time;
    SU2_MPI::Reduce(&sbuf_time, &rbuf_time, 1, MPI_DOUBLE, MPI_MIN, MASTER_NODE, MPI_COMM_WORLD);
    SU2_MPI::Bcast(&rbuf_time, 1, MPI_DOUBLE, MASTER_NODE, MPI_COMM_WORLD);
    Min_Delta_Time = rbuf_time;
    
    sbuf_time = Max_Delta_Time;
    SU2_MPI::Reduce(&sbuf_time, &rbuf_time, 1, MPI_DOUBLE, MPI_MAX, MASTER_NODE, MPI_COMM_WORLD);
    SU2_MPI::Bcast(&rbuf_time, 1, MPI_DOUBLE, MASTER_NODE, MPI_COMM_WORLD);
    Max_Delta_Time = rbuf_time;
#endif
  }
  
  /*--- For time-accurate simulations use the minimum delta time of the whole mesh (global) ---*/
  
  if (time_steping) {
#ifdef HAVE_MPI
    su2double rbuf_time, sbuf_time;
    sbuf_time = Global_Delta_Time;
    SU2_MPI::Reduce(&sbuf_time, &rbuf_time, 1, MPI_DOUBLE, MPI_MIN, MASTER_NODE, MPI_COMM_WORLD);
    SU2_MPI::Bcast(&rbuf_time, 1, MPI_DOUBLE, MASTER_NODE, MPI_COMM_WORLD);
    Global_Delta_Time = rbuf_time;
#endif
    for (iPoint = 0; iPoint < nPointDomain; iPoint++){
      
      /*--- Sets the regular CFL equal to the unsteady CFL ---*/
      
      config->SetCFL(iMesh,config->GetUnst_CFL());
      
      /*--- If the unsteady CFL is set to zero, it uses the defined unsteady time step, otherwise
       it computes the time step based on the unsteady CFL ---*/
      
      if (config->GetCFL(iMesh) == 0.0){
        node[iPoint]->SetDelta_Time(config->GetDelta_UnstTime());
      } else {
        node[iPoint]->SetDelta_Time(Global_Delta_Time);
      }
    }
  }
  
  /*--- Recompute the unsteady time step for the dual time strategy
   if the unsteady CFL is diferent from 0 ---*/
  
  if ((dual_time) && (Iteration == 0) && (config->GetUnst_CFL() != 0.0) && (iMesh == MESH_0)) {
    Global_Delta_UnstTimeND = config->GetUnst_CFL()*Global_Delta_Time/config->GetCFL(iMesh);
    
#ifdef HAVE_MPI
    su2double rbuf_time, sbuf_time;
    sbuf_time = Global_Delta_UnstTimeND;
    SU2_MPI::Reduce(&sbuf_time, &rbuf_time, 1, MPI_DOUBLE, MPI_MIN, MASTER_NODE, MPI_COMM_WORLD);
    SU2_MPI::Bcast(&rbuf_time, 1, MPI_DOUBLE, MASTER_NODE, MPI_COMM_WORLD);
    Global_Delta_UnstTimeND = rbuf_time;
#endif
    config->SetDelta_UnstTimeND(Global_Delta_UnstTimeND);
  }
  
  /*--- The pseudo local time (explicit integration) cannot be greater than the physical time ---*/
  
  if (dual_time)
    for (iPoint = 0; iPoint < nPointDomain; iPoint++) {
      if (!implicit) {
        Local_Delta_Time = min((2.0/3.0)*config->GetDelta_UnstTimeND(), node[iPoint]->GetDelta_Time());
        node[iPoint]->SetDelta_Time(Local_Delta_Time);
      }
    }
  
}

void CIncEulerSolver::Centered_Residual(CGeometry *geometry, CSolver **solver_container, CNumerics *numerics,
                                     CConfig *config, unsigned short iMesh, unsigned short iRKStep) {
  
  unsigned long iEdge, iPoint, jPoint;
  
  bool implicit      = (config->GetKind_TimeIntScheme_Flow() == EULER_IMPLICIT);
  bool jst_scheme  = ((config->GetKind_Centered_Flow() == JST) && (iMesh == MESH_0));
  bool grid_movement = config->GetGrid_Movement();
  
  for (iEdge = 0; iEdge < geometry->GetnEdge(); iEdge++) {
    
    /*--- Points in edge, set normal vectors, and number of neighbors ---*/
    
    iPoint = geometry->edge[iEdge]->GetNode(0); jPoint = geometry->edge[iEdge]->GetNode(1);
    numerics->SetNormal(geometry->edge[iEdge]->GetNormal());
    numerics->SetNeighbor(geometry->node[iPoint]->GetnNeighbor(), geometry->node[jPoint]->GetnNeighbor());
    
    /*--- Set primitive variables w/o reconstruction ---*/
    
    numerics->SetPrimitive(node[iPoint]->GetPrimitive(), node[jPoint]->GetPrimitive());
    
    /*--- Set the largest convective eigenvalue ---*/
    
    numerics->SetLambda(node[iPoint]->GetLambda(), node[jPoint]->GetLambda());
    
    /*--- Set undivided laplacian and pressure-based sensor ---*/
    
    if (jst_scheme) {
      numerics->SetUndivided_Laplacian(node[iPoint]->GetUndivided_Laplacian(), node[jPoint]->GetUndivided_Laplacian());
      numerics->SetSensor(node[iPoint]->GetSensor(), node[jPoint]->GetSensor());
    }
    
    /*--- Grid movement ---*/
    
    if (grid_movement) {
      numerics->SetGridVel(geometry->node[iPoint]->GetGridVel(), geometry->node[jPoint]->GetGridVel());
    }
    
    /*--- Compute residuals, and Jacobians ---*/

    numerics->ComputeResidual(Res_Conv, Jacobian_i, Jacobian_j, config);
    
    /*--- Update convective and artificial dissipation residuals ---*/

    LinSysRes.AddBlock(iPoint, Res_Conv);
    LinSysRes.SubtractBlock(jPoint, Res_Conv);
    
    /*--- Store implicit contributions from the residual calculation. ---*/
    
    if (implicit) {
      Jacobian.AddBlock(iPoint, iPoint, Jacobian_i);
      Jacobian.AddBlock(iPoint, jPoint, Jacobian_j);
      Jacobian.SubtractBlock(jPoint, iPoint, Jacobian_i);
      Jacobian.SubtractBlock(jPoint, jPoint, Jacobian_j);
    }
  }
  
}

void CIncEulerSolver::Upwind_Residual(CGeometry *geometry, CSolver **solver_container, CNumerics *numerics,
                                   CConfig *config, unsigned short iMesh) {
  
  su2double **Gradient_i, **Gradient_j, Project_Grad_i, Project_Grad_j,
  *V_i, *V_j, *S_i, *S_j, *Limiter_i = NULL, *Limiter_j = NULL, Non_Physical = 1.0;
  
  unsigned long iEdge, iPoint, jPoint, counter_local = 0, counter_global = 0;
  unsigned short iDim, iVar;
  
  unsigned long ExtIter = config->GetExtIter();
  bool implicit         = (config->GetKind_TimeIntScheme_Flow() == EULER_IMPLICIT);
  bool muscl            = (config->GetMUSCL_Flow() && (iMesh == MESH_0));
  bool disc_adjoint     = config->GetDiscrete_Adjoint();
  bool limiter          = ((config->GetKind_SlopeLimit_Flow() != NO_LIMITER) && (ExtIter <= config->GetLimiterIter()) && !(disc_adjoint && config->GetFrozen_Limiter_Disc()));
  bool grid_movement    = config->GetGrid_Movement();
  bool van_albada       = config->GetKind_SlopeLimit_Flow() == VAN_ALBADA_EDGE;

  /*--- Loop over all the edges ---*/
  
  for (iEdge = 0; iEdge < geometry->GetnEdge(); iEdge++) {
    
    /*--- Points in edge and normal vectors ---*/
    
    iPoint = geometry->edge[iEdge]->GetNode(0); jPoint = geometry->edge[iEdge]->GetNode(1);
    numerics->SetNormal(geometry->edge[iEdge]->GetNormal());
    
    /*--- Grid movement ---*/
    
    if (grid_movement)
      numerics->SetGridVel(geometry->node[iPoint]->GetGridVel(), geometry->node[jPoint]->GetGridVel());
    
    /*--- Get primitive variables ---*/
    
    V_i = node[iPoint]->GetPrimitive(); V_j = node[jPoint]->GetPrimitive();
    S_i = node[iPoint]->GetSecondary(); S_j = node[jPoint]->GetSecondary();

    /*--- High order reconstruction using MUSCL strategy ---*/
    
    if (muscl) {
      
      for (iDim = 0; iDim < nDim; iDim++) {
        Vector_i[iDim] = 0.5*(geometry->node[jPoint]->GetCoord(iDim) - geometry->node[iPoint]->GetCoord(iDim));
        Vector_j[iDim] = 0.5*(geometry->node[iPoint]->GetCoord(iDim) - geometry->node[jPoint]->GetCoord(iDim));
      }
      
      Gradient_i = node[iPoint]->GetGradient_Primitive();
      Gradient_j = node[jPoint]->GetGradient_Primitive();
      if (limiter) {
        Limiter_i = node[iPoint]->GetLimiter_Primitive();
        Limiter_j = node[jPoint]->GetLimiter_Primitive();
      }
      
      for (iVar = 0; iVar < nPrimVarGrad; iVar++) {
        Project_Grad_i = 0.0; Project_Grad_j = 0.0;
        Non_Physical = node[iPoint]->GetNon_Physical()*node[jPoint]->GetNon_Physical();
        for (iDim = 0; iDim < nDim; iDim++) {
          Project_Grad_i += Vector_i[iDim]*Gradient_i[iVar][iDim]*Non_Physical;
          Project_Grad_j += Vector_j[iDim]*Gradient_j[iVar][iDim]*Non_Physical;
        }
        if (limiter) {
          if (van_albada){
            Limiter_i[iVar] = (V_j[iVar]-V_i[iVar])*(2.0*Project_Grad_i + V_j[iVar]-V_i[iVar])/(4*Project_Grad_i*Project_Grad_i+(V_j[iVar]-V_i[iVar])*(V_j[iVar]-V_i[iVar])+EPS);
            Limiter_j[iVar] = (V_j[iVar]-V_i[iVar])*(-2.0*Project_Grad_j + V_j[iVar]-V_i[iVar])/(4*Project_Grad_j*Project_Grad_j+(V_j[iVar]-V_i[iVar])*(V_j[iVar]-V_i[iVar])+EPS);
          }
          Primitive_i[iVar] = V_i[iVar] + Limiter_i[iVar]*Project_Grad_i;
          Primitive_j[iVar] = V_j[iVar] + Limiter_j[iVar]*Project_Grad_j;
        }
        else {
          Primitive_i[iVar] = V_i[iVar] + Project_Grad_i;
          Primitive_j[iVar] = V_j[iVar] + Project_Grad_j;
        }
      }

      for (iVar = nPrimVarGrad; iVar < nPrimVar; iVar++) {
        Primitive_i[iVar] = V_i[iVar];
        Primitive_j[iVar] = V_j[iVar];
      }

      numerics->SetPrimitive(Primitive_i, Primitive_j);
      
    } else {
      
      /*--- Set conservative variables without reconstruction ---*/
      
      numerics->SetPrimitive(V_i, V_j);
      numerics->SetSecondary(S_i, S_j);
      
    }
    
    /*--- Compute the residual ---*/
    
    numerics->ComputeResidual(Res_Conv, Jacobian_i, Jacobian_j, config);

    /*--- Update residual value ---*/
    
    LinSysRes.AddBlock(iPoint, Res_Conv);
    LinSysRes.SubtractBlock(jPoint, Res_Conv);
    
    /*--- Set implicit Jacobians ---*/
    
    if (implicit) {
      Jacobian.AddBlock(iPoint, iPoint, Jacobian_i);
      Jacobian.AddBlock(iPoint, jPoint, Jacobian_j);
      Jacobian.SubtractBlock(jPoint, iPoint, Jacobian_i);
      Jacobian.SubtractBlock(jPoint, jPoint, Jacobian_j);
    }
  }
  
  /*--- Warning message about non-physical reconstructions. ---*/
  
  if (config->GetConsole_Output_Verb() == VERB_HIGH) {
#ifdef HAVE_MPI
    SU2_MPI::Reduce(&counter_local, &counter_global, 1, MPI_UNSIGNED_LONG, MPI_SUM, MASTER_NODE, MPI_COMM_WORLD);
#else
    counter_global = counter_local;
#endif
    if (iMesh == MESH_0) config->SetNonphysical_Reconstr(counter_global);
  }
  
}

void CIncEulerSolver::Source_Residual(CGeometry *geometry, CSolver **solver_container, CNumerics *numerics, CNumerics *second_numerics, CConfig *config, unsigned short iMesh) {
  
  unsigned short iVar;
  unsigned long iPoint;
  
  bool implicit       = (config->GetKind_TimeIntScheme_Flow() == EULER_IMPLICIT);
  bool rotating_frame = config->GetRotating_Frame();
  bool axisymmetric   = config->GetAxisymmetric();
  bool body_force     = config->GetBody_Force();
  bool boussinesq     = (config->GetKind_DensityModel() == BOUSSINESQ);
  bool viscous        = config->GetViscous();


  /*--- Initialize the source residual to zero ---*/

  for (iVar = 0; iVar < nVar; iVar++) Residual[iVar] = 0.0;

  if (body_force) {

    /*--- Loop over all points ---*/

    for (iPoint = 0; iPoint < nPointDomain; iPoint++) {

      /*--- Load the conservative variables ---*/

      numerics->SetConservative(node[iPoint]->GetSolution(),
                                node[iPoint]->GetSolution());

      /*--- Set incompressible density  ---*/
      
      numerics->SetDensity(node[iPoint]->GetDensity(),
                           node[iPoint]->GetDensity());

      /*--- Load the volume of the dual mesh cell ---*/

      numerics->SetVolume(geometry->node[iPoint]->GetVolume());

      /*--- Compute the rotating frame source residual ---*/

      numerics->ComputeResidual(Residual, config);

      /*--- Add the source residual to the total ---*/
      
      LinSysRes.AddBlock(iPoint, Residual);
      
    }
  }

  if (boussinesq) {

    /*--- Loop over all points ---*/

    for (iPoint = 0; iPoint < nPointDomain; iPoint++) {

      /*--- Load the conservative variables ---*/

      numerics->SetConservative(node[iPoint]->GetSolution(),
                                node[iPoint]->GetSolution());

      /*--- Set incompressible density  ---*/
      
      numerics->SetDensity(node[iPoint]->GetDensity(),
                           node[iPoint]->GetDensity());

      /*--- Load the volume of the dual mesh cell ---*/

      numerics->SetVolume(geometry->node[iPoint]->GetVolume());

      /*--- Compute the rotating frame source residual ---*/

      numerics->ComputeResidual(Residual, config);

      /*--- Add the source residual to the total ---*/
      
      LinSysRes.AddBlock(iPoint, Residual);
      
    }
  }

  if (rotating_frame) {
    
    /*--- Loop over all points ---*/
    
    for (iPoint = 0; iPoint < nPointDomain; iPoint++) {
      
      /*--- Load the conservative variables ---*/
      
      numerics->SetConservative(node[iPoint]->GetSolution(),
                                node[iPoint]->GetSolution());
      
      /*--- Load the volume of the dual mesh cell ---*/
      
      numerics->SetVolume(geometry->node[iPoint]->GetVolume());
      
      /*--- Compute the rotating frame source residual ---*/
      
      numerics->ComputeResidual(Residual, Jacobian_i, config);
      
      /*--- Add the source residual to the total ---*/
      
      LinSysRes.AddBlock(iPoint, Residual);
      
      /*--- Add the implicit Jacobian contribution ---*/
      
      if (implicit) Jacobian.AddBlock(iPoint, iPoint, Jacobian_i);
      
    }
  }
  
  if (axisymmetric) {
    
    /*--- Zero out Jacobian structure ---*/

    if (implicit) {
      for (iVar = 0; iVar < nVar; iVar ++)
        for (unsigned short jVar = 0; jVar < nVar; jVar ++)
          Jacobian_i[iVar][jVar] = 0.0;
    }

    /*--- For viscous problems, we need an additional gradient. ---*/

    if (viscous) {

      su2double AuxVar, Total_Viscosity, yCoord, yVelocity;

      for (iPoint = 0; iPoint < nPoint; iPoint++) {

        yCoord          = geometry->node[iPoint]->GetCoord(1);
        yVelocity       = node[iPoint]->GetVelocity(1);
        Total_Viscosity = (node[iPoint]->GetLaminarViscosity() +
                           node[iPoint]->GetEddyViscosity());

        if (yCoord > EPS) {
          AuxVar = Total_Viscosity*yVelocity/yCoord;
        } else {
          AuxVar = 0.0;
        }

        /*--- Set the auxilairy variable for this node. ---*/

        node[iPoint]->SetAuxVar(AuxVar);

      }

      /*--- Compute the auxiliary variable gradient with GG or WLS. ---*/

      if (config->GetKind_Gradient_Method() == GREEN_GAUSS) {
        SetAuxVar_Gradient_GG(geometry, config);
      }
      if (config->GetKind_Gradient_Method() == WEIGHTED_LEAST_SQUARES) {
        SetAuxVar_Gradient_LS(geometry, config);
      }
      
    }
    
    /*--- loop over points ---*/
    
    for (iPoint = 0; iPoint < nPointDomain; iPoint++) {
      
      /*--- Conservative variables w/o reconstruction ---*/

      numerics->SetPrimitive(node[iPoint]->GetPrimitive(), NULL);

      /*--- Set incompressible density  ---*/
      
      numerics->SetDensity(node[iPoint]->GetDensity(),
                           node[iPoint]->GetDensity());

      /*--- Set control volume ---*/
      
      numerics->SetVolume(geometry->node[iPoint]->GetVolume());
      
      /*--- Set y coordinate ---*/
      
      numerics->SetCoord(geometry->node[iPoint]->GetCoord(),
                         geometry->node[iPoint]->GetCoord());

      /*--- If viscous, we need gradients for extra terms. ---*/

      if (viscous) {

        /*--- Gradient of the primitive variables ---*/

        numerics->SetPrimVarGradient(node[iPoint]->GetGradient_Primitive(), NULL);

        /*--- Load the aux variable gradient that we already computed. ---*/

        numerics->SetAuxVarGrad(node[iPoint]->GetAuxVarGradient(), NULL);
        
      }

      /*--- Compute Source term Residual ---*/
      
      numerics->ComputeResidual(Residual, Jacobian_i, config);
      
      /*--- Add Residual ---*/
      
      LinSysRes.AddBlock(iPoint, Residual);
      
      /*--- Implicit part ---*/
      
      if (implicit) Jacobian.AddBlock(iPoint, iPoint, Jacobian_i);
      
    }
  }
  
}

void CIncEulerSolver::Source_Template(CGeometry *geometry, CSolver **solver_container, CNumerics *numerics,
                                   CConfig *config, unsigned short iMesh) {
  
  /* This method should be used to call any new source terms for a particular problem*/
  /* This method calls the new child class in CNumerics, where the new source term should be implemented.  */
  
  /* Next we describe how to get access to some important quanties for this method */
  /* Access to all points in the current geometric mesh by saying: nPointDomain */
  /* Get the vector of conservative variables at some point iPoint = node[iPoint]->GetSolution() */
  /* Get the volume (or area in 2D) associated with iPoint = node[iPoint]->GetVolume() */
  /* Get the vector of geometric coordinates of point iPoint = node[iPoint]->GetCoord() */
  
}

void CIncEulerSolver::SetMax_Eigenvalue(CGeometry *geometry, CConfig *config) {
  
  su2double *Normal, Area, Mean_SoundSpeed = 0.0, Mean_ProjVel = 0.0,
  Mean_BetaInc2, Lambda, ProjVel, ProjVel_i, ProjVel_j, *GridVel, *GridVel_i, *GridVel_j;
  
  unsigned long iEdge, iVertex, iPoint, jPoint;
  unsigned short iDim, iMarker;

  bool grid_movement = config->GetGrid_Movement();

  /*--- Set maximum inviscid eigenvalue to zero, and compute sound speed ---*/
  
  for (iPoint = 0; iPoint < nPointDomain; iPoint++) {
    node[iPoint]->SetLambda(0.0);
  }
  
  /*--- Loop interior edges ---*/
  
  for (iEdge = 0; iEdge < geometry->GetnEdge(); iEdge++) {
    
    /*--- Point identification, Normal vector and area ---*/
    
    iPoint = geometry->edge[iEdge]->GetNode(0);
    jPoint = geometry->edge[iEdge]->GetNode(1);
    
    Normal = geometry->edge[iEdge]->GetNormal();
    Area = 0.0;
    for (iDim = 0; iDim < nDim; iDim++) Area += Normal[iDim]*Normal[iDim];
    Area = sqrt(Area);
    
    /*--- Mean Values ---*/

    Mean_ProjVel    = 0.5 * (node[iPoint]->GetProjVel(Normal) + node[jPoint]->GetProjVel(Normal));
    Mean_BetaInc2   = 0.5 * (node[iPoint]->GetBetaInc2()      + node[jPoint]->GetBetaInc2());
    Mean_SoundSpeed = sqrt(Mean_BetaInc2*Area*Area);

    /*--- Adjustment for grid movement ---*/
    
    if (grid_movement) {
      GridVel_i = geometry->node[iPoint]->GetGridVel();
      GridVel_j = geometry->node[jPoint]->GetGridVel();
      ProjVel_i = 0.0; ProjVel_j =0.0;
      for (iDim = 0; iDim < nDim; iDim++) {
        ProjVel_i += GridVel_i[iDim]*Normal[iDim];
        ProjVel_j += GridVel_j[iDim]*Normal[iDim];
      }
      Mean_ProjVel -= 0.5 * (ProjVel_i + ProjVel_j);
    }
    
    /*--- Inviscid contribution ---*/
    
    Lambda = fabs(Mean_ProjVel) + Mean_SoundSpeed;
    if (geometry->node[iPoint]->GetDomain()) node[iPoint]->AddLambda(Lambda);
    if (geometry->node[jPoint]->GetDomain()) node[jPoint]->AddLambda(Lambda);
    
  }
  
  /*--- Loop boundary edges ---*/
  
  for (iMarker = 0; iMarker < geometry->GetnMarker(); iMarker++) {
    for (iVertex = 0; iVertex < geometry->GetnVertex(iMarker); iVertex++) {
      
      /*--- Point identification, Normal vector and area ---*/
      
      iPoint = geometry->vertex[iMarker][iVertex]->GetNode();
      Normal = geometry->vertex[iMarker][iVertex]->GetNormal();
      Area = 0.0;
      for (iDim = 0; iDim < nDim; iDim++) Area += Normal[iDim]*Normal[iDim];
      Area = sqrt(Area);
      
      /*--- Mean Values ---*/
      
      Mean_ProjVel    = node[iPoint]->GetProjVel(Normal);
      Mean_BetaInc2   = node[iPoint]->GetBetaInc2();
      Mean_SoundSpeed = sqrt(Mean_BetaInc2*Area*Area);
      
      /*--- Adjustment for grid movement ---*/
      
      if (grid_movement) {
        GridVel = geometry->node[iPoint]->GetGridVel();
        ProjVel = 0.0;
        for (iDim = 0; iDim < nDim; iDim++)
          ProjVel += GridVel[iDim]*Normal[iDim];
        Mean_ProjVel -= ProjVel;
      }
      
      /*--- Inviscid contribution ---*/
      
      Lambda = fabs(Mean_ProjVel) + Mean_SoundSpeed;
      if (geometry->node[iPoint]->GetDomain()) {
        node[iPoint]->AddLambda(Lambda);
      }
      
    }
  }
  
  /*--- MPI parallelization ---*/
  
  Set_MPI_MaxEigenvalue(geometry, config);
  
}

void CIncEulerSolver::SetUndivided_Laplacian(CGeometry *geometry, CConfig *config) {
  
  unsigned long iPoint, jPoint, iEdge;
  su2double *Diff;
  unsigned short iVar;
  bool boundary_i, boundary_j;
  
  Diff = new su2double[nVar];
  
  for (iPoint = 0; iPoint < nPointDomain; iPoint++)
    node[iPoint]->SetUnd_LaplZero();
  
  for (iEdge = 0; iEdge < geometry->GetnEdge(); iEdge++) {
    
    iPoint = geometry->edge[iEdge]->GetNode(0);
    jPoint = geometry->edge[iEdge]->GetNode(1);
    
    /*--- Solution differences ---*/
    
    for (iVar = 0; iVar < nVar; iVar++)
      Diff[iVar] = node[iPoint]->GetSolution(iVar) - node[jPoint]->GetSolution(iVar);
    
    boundary_i = geometry->node[iPoint]->GetPhysicalBoundary();
    boundary_j = geometry->node[jPoint]->GetPhysicalBoundary();
    
    /*--- Both points inside the domain, or both in the boundary ---*/
    
    if ((!boundary_i && !boundary_j) || (boundary_i && boundary_j)) {
      if (geometry->node[iPoint]->GetDomain()) node[iPoint]->SubtractUnd_Lapl(Diff);
      if (geometry->node[jPoint]->GetDomain()) node[jPoint]->AddUnd_Lapl(Diff);
    }
    
    /*--- iPoint inside the domain, jPoint on the boundary ---*/
    
    if (!boundary_i && boundary_j)
      if (geometry->node[iPoint]->GetDomain()) node[iPoint]->SubtractUnd_Lapl(Diff);
    
    /*--- jPoint inside the domain, iPoint on the boundary ---*/
    
    if (boundary_i && !boundary_j)
      if (geometry->node[jPoint]->GetDomain()) node[jPoint]->AddUnd_Lapl(Diff);
    
  }
  
  /*--- MPI parallelization ---*/
  
  Set_MPI_Undivided_Laplacian(geometry, config);
  
  delete [] Diff;
  
}

void CIncEulerSolver::SetCentered_Dissipation_Sensor(CGeometry *geometry, CConfig *config) {
  
  unsigned long iEdge, iPoint, jPoint;
  su2double Pressure_i = 0.0, Pressure_j = 0.0;
  bool boundary_i, boundary_j;
  
  /*--- Reset variables to store the undivided pressure ---*/
  
  for (iPoint = 0; iPoint < nPointDomain; iPoint++) {
    iPoint_UndLapl[iPoint] = 0.0;
    jPoint_UndLapl[iPoint] = 0.0;
  }
  
  /*--- Evaluate the pressure sensor ---*/
  
  for (iEdge = 0; iEdge < geometry->GetnEdge(); iEdge++) {
    
    iPoint = geometry->edge[iEdge]->GetNode(0);
    jPoint = geometry->edge[iEdge]->GetNode(1);
    
    /*--- Get the pressure, or density for incompressible solvers ---*/

    Pressure_i = node[iPoint]->GetDensity();
    Pressure_j = node[jPoint]->GetDensity();

    boundary_i = geometry->node[iPoint]->GetPhysicalBoundary();
    boundary_j = geometry->node[jPoint]->GetPhysicalBoundary();
    
    /*--- Both points inside the domain, or both on the boundary ---*/
    
    if ((!boundary_i && !boundary_j) || (boundary_i && boundary_j)) {
      
      if (geometry->node[iPoint]->GetDomain()) {
        iPoint_UndLapl[iPoint] += (Pressure_j - Pressure_i);
        jPoint_UndLapl[iPoint] += (Pressure_i + Pressure_j);
      }
      
      if (geometry->node[jPoint]->GetDomain()) {
        iPoint_UndLapl[jPoint] += (Pressure_i - Pressure_j);
        jPoint_UndLapl[jPoint] += (Pressure_i + Pressure_j);
      }
      
    }
    
    /*--- iPoint inside the domain, jPoint on the boundary ---*/
    
    if (!boundary_i && boundary_j)
      if (geometry->node[iPoint]->GetDomain()) {
        iPoint_UndLapl[iPoint] += (Pressure_j - Pressure_i);
        jPoint_UndLapl[iPoint] += (Pressure_i + Pressure_j);
      }
    
    /*--- jPoint inside the domain, iPoint on the boundary ---*/
    
    if (boundary_i && !boundary_j)
      if (geometry->node[jPoint]->GetDomain()) {
        iPoint_UndLapl[jPoint] += (Pressure_i - Pressure_j);
        jPoint_UndLapl[jPoint] += (Pressure_i + Pressure_j);
      }
    
  }
  
  /*--- Set pressure switch for each point ---*/
  
  for (iPoint = 0; iPoint < nPointDomain; iPoint++)
    node[iPoint]->SetSensor(fabs(iPoint_UndLapl[iPoint]) / jPoint_UndLapl[iPoint]);
  
  /*--- MPI parallelization ---*/
  
  Set_MPI_Sensor(geometry, config);
  
}

void CIncEulerSolver::Pressure_Forces(CGeometry *geometry, CConfig *config) {

  unsigned long iVertex, iPoint;
  unsigned short iDim, iMarker, Boundary, Monitoring, iMarker_Monitoring;
  su2double Pressure = 0.0, *Normal = NULL, MomentDist[3] = {0.0,0.0,0.0}, *Coord,
  factor, RefVel2 = 0.0, RefDensity = 0.0, RefPressure,
  Force[3] = {0.0,0.0,0.0};
  su2double MomentX_Force[3] = {0.0,0.0,0.0}, MomentY_Force[3] = {0.0,0.0,0.0}, MomentZ_Force[3] = {0.0,0.0,0.0};
  su2double AxiFactor;

  bool axisymmetric = config->GetAxisymmetric();

  string Marker_Tag, Monitoring_Tag;

#ifdef HAVE_MPI
  su2double MyAllBound_CD_Inv, MyAllBound_CL_Inv, MyAllBound_CSF_Inv, MyAllBound_CMx_Inv, MyAllBound_CMy_Inv, MyAllBound_CMz_Inv, MyAllBound_CoPx_Inv, MyAllBound_CoPy_Inv, MyAllBound_CoPz_Inv, MyAllBound_CFx_Inv, MyAllBound_CFy_Inv, MyAllBound_CFz_Inv, MyAllBound_CT_Inv, MyAllBound_CQ_Inv, *MySurface_CL_Inv = NULL, *MySurface_CD_Inv = NULL, *MySurface_CSF_Inv = NULL, *MySurface_CEff_Inv = NULL, *MySurface_CFx_Inv = NULL, *MySurface_CFy_Inv = NULL, *MySurface_CFz_Inv = NULL, *MySurface_CMx_Inv = NULL, *MySurface_CMy_Inv = NULL, *MySurface_CMz_Inv = NULL;
#endif

  su2double Alpha     = config->GetAoA()*PI_NUMBER/180.0;
  su2double Beta      = config->GetAoS()*PI_NUMBER/180.0;
  su2double RefArea   = config->GetRefArea();
  su2double RefLength = config->GetRefLength();

  su2double *Origin = NULL;
  if (config->GetnMarker_Monitoring() != 0){
    Origin = config->GetRefOriginMoment(0);
  }

  /*--- Evaluate reference values for non-dimensionalization.
   For dimensional or non-dim based on initial values, use
   the far-field state (inf). For a custom non-dim based
   on user-provided reference values, use the ref values
   to compute the forces. ---*/

  if ((config->GetRef_Inc_NonDim() == DIMENSIONAL) || 
      (config->GetRef_Inc_NonDim() == INITIAL_VALUES)) {
    RefDensity  = Density_Inf;
    RefVel2 = 0.0;
    for (iDim = 0; iDim < nDim; iDim++)
      RefVel2  += Velocity_Inf[iDim]*Velocity_Inf[iDim];
  }
  else if (config->GetRef_Inc_NonDim() == REFERENCE_VALUES) {
    RefDensity = config->GetInc_Density_Ref();
    RefVel2    = config->GetInc_Velocity_Ref()*config->GetInc_Velocity_Ref();
  }

  /*--- Reference pressure is always the far-field value. ---*/

  RefPressure = Pressure_Inf;

  /*--- Compute factor for force coefficients. ---*/

  factor = 1.0 / (0.5*RefDensity*RefArea*RefVel2);

  /*-- Variables initialization ---*/

  Total_CD   = 0.0; Total_CL  = 0.0; Total_CSF = 0.0; Total_CEff = 0.0;
  Total_CMx  = 0.0; Total_CMy = 0.0; Total_CMz = 0.0;
  Total_CoPx = 0.0; Total_CoPy = 0.0;  Total_CoPz = 0.0;
  Total_CFx  = 0.0; Total_CFy = 0.0; Total_CFz = 0.0;
  Total_CT   = 0.0; Total_CQ  = 0.0; Total_CMerit = 0.0;
  Total_Heat = 0.0; Total_MaxHeat = 0.0;

  AllBound_CD_Inv   = 0.0; AllBound_CL_Inv  = 0.0;  AllBound_CSF_Inv    = 0.0;
  AllBound_CMx_Inv  = 0.0; AllBound_CMy_Inv = 0.0;  AllBound_CMz_Inv    = 0.0;
  AllBound_CoPx_Inv = 0.0; AllBound_CoPy_Inv = 0.0; AllBound_CoPz_Inv = 0.0;
  AllBound_CFx_Inv  = 0.0; AllBound_CFy_Inv = 0.0;  AllBound_CFz_Inv    = 0.0;
  AllBound_CT_Inv   = 0.0; AllBound_CQ_Inv  = 0.0;  AllBound_CMerit_Inv = 0.0;
  AllBound_CEff_Inv = 0.0;

  for (iMarker_Monitoring = 0; iMarker_Monitoring < config->GetnMarker_Monitoring(); iMarker_Monitoring++) {
    Surface_CL_Inv[iMarker_Monitoring]  = 0.0; Surface_CD_Inv[iMarker_Monitoring]   = 0.0;
    Surface_CSF_Inv[iMarker_Monitoring] = 0.0; Surface_CEff_Inv[iMarker_Monitoring] = 0.0;
    Surface_CFx_Inv[iMarker_Monitoring] = 0.0; Surface_CFy_Inv[iMarker_Monitoring]  = 0.0;
    Surface_CFz_Inv[iMarker_Monitoring] = 0.0; Surface_CMx_Inv[iMarker_Monitoring]  = 0.0;
    Surface_CMy_Inv[iMarker_Monitoring] = 0.0; Surface_CMz_Inv[iMarker_Monitoring]  = 0.0;
    
    Surface_CL[iMarker_Monitoring]  = 0.0; Surface_CD[iMarker_Monitoring]   = 0.0;
    Surface_CSF[iMarker_Monitoring] = 0.0; Surface_CEff[iMarker_Monitoring] = 0.0;
    Surface_CFx[iMarker_Monitoring] = 0.0; Surface_CFy[iMarker_Monitoring]  = 0.0;
    Surface_CFz[iMarker_Monitoring] = 0.0; Surface_CMx[iMarker_Monitoring]  = 0.0;
    Surface_CMy[iMarker_Monitoring] = 0.0; Surface_CMz[iMarker_Monitoring]  = 0.0;
  }

  /*--- Loop over the Euler and Navier-Stokes markers ---*/

  for (iMarker = 0; iMarker < nMarker; iMarker++) {

    Boundary   = config->GetMarker_All_KindBC(iMarker);
    Monitoring = config->GetMarker_All_Monitoring(iMarker);

    /*--- Obtain the origin for the moment computation for a particular marker ---*/

    if (Monitoring == YES) {
      for (iMarker_Monitoring = 0; iMarker_Monitoring < config->GetnMarker_Monitoring(); iMarker_Monitoring++) {
        Monitoring_Tag = config->GetMarker_Monitoring_TagBound(iMarker_Monitoring);
        Marker_Tag = config->GetMarker_All_TagBound(iMarker);
        if (Marker_Tag == Monitoring_Tag)
          Origin = config->GetRefOriginMoment(iMarker_Monitoring);
      }
    }

    if ((Boundary == EULER_WALL) || (Boundary == HEAT_FLUX) ||
        (Boundary == ISOTHERMAL) || (Boundary == NEARFIELD_BOUNDARY) ||
        (Boundary == INLET_FLOW) || (Boundary == OUTLET_FLOW) ||
        (Boundary == ACTDISK_INLET) || (Boundary == ACTDISK_OUTLET)||
        (Boundary == ENGINE_INFLOW) || (Boundary == ENGINE_EXHAUST)) {

      /*--- Forces initialization at each Marker ---*/

      CD_Inv[iMarker]   = 0.0; CL_Inv[iMarker]  = 0.0;  CSF_Inv[iMarker]    = 0.0;
      CMx_Inv[iMarker]  = 0.0; CMy_Inv[iMarker] = 0.0;  CMz_Inv[iMarker]    = 0.0;
      CoPx_Inv[iMarker] = 0.0; CoPy_Inv[iMarker] = 0.0; CoPz_Inv[iMarker] = 0.0;
      CFx_Inv[iMarker]  = 0.0; CFy_Inv[iMarker] = 0.0;  CFz_Inv[iMarker]    = 0.0;
      CT_Inv[iMarker]   = 0.0; CQ_Inv[iMarker]  = 0.0;  CMerit_Inv[iMarker] = 0.0;
      CEff_Inv[iMarker] = 0.0;

      for (iDim = 0; iDim < nDim; iDim++) ForceInviscid[iDim] = 0.0;
      MomentInviscid[0] = 0.0; MomentInviscid[1] = 0.0; MomentInviscid[2] = 0.0;
      MomentX_Force[0] = 0.0; MomentX_Force[1] = 0.0; MomentX_Force[2] = 0.0;
      MomentY_Force[0] = 0.0; MomentY_Force[1] = 0.0; MomentY_Force[2] = 0.0;
      MomentZ_Force[0] = 0.0; MomentZ_Force[1] = 0.0; MomentZ_Force[2] = 0.0;

      /*--- Loop over the vertices to compute the forces ---*/

      for (iVertex = 0; iVertex < geometry->GetnVertex(iMarker); iVertex++) {

        iPoint = geometry->vertex[iMarker][iVertex]->GetNode();

        Pressure = node[iPoint]->GetPressure();

        CPressure[iMarker][iVertex] = (Pressure - RefPressure)*factor*RefArea;

        /*--- Note that the pressure coefficient is computed at the
         halo cells (for visualization purposes), but not the forces ---*/

        if ( (geometry->node[iPoint]->GetDomain()) && (Monitoring == YES) ) {

          Normal = geometry->vertex[iMarker][iVertex]->GetNormal();
          Coord = geometry->node[iPoint]->GetCoord();

          for (iDim = 0; iDim < nDim; iDim++) {
            MomentDist[iDim] = Coord[iDim] - Origin[iDim];
          }

          /*--- Axisymmetric simulations ---*/

          if (axisymmetric) AxiFactor = 2.0*PI_NUMBER*geometry->node[iPoint]->GetCoord(1);
          else AxiFactor = 1.0;

          /*--- Force computation, note the minus sign due to the
           orientation of the normal (outward) ---*/

          for (iDim = 0; iDim < nDim; iDim++) {
            Force[iDim] = -(Pressure - Pressure_Inf) * Normal[iDim] * factor * AxiFactor;
            ForceInviscid[iDim] += Force[iDim];
          }

          /*--- Moment with respect to the reference axis ---*/

          if (nDim == 3) {
            MomentInviscid[0] += (Force[2]*MomentDist[1]-Force[1]*MomentDist[2])/RefLength;
            MomentX_Force[1]  += (-Force[1]*Coord[2]);
            MomentX_Force[2]  += (Force[2]*Coord[1]);

            MomentInviscid[1] += (Force[0]*MomentDist[2]-Force[2]*MomentDist[0])/RefLength;
            MomentY_Force[2]  += (-Force[2]*Coord[0]);
            MomentY_Force[0]  += (Force[0]*Coord[2]);
          }
          MomentInviscid[2] += (Force[1]*MomentDist[0]-Force[0]*MomentDist[1])/RefLength;
          MomentZ_Force[0]  += (-Force[0]*Coord[1]);
          MomentZ_Force[1]  += (Force[1]*Coord[0]);
        }

      }

      /*--- Project forces and store the non-dimensional coefficients ---*/

      if (Monitoring == YES) {

        if (Boundary != NEARFIELD_BOUNDARY) {
          if (nDim == 2) {
            CD_Inv[iMarker]  =  ForceInviscid[0]*cos(Alpha) + ForceInviscid[1]*sin(Alpha);
            CL_Inv[iMarker]  = -ForceInviscid[0]*sin(Alpha) + ForceInviscid[1]*cos(Alpha);
            CEff_Inv[iMarker]   = CL_Inv[iMarker] / (CD_Inv[iMarker]+EPS);
            CMz_Inv[iMarker]    = MomentInviscid[2];
            CoPx_Inv[iMarker]   = MomentZ_Force[1];
            CoPy_Inv[iMarker]   = -MomentZ_Force[0];
            CFx_Inv[iMarker]    = ForceInviscid[0];
            CFy_Inv[iMarker]    = ForceInviscid[1];
            CT_Inv[iMarker]     = -CFx_Inv[iMarker];
            CQ_Inv[iMarker]     = -CMz_Inv[iMarker];
            CMerit_Inv[iMarker] = CT_Inv[iMarker] / (CQ_Inv[iMarker] + EPS);
          }
          if (nDim == 3) {
            CD_Inv[iMarker]      =  ForceInviscid[0]*cos(Alpha)*cos(Beta) + ForceInviscid[1]*sin(Beta) + ForceInviscid[2]*sin(Alpha)*cos(Beta);
            CL_Inv[iMarker]      = -ForceInviscid[0]*sin(Alpha) + ForceInviscid[2]*cos(Alpha);
            CSF_Inv[iMarker] = -ForceInviscid[0]*sin(Beta)*cos(Alpha) + ForceInviscid[1]*cos(Beta) - ForceInviscid[2]*sin(Beta)*sin(Alpha);
            CEff_Inv[iMarker]       = CL_Inv[iMarker] / (CD_Inv[iMarker] + EPS);
            CMx_Inv[iMarker]        = MomentInviscid[0];
            CMy_Inv[iMarker]        = MomentInviscid[1];
            CMz_Inv[iMarker]        = MomentInviscid[2];
            CoPx_Inv[iMarker]    = -MomentY_Force[0];
            CoPz_Inv[iMarker]    = MomentY_Force[2];
            CFx_Inv[iMarker]        = ForceInviscid[0];
            CFy_Inv[iMarker]        = ForceInviscid[1];
            CFz_Inv[iMarker]        = ForceInviscid[2];
            CT_Inv[iMarker]         = -CFz_Inv[iMarker];
            CQ_Inv[iMarker]         = -CMz_Inv[iMarker];
            CMerit_Inv[iMarker]     = CT_Inv[iMarker] / (CQ_Inv[iMarker] + EPS);
          }

          AllBound_CD_Inv     += CD_Inv[iMarker];
          AllBound_CL_Inv     += CL_Inv[iMarker];
          AllBound_CSF_Inv    += CSF_Inv[iMarker];
          AllBound_CEff_Inv    = AllBound_CL_Inv / (AllBound_CD_Inv + EPS);
          AllBound_CMx_Inv    += CMx_Inv[iMarker];
          AllBound_CMy_Inv    += CMy_Inv[iMarker];
          AllBound_CMz_Inv    += CMz_Inv[iMarker];
          AllBound_CoPx_Inv   += CoPx_Inv[iMarker];
          AllBound_CoPy_Inv   += CoPy_Inv[iMarker];
          AllBound_CoPz_Inv   += CoPz_Inv[iMarker];
          AllBound_CFx_Inv    += CFx_Inv[iMarker];
          AllBound_CFy_Inv    += CFy_Inv[iMarker];
          AllBound_CFz_Inv    += CFz_Inv[iMarker];
          AllBound_CT_Inv     += CT_Inv[iMarker];
          AllBound_CQ_Inv     += CQ_Inv[iMarker];
          AllBound_CMerit_Inv  = AllBound_CT_Inv / (AllBound_CQ_Inv + EPS);

          /*--- Compute the coefficients per surface ---*/

          for (iMarker_Monitoring = 0; iMarker_Monitoring < config->GetnMarker_Monitoring(); iMarker_Monitoring++) {
            Monitoring_Tag = config->GetMarker_Monitoring_TagBound(iMarker_Monitoring);
            Marker_Tag = config->GetMarker_All_TagBound(iMarker);
            if (Marker_Tag == Monitoring_Tag) {
              Surface_CL_Inv[iMarker_Monitoring]   += CL_Inv[iMarker];
              Surface_CD_Inv[iMarker_Monitoring]   += CD_Inv[iMarker];
              Surface_CSF_Inv[iMarker_Monitoring]  += CSF_Inv[iMarker];
              Surface_CEff_Inv[iMarker_Monitoring]  = CL_Inv[iMarker] / (CD_Inv[iMarker] + EPS);
              Surface_CFx_Inv[iMarker_Monitoring]  += CFx_Inv[iMarker];
              Surface_CFy_Inv[iMarker_Monitoring]  += CFy_Inv[iMarker];
              Surface_CFz_Inv[iMarker_Monitoring]  += CFz_Inv[iMarker];
              Surface_CMx_Inv[iMarker_Monitoring]  += CMx_Inv[iMarker];
              Surface_CMy_Inv[iMarker_Monitoring]  += CMy_Inv[iMarker];
              Surface_CMz_Inv[iMarker_Monitoring]  += CMz_Inv[iMarker];
            }
          }

        }

      }

    }
  }

#ifdef HAVE_MPI

  /*--- Add AllBound information using all the nodes ---*/

  MyAllBound_CD_Inv        = AllBound_CD_Inv;        AllBound_CD_Inv = 0.0;
  MyAllBound_CL_Inv        = AllBound_CL_Inv;        AllBound_CL_Inv = 0.0;
  MyAllBound_CSF_Inv   = AllBound_CSF_Inv;   AllBound_CSF_Inv = 0.0;
  AllBound_CEff_Inv = 0.0;
  MyAllBound_CMx_Inv          = AllBound_CMx_Inv;          AllBound_CMx_Inv = 0.0;
  MyAllBound_CMy_Inv          = AllBound_CMy_Inv;          AllBound_CMy_Inv = 0.0;
  MyAllBound_CMz_Inv          = AllBound_CMz_Inv;          AllBound_CMz_Inv = 0.0;
  MyAllBound_CoPx_Inv          = AllBound_CoPx_Inv;          AllBound_CoPx_Inv = 0.0;
  MyAllBound_CoPy_Inv          = AllBound_CoPy_Inv;          AllBound_CoPy_Inv = 0.0;
  MyAllBound_CoPz_Inv          = AllBound_CoPz_Inv;          AllBound_CoPz_Inv = 0.0;
  MyAllBound_CFx_Inv          = AllBound_CFx_Inv;          AllBound_CFx_Inv = 0.0;
  MyAllBound_CFy_Inv          = AllBound_CFy_Inv;          AllBound_CFy_Inv = 0.0;
  MyAllBound_CFz_Inv          = AllBound_CFz_Inv;          AllBound_CFz_Inv = 0.0;
  MyAllBound_CT_Inv           = AllBound_CT_Inv;           AllBound_CT_Inv = 0.0;
  MyAllBound_CQ_Inv           = AllBound_CQ_Inv;           AllBound_CQ_Inv = 0.0;
  AllBound_CMerit_Inv = 0.0;

  SU2_MPI::Allreduce(&MyAllBound_CD_Inv, &AllBound_CD_Inv, 1, MPI_DOUBLE, MPI_SUM, MPI_COMM_WORLD);
  SU2_MPI::Allreduce(&MyAllBound_CL_Inv, &AllBound_CL_Inv, 1, MPI_DOUBLE, MPI_SUM, MPI_COMM_WORLD);
  SU2_MPI::Allreduce(&MyAllBound_CSF_Inv, &AllBound_CSF_Inv, 1, MPI_DOUBLE, MPI_SUM, MPI_COMM_WORLD);
  AllBound_CEff_Inv = AllBound_CL_Inv / (AllBound_CD_Inv + EPS);
  SU2_MPI::Allreduce(&MyAllBound_CMx_Inv, &AllBound_CMx_Inv, 1, MPI_DOUBLE, MPI_SUM, MPI_COMM_WORLD);
  SU2_MPI::Allreduce(&MyAllBound_CMy_Inv, &AllBound_CMy_Inv, 1, MPI_DOUBLE, MPI_SUM, MPI_COMM_WORLD);
  SU2_MPI::Allreduce(&MyAllBound_CMz_Inv, &AllBound_CMz_Inv, 1, MPI_DOUBLE, MPI_SUM, MPI_COMM_WORLD);
  SU2_MPI::Allreduce(&MyAllBound_CoPx_Inv, &AllBound_CoPx_Inv, 1, MPI_DOUBLE, MPI_SUM, MPI_COMM_WORLD);
  SU2_MPI::Allreduce(&MyAllBound_CoPy_Inv, &AllBound_CoPy_Inv, 1, MPI_DOUBLE, MPI_SUM, MPI_COMM_WORLD);
  SU2_MPI::Allreduce(&MyAllBound_CoPz_Inv, &AllBound_CoPz_Inv, 1, MPI_DOUBLE, MPI_SUM, MPI_COMM_WORLD);
  SU2_MPI::Allreduce(&MyAllBound_CFx_Inv, &AllBound_CFx_Inv, 1, MPI_DOUBLE, MPI_SUM, MPI_COMM_WORLD);
  SU2_MPI::Allreduce(&MyAllBound_CFy_Inv, &AllBound_CFy_Inv, 1, MPI_DOUBLE, MPI_SUM, MPI_COMM_WORLD);
  SU2_MPI::Allreduce(&MyAllBound_CFz_Inv, &AllBound_CFz_Inv, 1, MPI_DOUBLE, MPI_SUM, MPI_COMM_WORLD);
  SU2_MPI::Allreduce(&MyAllBound_CT_Inv, &AllBound_CT_Inv, 1, MPI_DOUBLE, MPI_SUM, MPI_COMM_WORLD);
  SU2_MPI::Allreduce(&MyAllBound_CQ_Inv, &AllBound_CQ_Inv, 1, MPI_DOUBLE, MPI_SUM, MPI_COMM_WORLD);
  AllBound_CMerit_Inv = AllBound_CT_Inv / (AllBound_CQ_Inv + EPS);

  /*--- Add the forces on the surfaces using all the nodes ---*/

  MySurface_CL_Inv      = new su2double[config->GetnMarker_Monitoring()];
  MySurface_CD_Inv      = new su2double[config->GetnMarker_Monitoring()];
  MySurface_CSF_Inv = new su2double[config->GetnMarker_Monitoring()];
  MySurface_CEff_Inv       = new su2double[config->GetnMarker_Monitoring()];
  MySurface_CFx_Inv        = new su2double[config->GetnMarker_Monitoring()];
  MySurface_CFy_Inv        = new su2double[config->GetnMarker_Monitoring()];
  MySurface_CFz_Inv        = new su2double[config->GetnMarker_Monitoring()];
  MySurface_CMx_Inv        = new su2double[config->GetnMarker_Monitoring()];
  MySurface_CMy_Inv        = new su2double[config->GetnMarker_Monitoring()];
  MySurface_CMz_Inv        = new su2double[config->GetnMarker_Monitoring()];

  for (iMarker_Monitoring = 0; iMarker_Monitoring < config->GetnMarker_Monitoring(); iMarker_Monitoring++) {
    MySurface_CL_Inv[iMarker_Monitoring]      = Surface_CL_Inv[iMarker_Monitoring];
    MySurface_CD_Inv[iMarker_Monitoring]      = Surface_CD_Inv[iMarker_Monitoring];
    MySurface_CSF_Inv[iMarker_Monitoring] = Surface_CSF_Inv[iMarker_Monitoring];
    MySurface_CEff_Inv[iMarker_Monitoring]       = Surface_CEff_Inv[iMarker_Monitoring];
    MySurface_CFx_Inv[iMarker_Monitoring]        = Surface_CFx_Inv[iMarker_Monitoring];
    MySurface_CFy_Inv[iMarker_Monitoring]        = Surface_CFy_Inv[iMarker_Monitoring];
    MySurface_CFz_Inv[iMarker_Monitoring]        = Surface_CFz_Inv[iMarker_Monitoring];
    MySurface_CMx_Inv[iMarker_Monitoring]        = Surface_CMx_Inv[iMarker_Monitoring];
    MySurface_CMy_Inv[iMarker_Monitoring]        = Surface_CMy_Inv[iMarker_Monitoring];
    MySurface_CMz_Inv[iMarker_Monitoring]        = Surface_CMz_Inv[iMarker_Monitoring];

    Surface_CL_Inv[iMarker_Monitoring]      = 0.0;
    Surface_CD_Inv[iMarker_Monitoring]      = 0.0;
    Surface_CSF_Inv[iMarker_Monitoring] = 0.0;
    Surface_CEff_Inv[iMarker_Monitoring]       = 0.0;
    Surface_CFx_Inv[iMarker_Monitoring]        = 0.0;
    Surface_CFy_Inv[iMarker_Monitoring]        = 0.0;
    Surface_CFz_Inv[iMarker_Monitoring]        = 0.0;
    Surface_CMx_Inv[iMarker_Monitoring]        = 0.0;
    Surface_CMy_Inv[iMarker_Monitoring]        = 0.0;
    Surface_CMz_Inv[iMarker_Monitoring]        = 0.0;
  }

  SU2_MPI::Allreduce(MySurface_CL_Inv, Surface_CL_Inv, config->GetnMarker_Monitoring(), MPI_DOUBLE, MPI_SUM, MPI_COMM_WORLD);
  SU2_MPI::Allreduce(MySurface_CD_Inv, Surface_CD_Inv, config->GetnMarker_Monitoring(), MPI_DOUBLE, MPI_SUM, MPI_COMM_WORLD);
  SU2_MPI::Allreduce(MySurface_CSF_Inv, Surface_CSF_Inv, config->GetnMarker_Monitoring(), MPI_DOUBLE, MPI_SUM, MPI_COMM_WORLD);
  for (iMarker_Monitoring = 0; iMarker_Monitoring < config->GetnMarker_Monitoring(); iMarker_Monitoring++)
    Surface_CEff_Inv[iMarker_Monitoring] = Surface_CL_Inv[iMarker_Monitoring] / (Surface_CD_Inv[iMarker_Monitoring] + EPS);
  SU2_MPI::Allreduce(MySurface_CFx_Inv, Surface_CFx_Inv, config->GetnMarker_Monitoring(), MPI_DOUBLE, MPI_SUM, MPI_COMM_WORLD);
  SU2_MPI::Allreduce(MySurface_CFy_Inv, Surface_CFy_Inv, config->GetnMarker_Monitoring(), MPI_DOUBLE, MPI_SUM, MPI_COMM_WORLD);
  SU2_MPI::Allreduce(MySurface_CFz_Inv, Surface_CFz_Inv, config->GetnMarker_Monitoring(), MPI_DOUBLE, MPI_SUM, MPI_COMM_WORLD);
  SU2_MPI::Allreduce(MySurface_CMx_Inv, Surface_CMx_Inv, config->GetnMarker_Monitoring(), MPI_DOUBLE, MPI_SUM, MPI_COMM_WORLD);
  SU2_MPI::Allreduce(MySurface_CMy_Inv, Surface_CMy_Inv, config->GetnMarker_Monitoring(), MPI_DOUBLE, MPI_SUM, MPI_COMM_WORLD);
  SU2_MPI::Allreduce(MySurface_CMz_Inv, Surface_CMz_Inv, config->GetnMarker_Monitoring(), MPI_DOUBLE, MPI_SUM, MPI_COMM_WORLD);

  delete [] MySurface_CL_Inv; delete [] MySurface_CD_Inv; delete [] MySurface_CSF_Inv;
  delete [] MySurface_CEff_Inv;  delete [] MySurface_CFx_Inv;   delete [] MySurface_CFy_Inv;
  delete [] MySurface_CFz_Inv;   delete [] MySurface_CMx_Inv;   delete [] MySurface_CMy_Inv;
  delete [] MySurface_CMz_Inv;

#endif

  /*--- Update the total coefficients (note that all the nodes have the same value) ---*/

  Total_CD            = AllBound_CD_Inv;
  Total_CL            = AllBound_CL_Inv;
  Total_CSF           = AllBound_CSF_Inv;
  Total_CEff          = Total_CL / (Total_CD + EPS);
  Total_CMx           = AllBound_CMx_Inv;
  Total_CMy           = AllBound_CMy_Inv;
  Total_CMz           = AllBound_CMz_Inv;
  Total_CoPx          = AllBound_CoPx_Inv;
  Total_CoPy          = AllBound_CoPy_Inv;
  Total_CoPz          = AllBound_CoPz_Inv;
  Total_CFx           = AllBound_CFx_Inv;
  Total_CFy           = AllBound_CFy_Inv;
  Total_CFz           = AllBound_CFz_Inv;
  Total_CT            = AllBound_CT_Inv;
  Total_CQ            = AllBound_CQ_Inv;
  Total_CMerit        = Total_CT / (Total_CQ + EPS);

  /*--- Update the total coefficients per surface (note that all the nodes have the same value)---*/

  for (iMarker_Monitoring = 0; iMarker_Monitoring < config->GetnMarker_Monitoring(); iMarker_Monitoring++) {
    Surface_CL[iMarker_Monitoring]      = Surface_CL_Inv[iMarker_Monitoring];
    Surface_CD[iMarker_Monitoring]      = Surface_CD_Inv[iMarker_Monitoring];
    Surface_CSF[iMarker_Monitoring] = Surface_CSF_Inv[iMarker_Monitoring];
    Surface_CEff[iMarker_Monitoring]       = Surface_CL_Inv[iMarker_Monitoring] / (Surface_CD_Inv[iMarker_Monitoring] + EPS);
    Surface_CFx[iMarker_Monitoring]        = Surface_CFx_Inv[iMarker_Monitoring];
    Surface_CFy[iMarker_Monitoring]        = Surface_CFy_Inv[iMarker_Monitoring];
    Surface_CFz[iMarker_Monitoring]        = Surface_CFz_Inv[iMarker_Monitoring];
    Surface_CMx[iMarker_Monitoring]        = Surface_CMx_Inv[iMarker_Monitoring];
    Surface_CMy[iMarker_Monitoring]        = Surface_CMy_Inv[iMarker_Monitoring];
    Surface_CMz[iMarker_Monitoring]        = Surface_CMz_Inv[iMarker_Monitoring];
  }

}

void CIncEulerSolver::Momentum_Forces(CGeometry *geometry, CConfig *config) {

  unsigned long iVertex, iPoint;
  unsigned short iDim, iMarker, Boundary, Monitoring, iMarker_Monitoring;
  su2double *Normal = NULL, MomentDist[3] = {0.0,0.0,0.0}, *Coord, Area,
  factor, RefVel2 = 0.0, RefDensity = 0.0,
  Force[3] = {0.0,0.0,0.0}, Velocity[3], MassFlow, Density;
  string Marker_Tag, Monitoring_Tag;
  su2double MomentX_Force[3] = {0.0,0.0,0.0}, MomentY_Force[3] = {0.0,0.0,0.0}, MomentZ_Force[3] = {0.0,0.0,0.0};
  su2double AxiFactor;

#ifdef HAVE_MPI
  su2double MyAllBound_CD_Mnt, MyAllBound_CL_Mnt, MyAllBound_CSF_Mnt,
  MyAllBound_CMx_Mnt, MyAllBound_CMy_Mnt, MyAllBound_CMz_Mnt,
  MyAllBound_CoPx_Mnt, MyAllBound_CoPy_Mnt, MyAllBound_CoPz_Mnt,
  MyAllBound_CFx_Mnt, MyAllBound_CFy_Mnt, MyAllBound_CFz_Mnt, MyAllBound_CT_Mnt,
  MyAllBound_CQ_Mnt,
  *MySurface_CL_Mnt = NULL, *MySurface_CD_Mnt = NULL, *MySurface_CSF_Mnt = NULL,
  *MySurface_CEff_Mnt = NULL, *MySurface_CFx_Mnt = NULL, *MySurface_CFy_Mnt = NULL,
  *MySurface_CFz_Mnt = NULL,
  *MySurface_CMx_Mnt = NULL, *MySurface_CMy_Mnt = NULL,  *MySurface_CMz_Mnt = NULL;
#endif

  su2double Alpha     = config->GetAoA()*PI_NUMBER/180.0;
  su2double Beta      = config->GetAoS()*PI_NUMBER/180.0;
  su2double RefArea   = config->GetRefArea();
  su2double RefLength = config->GetRefLength();
  su2double *Origin = NULL;
  if (config->GetnMarker_Monitoring() != 0){
    Origin = config->GetRefOriginMoment(0);
  }
  bool axisymmetric          = config->GetAxisymmetric();

  /*--- Evaluate reference values for non-dimensionalization.
   For dimensional or non-dim based on initial values, use
   the far-field state (inf). For a custom non-dim based
   on user-provided reference values, use the ref values
   to compute the forces. ---*/

  if ((config->GetRef_Inc_NonDim() == DIMENSIONAL) || 
      (config->GetRef_Inc_NonDim() == INITIAL_VALUES)) {
    RefDensity  = Density_Inf;
    RefVel2 = 0.0;
    for (iDim = 0; iDim < nDim; iDim++)
      RefVel2  += Velocity_Inf[iDim]*Velocity_Inf[iDim];
  }
  else if (config->GetRef_Inc_NonDim() == REFERENCE_VALUES) {
    RefDensity = config->GetInc_Density_Ref();
    RefVel2    = config->GetInc_Velocity_Ref()*config->GetInc_Velocity_Ref();
  }

  /*--- Compute factor for force coefficients. ---*/

  factor = 1.0 / (0.5*RefDensity*RefArea*RefVel2);

  /*-- Variables initialization ---*/

  AllBound_CD_Mnt = 0.0;        AllBound_CL_Mnt = 0.0; AllBound_CSF_Mnt = 0.0;
  AllBound_CMx_Mnt = 0.0;          AllBound_CMy_Mnt = 0.0;   AllBound_CMz_Mnt = 0.0;
  AllBound_CoPx_Mnt = 0.0;          AllBound_CoPy_Mnt = 0.0;   AllBound_CoPz_Mnt = 0.0;
  AllBound_CFx_Mnt = 0.0;          AllBound_CFy_Mnt = 0.0;   AllBound_CFz_Mnt = 0.0;
  AllBound_CT_Mnt = 0.0;           AllBound_CQ_Mnt = 0.0;    AllBound_CMerit_Mnt = 0.0;
  AllBound_CEff_Mnt = 0.0;

  for (iMarker_Monitoring = 0; iMarker_Monitoring < config->GetnMarker_Monitoring(); iMarker_Monitoring++) {
    Surface_CL_Mnt[iMarker_Monitoring]      = 0.0; Surface_CD_Mnt[iMarker_Monitoring]      = 0.0;
    Surface_CSF_Mnt[iMarker_Monitoring] = 0.0; Surface_CEff_Mnt[iMarker_Monitoring]       = 0.0;
    Surface_CFx_Mnt[iMarker_Monitoring]        = 0.0; Surface_CFy_Mnt[iMarker_Monitoring]        = 0.0;
    Surface_CFz_Mnt[iMarker_Monitoring]        = 0.0;
    Surface_CMx_Mnt[iMarker_Monitoring]        = 0.0; Surface_CMy_Mnt[iMarker_Monitoring]        = 0.0; Surface_CMz_Mnt[iMarker_Monitoring]        = 0.0;
  }

  /*--- Loop over the Inlet / Outlet Markers  ---*/

  for (iMarker = 0; iMarker < nMarker; iMarker++) {

    Boundary   = config->GetMarker_All_KindBC(iMarker);
    Monitoring = config->GetMarker_All_Monitoring(iMarker);

    /*--- Obtain the origin for the moment computation for a particular marker ---*/

    if (Monitoring == YES) {
      for (iMarker_Monitoring = 0; iMarker_Monitoring < config->GetnMarker_Monitoring(); iMarker_Monitoring++) {
        Monitoring_Tag = config->GetMarker_Monitoring_TagBound(iMarker_Monitoring);
        Marker_Tag = config->GetMarker_All_TagBound(iMarker);
        if (Marker_Tag == Monitoring_Tag)
          Origin = config->GetRefOriginMoment(iMarker_Monitoring);
      }
    }

    if ((Boundary == INLET_FLOW) || (Boundary == OUTLET_FLOW) ||
        (Boundary == ACTDISK_INLET) || (Boundary == ACTDISK_OUTLET)||
        (Boundary == ENGINE_INFLOW) || (Boundary == ENGINE_EXHAUST)) {

      /*--- Forces initialization at each Marker ---*/

      CD_Mnt[iMarker] = 0.0;        CL_Mnt[iMarker] = 0.0; CSF_Mnt[iMarker] = 0.0;
      CMx_Mnt[iMarker] = 0.0;          CMy_Mnt[iMarker] = 0.0;   CMz_Mnt[iMarker] = 0.0;
      CFx_Mnt[iMarker] = 0.0;          CFy_Mnt[iMarker] = 0.0;   CFz_Mnt[iMarker] = 0.0;
      CoPx_Mnt[iMarker] = 0.0;         CoPy_Mnt[iMarker] = 0.0;  CoPz_Mnt[iMarker] = 0.0;
      CT_Mnt[iMarker] = 0.0;           CQ_Mnt[iMarker] = 0.0;    CMerit_Mnt[iMarker] = 0.0;
      CEff_Mnt[iMarker] = 0.0;

      for (iDim = 0; iDim < nDim; iDim++) ForceMomentum[iDim] = 0.0;
      MomentMomentum[0] = 0.0; MomentMomentum[1] = 0.0; MomentMomentum[2] = 0.0;
      MomentX_Force[0] = 0.0; MomentX_Force[1] = 0.0; MomentX_Force[2] = 0.0;
      MomentY_Force[0] = 0.0; MomentY_Force[1] = 0.0; MomentY_Force[2] = 0.0;
      MomentZ_Force[0] = 0.0; MomentZ_Force[1] = 0.0; MomentZ_Force[2] = 0.0;

      /*--- Loop over the vertices to compute the forces ---*/

      for (iVertex = 0; iVertex < geometry->GetnVertex(iMarker); iVertex++) {

        iPoint = geometry->vertex[iMarker][iVertex]->GetNode();

        /*--- Note that the pressure coefficient is computed at the
         halo cells (for visualization purposes), but not the forces ---*/

        if ( (geometry->node[iPoint]->GetDomain()) && (Monitoring == YES) ) {

          Normal = geometry->vertex[iMarker][iVertex]->GetNormal();
          Coord = geometry->node[iPoint]->GetCoord();
          Density   = node[iPoint]->GetDensity();

          Area = 0.0;
          for (iDim = 0; iDim < nDim; iDim++)
            Area += Normal[iDim]*Normal[iDim];
          Area = sqrt(Area);

          MassFlow = 0.0;
          for (iDim = 0; iDim < nDim; iDim++) {
            Velocity[iDim]   = node[iPoint]->GetVelocity(iDim);
            MomentDist[iDim] = Coord[iDim] - Origin[iDim];
            MassFlow -= Normal[iDim]*Velocity[iDim]*Density;
          }

          /*--- Axisymmetric simulations ---*/

          if (axisymmetric) AxiFactor = 2.0*PI_NUMBER*geometry->node[iPoint]->GetCoord(1);
          else AxiFactor = 1.0;

          /*--- Force computation, note the minus sign due to the
           orientation of the normal (outward) ---*/

          for (iDim = 0; iDim < nDim; iDim++) {
            Force[iDim] = MassFlow * Velocity[iDim] * factor * AxiFactor;
            ForceMomentum[iDim] += Force[iDim];
          }

          /*--- Moment with respect to the reference axis ---*/

          if (iDim == 3) {
            MomentMomentum[0] += (Force[2]*MomentDist[1]-Force[1]*MomentDist[2])/RefLength;
            MomentX_Force[1]  += (-Force[1]*Coord[2]);
            MomentX_Force[2]  += (Force[2]*Coord[1]);

            MomentMomentum[1] += (Force[0]*MomentDist[2]-Force[2]*MomentDist[0])/RefLength;
            MomentY_Force[2]  += (-Force[2]*Coord[0]);
            MomentY_Force[0]  += (Force[0]*Coord[2]);
          }
          MomentMomentum[2] += (Force[1]*MomentDist[0]-Force[0]*MomentDist[1])/RefLength;
          MomentZ_Force[0]  += (-Force[0]*Coord[1]);
          MomentZ_Force[1]  += (Force[1]*Coord[0]);

        }

      }

      /*--- Project forces and store the non-dimensional coefficients ---*/

      if (Monitoring == YES) {

        if (nDim == 2) {
          CD_Mnt[iMarker]  =  ForceMomentum[0]*cos(Alpha) + ForceMomentum[1]*sin(Alpha);
          CL_Mnt[iMarker]  = -ForceMomentum[0]*sin(Alpha) + ForceMomentum[1]*cos(Alpha);
          CEff_Mnt[iMarker]   = CL_Mnt[iMarker] / (CD_Mnt[iMarker]+EPS);
          CMz_Mnt[iMarker]    = MomentInviscid[2];
          CFx_Mnt[iMarker]    = ForceMomentum[0];
          CFy_Mnt[iMarker]    = ForceMomentum[1];
          CoPx_Mnt[iMarker]   = MomentZ_Force[1];
          CoPy_Mnt[iMarker]   = -MomentZ_Force[0];
          CT_Mnt[iMarker]     = -CFx_Mnt[iMarker];
          CQ_Mnt[iMarker]     = -CMz_Mnt[iMarker];
          CMerit_Mnt[iMarker] = CT_Mnt[iMarker] / (CQ_Mnt[iMarker] + EPS);
        }
        if (nDim == 3) {
          CD_Mnt[iMarker]      =  ForceMomentum[0]*cos(Alpha)*cos(Beta) + ForceMomentum[1]*sin(Beta) + ForceMomentum[2]*sin(Alpha)*cos(Beta);
          CL_Mnt[iMarker]      = -ForceMomentum[0]*sin(Alpha) + ForceMomentum[2]*cos(Alpha);
          CSF_Mnt[iMarker] = -ForceMomentum[0]*sin(Beta)*cos(Alpha) + ForceMomentum[1]*cos(Beta) - ForceMomentum[2]*sin(Beta)*sin(Alpha);
          CEff_Mnt[iMarker]       = CL_Mnt[iMarker] / (CD_Mnt[iMarker] + EPS);
          CMx_Mnt[iMarker]        = MomentInviscid[0];
          CMy_Mnt[iMarker]        = MomentInviscid[1];
          CMz_Mnt[iMarker]        = MomentInviscid[2];
          CFx_Mnt[iMarker]        = ForceMomentum[0];
          CFy_Mnt[iMarker]        = ForceMomentum[1];
          CFz_Mnt[iMarker]        = ForceMomentum[2];
          CoPx_Mnt[iMarker]       = -MomentY_Force[0];
          CoPz_Mnt[iMarker]       =  MomentY_Force[2];
          CT_Mnt[iMarker]         = -CFz_Mnt[iMarker];
          CQ_Mnt[iMarker]         = -CMz_Mnt[iMarker];
          CMerit_Mnt[iMarker]     = CT_Mnt[iMarker] / (CQ_Mnt[iMarker] + EPS);
        }

        AllBound_CD_Mnt        += CD_Mnt[iMarker];
        AllBound_CL_Mnt        += CL_Mnt[iMarker];
        AllBound_CSF_Mnt   += CSF_Mnt[iMarker];
        AllBound_CEff_Mnt          = AllBound_CL_Mnt / (AllBound_CD_Mnt + EPS);
        AllBound_CMx_Mnt          += CMx_Mnt[iMarker];
        AllBound_CMy_Mnt          += CMy_Mnt[iMarker];
        AllBound_CMz_Mnt          += CMz_Mnt[iMarker];
        AllBound_CFx_Mnt          += CFx_Mnt[iMarker];
        AllBound_CFy_Mnt          += CFy_Mnt[iMarker];
        AllBound_CFz_Mnt          += CFz_Mnt[iMarker];
        AllBound_CoPx_Mnt         += CoPx_Mnt[iMarker];
        AllBound_CoPy_Mnt         += CoPy_Mnt[iMarker];
        AllBound_CoPz_Mnt         += CoPz_Mnt[iMarker];
        AllBound_CT_Mnt           += CT_Mnt[iMarker];
        AllBound_CQ_Mnt           += CQ_Mnt[iMarker];
        AllBound_CMerit_Mnt        += AllBound_CT_Mnt / (AllBound_CQ_Mnt + EPS);

        /*--- Compute the coefficients per surface ---*/

        for (iMarker_Monitoring = 0; iMarker_Monitoring < config->GetnMarker_Monitoring(); iMarker_Monitoring++) {
          Monitoring_Tag = config->GetMarker_Monitoring_TagBound(iMarker_Monitoring);
          Marker_Tag = config->GetMarker_All_TagBound(iMarker);
          if (Marker_Tag == Monitoring_Tag) {
            Surface_CL_Mnt[iMarker_Monitoring]      += CL_Mnt[iMarker];
            Surface_CD_Mnt[iMarker_Monitoring]      += CD_Mnt[iMarker];
            Surface_CSF_Mnt[iMarker_Monitoring] += CSF_Mnt[iMarker];
            Surface_CEff_Mnt[iMarker_Monitoring]        = CL_Mnt[iMarker] / (CD_Mnt[iMarker] + EPS);
            Surface_CFx_Mnt[iMarker_Monitoring]        += CFx_Mnt[iMarker];
            Surface_CFy_Mnt[iMarker_Monitoring]        += CFy_Mnt[iMarker];
            Surface_CFz_Mnt[iMarker_Monitoring]        += CFz_Mnt[iMarker];
            Surface_CMx_Mnt[iMarker_Monitoring]        += CMx_Mnt[iMarker];
            Surface_CMy_Mnt[iMarker_Monitoring]        += CMy_Mnt[iMarker];
            Surface_CMz_Mnt[iMarker_Monitoring]        += CMz_Mnt[iMarker];
          }
        }

      }


    }
  }

#ifdef HAVE_MPI

  /*--- Add AllBound information using all the nodes ---*/

  MyAllBound_CD_Mnt        = AllBound_CD_Mnt;        AllBound_CD_Mnt = 0.0;
  MyAllBound_CL_Mnt        = AllBound_CL_Mnt;        AllBound_CL_Mnt = 0.0;
  MyAllBound_CSF_Mnt   = AllBound_CSF_Mnt;   AllBound_CSF_Mnt = 0.0;
  AllBound_CEff_Mnt = 0.0;
  MyAllBound_CMx_Mnt          = AllBound_CMx_Mnt;          AllBound_CMx_Mnt = 0.0;
  MyAllBound_CMy_Mnt          = AllBound_CMy_Mnt;          AllBound_CMy_Mnt = 0.0;
  MyAllBound_CMz_Mnt          = AllBound_CMz_Mnt;          AllBound_CMz_Mnt = 0.0;
  MyAllBound_CFx_Mnt          = AllBound_CFx_Mnt;          AllBound_CFx_Mnt = 0.0;
  MyAllBound_CFy_Mnt          = AllBound_CFy_Mnt;          AllBound_CFy_Mnt = 0.0;
  MyAllBound_CFz_Mnt          = AllBound_CFz_Mnt;          AllBound_CFz_Mnt = 0.0;
  MyAllBound_CoPx_Mnt         = AllBound_CoPx_Mnt;         AllBound_CoPx_Mnt = 0.0;
  MyAllBound_CoPy_Mnt         = AllBound_CoPy_Mnt;         AllBound_CoPy_Mnt = 0.0;
  MyAllBound_CoPz_Mnt         = AllBound_CoPz_Mnt;         AllBound_CoPz_Mnt = 0.0;
  MyAllBound_CT_Mnt           = AllBound_CT_Mnt;           AllBound_CT_Mnt = 0.0;
  MyAllBound_CQ_Mnt           = AllBound_CQ_Mnt;           AllBound_CQ_Mnt = 0.0;
  AllBound_CMerit_Mnt = 0.0;

  SU2_MPI::Allreduce(&MyAllBound_CD_Mnt, &AllBound_CD_Mnt, 1, MPI_DOUBLE, MPI_SUM, MPI_COMM_WORLD);
  SU2_MPI::Allreduce(&MyAllBound_CL_Mnt, &AllBound_CL_Mnt, 1, MPI_DOUBLE, MPI_SUM, MPI_COMM_WORLD);
  SU2_MPI::Allreduce(&MyAllBound_CSF_Mnt, &AllBound_CSF_Mnt, 1, MPI_DOUBLE, MPI_SUM, MPI_COMM_WORLD);
  AllBound_CEff_Mnt = AllBound_CL_Mnt / (AllBound_CD_Mnt + EPS);
  SU2_MPI::Allreduce(&MyAllBound_CMx_Mnt, &AllBound_CMx_Mnt, 1, MPI_DOUBLE, MPI_SUM, MPI_COMM_WORLD);
  SU2_MPI::Allreduce(&MyAllBound_CMy_Mnt, &AllBound_CMy_Mnt, 1, MPI_DOUBLE, MPI_SUM, MPI_COMM_WORLD);
  SU2_MPI::Allreduce(&MyAllBound_CMz_Mnt, &AllBound_CMz_Mnt, 1, MPI_DOUBLE, MPI_SUM, MPI_COMM_WORLD);
  SU2_MPI::Allreduce(&MyAllBound_CFx_Mnt, &AllBound_CFx_Mnt, 1, MPI_DOUBLE, MPI_SUM, MPI_COMM_WORLD);
  SU2_MPI::Allreduce(&MyAllBound_CFy_Mnt, &AllBound_CFy_Mnt, 1, MPI_DOUBLE, MPI_SUM, MPI_COMM_WORLD);
  SU2_MPI::Allreduce(&MyAllBound_CFz_Mnt, &AllBound_CFz_Mnt, 1, MPI_DOUBLE, MPI_SUM, MPI_COMM_WORLD);
  SU2_MPI::Allreduce(&MyAllBound_CoPx_Mnt, &AllBound_CoPx_Mnt, 1, MPI_DOUBLE, MPI_SUM, MPI_COMM_WORLD);
  SU2_MPI::Allreduce(&MyAllBound_CoPy_Mnt, &AllBound_CoPy_Mnt, 1, MPI_DOUBLE, MPI_SUM, MPI_COMM_WORLD);
  SU2_MPI::Allreduce(&MyAllBound_CoPz_Mnt, &AllBound_CoPz_Mnt, 1, MPI_DOUBLE, MPI_SUM, MPI_COMM_WORLD);
  SU2_MPI::Allreduce(&MyAllBound_CT_Mnt, &AllBound_CT_Mnt, 1, MPI_DOUBLE, MPI_SUM, MPI_COMM_WORLD);
  SU2_MPI::Allreduce(&MyAllBound_CQ_Mnt, &AllBound_CQ_Mnt, 1, MPI_DOUBLE, MPI_SUM, MPI_COMM_WORLD);
  AllBound_CMerit_Mnt = AllBound_CT_Mnt / (AllBound_CQ_Mnt + EPS);

  /*--- Add the forces on the surfaces using all the nodes ---*/

  MySurface_CL_Mnt      = new su2double[config->GetnMarker_Monitoring()];
  MySurface_CD_Mnt      = new su2double[config->GetnMarker_Monitoring()];
  MySurface_CSF_Mnt = new su2double[config->GetnMarker_Monitoring()];
  MySurface_CEff_Mnt       = new su2double[config->GetnMarker_Monitoring()];
  MySurface_CFx_Mnt        = new su2double[config->GetnMarker_Monitoring()];
  MySurface_CFy_Mnt        = new su2double[config->GetnMarker_Monitoring()];
  MySurface_CFz_Mnt        = new su2double[config->GetnMarker_Monitoring()];
  MySurface_CMx_Mnt        = new su2double[config->GetnMarker_Monitoring()];
  MySurface_CMy_Mnt        = new su2double[config->GetnMarker_Monitoring()];
  MySurface_CMz_Mnt        = new su2double[config->GetnMarker_Monitoring()];

  for (iMarker_Monitoring = 0; iMarker_Monitoring < config->GetnMarker_Monitoring(); iMarker_Monitoring++) {
    MySurface_CL_Mnt[iMarker_Monitoring]      = Surface_CL_Mnt[iMarker_Monitoring];
    MySurface_CD_Mnt[iMarker_Monitoring]      = Surface_CD_Mnt[iMarker_Monitoring];
    MySurface_CSF_Mnt[iMarker_Monitoring] = Surface_CSF_Mnt[iMarker_Monitoring];
    MySurface_CEff_Mnt[iMarker_Monitoring]       = Surface_CEff_Mnt[iMarker_Monitoring];
    MySurface_CFx_Mnt[iMarker_Monitoring]        = Surface_CFx_Mnt[iMarker_Monitoring];
    MySurface_CFy_Mnt[iMarker_Monitoring]        = Surface_CFy_Mnt[iMarker_Monitoring];
    MySurface_CFz_Mnt[iMarker_Monitoring]        = Surface_CFz_Mnt[iMarker_Monitoring];
    MySurface_CMx_Mnt[iMarker_Monitoring]        = Surface_CMx_Mnt[iMarker_Monitoring];
    MySurface_CMy_Mnt[iMarker_Monitoring]        = Surface_CMy_Mnt[iMarker_Monitoring];
    MySurface_CMz_Mnt[iMarker_Monitoring]        = Surface_CMz_Mnt[iMarker_Monitoring];

    Surface_CL_Mnt[iMarker_Monitoring]      = 0.0;
    Surface_CD_Mnt[iMarker_Monitoring]      = 0.0;
    Surface_CSF_Mnt[iMarker_Monitoring] = 0.0;
    Surface_CEff_Mnt[iMarker_Monitoring]       = 0.0;
    Surface_CFx_Mnt[iMarker_Monitoring]        = 0.0;
    Surface_CFy_Mnt[iMarker_Monitoring]        = 0.0;
    Surface_CFz_Mnt[iMarker_Monitoring]        = 0.0;
    Surface_CMx_Mnt[iMarker_Monitoring]        = 0.0;
    Surface_CMy_Mnt[iMarker_Monitoring]        = 0.0;
    Surface_CMz_Mnt[iMarker_Monitoring]        = 0.0;
  }

  SU2_MPI::Allreduce(MySurface_CL_Mnt, Surface_CL_Mnt, config->GetnMarker_Monitoring(), MPI_DOUBLE, MPI_SUM, MPI_COMM_WORLD);
  SU2_MPI::Allreduce(MySurface_CD_Mnt, Surface_CD_Mnt, config->GetnMarker_Monitoring(), MPI_DOUBLE, MPI_SUM, MPI_COMM_WORLD);
  SU2_MPI::Allreduce(MySurface_CSF_Mnt, Surface_CSF_Mnt, config->GetnMarker_Monitoring(), MPI_DOUBLE, MPI_SUM, MPI_COMM_WORLD);
  for (iMarker_Monitoring = 0; iMarker_Monitoring < config->GetnMarker_Monitoring(); iMarker_Monitoring++)
    Surface_CEff_Mnt[iMarker_Monitoring] = Surface_CL_Mnt[iMarker_Monitoring] / (Surface_CD_Mnt[iMarker_Monitoring] + EPS);
  SU2_MPI::Allreduce(MySurface_CFx_Mnt, Surface_CFx_Mnt, config->GetnMarker_Monitoring(), MPI_DOUBLE, MPI_SUM, MPI_COMM_WORLD);
  SU2_MPI::Allreduce(MySurface_CFy_Mnt, Surface_CFy_Mnt, config->GetnMarker_Monitoring(), MPI_DOUBLE, MPI_SUM, MPI_COMM_WORLD);
  SU2_MPI::Allreduce(MySurface_CFz_Mnt, Surface_CFz_Mnt, config->GetnMarker_Monitoring(), MPI_DOUBLE, MPI_SUM, MPI_COMM_WORLD);
  SU2_MPI::Allreduce(MySurface_CMx_Mnt, Surface_CMx_Mnt, config->GetnMarker_Monitoring(), MPI_DOUBLE, MPI_SUM, MPI_COMM_WORLD);
  SU2_MPI::Allreduce(MySurface_CMy_Mnt, Surface_CMy_Mnt, config->GetnMarker_Monitoring(), MPI_DOUBLE, MPI_SUM, MPI_COMM_WORLD);
  SU2_MPI::Allreduce(MySurface_CMz_Mnt, Surface_CMz_Mnt, config->GetnMarker_Monitoring(), MPI_DOUBLE, MPI_SUM, MPI_COMM_WORLD);

  delete [] MySurface_CL_Mnt; delete [] MySurface_CD_Mnt; delete [] MySurface_CSF_Mnt;
  delete [] MySurface_CEff_Mnt;  delete [] MySurface_CFx_Mnt;   delete [] MySurface_CFy_Mnt;
  delete [] MySurface_CFz_Mnt;
  delete [] MySurface_CMx_Mnt;   delete [] MySurface_CMy_Mnt;  delete [] MySurface_CMz_Mnt;

#endif

  /*--- Update the total coefficients (note that all the nodes have the same value) ---*/

  Total_CD            += AllBound_CD_Mnt;
  Total_CL            += AllBound_CL_Mnt;
  Total_CSF           += AllBound_CSF_Mnt;
  Total_CEff          = Total_CL / (Total_CD + EPS);
  Total_CMx           += AllBound_CMx_Mnt;
  Total_CMy           += AllBound_CMy_Mnt;
  Total_CMz           += AllBound_CMz_Mnt;
  Total_CFx           += AllBound_CFx_Mnt;
  Total_CFy           += AllBound_CFy_Mnt;
  Total_CFz           += AllBound_CFz_Mnt;
  Total_CoPx          += AllBound_CoPx_Mnt;
  Total_CoPy          += AllBound_CoPy_Mnt;
  Total_CoPz          += AllBound_CoPz_Mnt;
  Total_CT            += AllBound_CT_Mnt;
  Total_CQ            += AllBound_CQ_Mnt;
  Total_CMerit        = Total_CT / (Total_CQ + EPS);

  /*--- Update the total coefficients per surface (note that all the nodes have the same value)---*/

  for (iMarker_Monitoring = 0; iMarker_Monitoring < config->GetnMarker_Monitoring(); iMarker_Monitoring++) {
    Surface_CL[iMarker_Monitoring]   += Surface_CL_Mnt[iMarker_Monitoring];
    Surface_CD[iMarker_Monitoring]   += Surface_CD_Mnt[iMarker_Monitoring];
    Surface_CSF[iMarker_Monitoring]  += Surface_CSF_Mnt[iMarker_Monitoring];
    Surface_CEff[iMarker_Monitoring] += Surface_CL_Mnt[iMarker_Monitoring] / (Surface_CD_Mnt[iMarker_Monitoring] + EPS);
    Surface_CFx[iMarker_Monitoring]  += Surface_CFx_Mnt[iMarker_Monitoring];
    Surface_CFy[iMarker_Monitoring]  += Surface_CFy_Mnt[iMarker_Monitoring];
    Surface_CFz[iMarker_Monitoring]  += Surface_CFz_Mnt[iMarker_Monitoring];
    Surface_CMx[iMarker_Monitoring]  += Surface_CMx_Mnt[iMarker_Monitoring];
    Surface_CMy[iMarker_Monitoring]  += Surface_CMy_Mnt[iMarker_Monitoring];
    Surface_CMz[iMarker_Monitoring]  += Surface_CMz_Mnt[iMarker_Monitoring];
  }

}

void CIncEulerSolver::ExplicitRK_Iteration(CGeometry *geometry, CSolver **solver_container,
                                        CConfig *config, unsigned short iRKStep) {
  
  su2double *Residual, *Res_TruncError, Vol, Delta, Res;
  unsigned short iVar, jVar;
  unsigned long iPoint;
  
  su2double RK_AlphaCoeff = config->Get_Alpha_RKStep(iRKStep);
  bool adjoint = config->GetContinuous_Adjoint();
  
  for (iVar = 0; iVar < nVar; iVar++) {
    SetRes_RMS(iVar, 0.0);
    SetRes_Max(iVar, 0.0, 0);
  }
  
  /*--- Update the solution ---*/
  
  for (iPoint = 0; iPoint < nPointDomain; iPoint++) {
    Vol = geometry->node[iPoint]->GetVolume();
    Delta = node[iPoint]->GetDelta_Time() / Vol;

    Res_TruncError = node[iPoint]->GetResTruncError();
    Residual = LinSysRes.GetBlock(iPoint);

    if (!adjoint) {
      SetPreconditioner(config, iPoint);
      for (iVar = 0; iVar < nVar; iVar ++ ) {
        Res = 0.0;
        for (jVar = 0; jVar < nVar; jVar ++ )
          Res += Preconditioner[iVar][jVar]*(Residual[jVar] + Res_TruncError[jVar]);
        node[iPoint]->AddSolution(iVar, -Res*Delta*RK_AlphaCoeff);
        AddRes_RMS(iVar, Res*Res);
        AddRes_Max(iVar, fabs(Res), geometry->node[iPoint]->GetGlobalIndex(), geometry->node[iPoint]->GetCoord());
      }
    }
  }
  
  /*--- MPI solution ---*/
  
  Set_MPI_Solution(geometry, config);
  
  /*--- Compute the root mean square residual ---*/
  
  SetResidual_RMS(geometry, config);
  
}

void CIncEulerSolver::ExplicitEuler_Iteration(CGeometry *geometry, CSolver **solver_container, CConfig *config) {
  
  su2double *local_Residual, *local_Res_TruncError, Vol, Delta, Res;
  unsigned short iVar, jVar;
  unsigned long iPoint;
  
  bool adjoint = config->GetContinuous_Adjoint();
  
  for (iVar = 0; iVar < nVar; iVar++) {
    SetRes_RMS(iVar, 0.0);
    SetRes_Max(iVar, 0.0, 0);
  }
  
  /*--- Update the solution ---*/
  
  for (iPoint = 0; iPoint < nPointDomain; iPoint++) {
    Vol = geometry->node[iPoint]->GetVolume();
    Delta = node[iPoint]->GetDelta_Time() / Vol;
    
    local_Res_TruncError = node[iPoint]->GetResTruncError();
    local_Residual = LinSysRes.GetBlock(iPoint);


    if (!adjoint) {
      SetPreconditioner(config, iPoint);
      for (iVar = 0; iVar < nVar; iVar ++ ) {
        Res = 0.0;
        for (jVar = 0; jVar < nVar; jVar ++ )
          Res += Preconditioner[iVar][jVar]*(local_Residual[jVar] + local_Res_TruncError[jVar]);
        node[iPoint]->AddSolution(iVar, -Res*Delta);
        AddRes_RMS(iVar, Res*Res);
        AddRes_Max(iVar, fabs(Res), geometry->node[iPoint]->GetGlobalIndex(), geometry->node[iPoint]->GetCoord());
      }
    }
  }
  
  /*--- MPI solution ---*/
  
  Set_MPI_Solution(geometry, config);
  
  /*--- Compute the root mean square residual ---*/
  
  SetResidual_RMS(geometry, config);
  
}

void CIncEulerSolver::ImplicitEuler_Iteration(CGeometry *geometry, CSolver **solver_container, CConfig *config) {
  
  unsigned short iVar, jVar;
  unsigned long iPoint, total_index, IterLinSol = 0;
  su2double Delta, *local_Res_TruncError, Vol;
  
  bool adjoint = config->GetContinuous_Adjoint();
  
  /*--- Set maximum residual to zero ---*/
  
  for (iVar = 0; iVar < nVar; iVar++) {
    SetRes_RMS(iVar, 0.0);
    SetRes_Max(iVar, 0.0, 0);
  }
  
  /*--- Build implicit system ---*/
  
  for (iPoint = 0; iPoint < nPointDomain; iPoint++) {
    
    /*--- Read the residual ---*/
    
    local_Res_TruncError = node[iPoint]->GetResTruncError();
    
    /*--- Read the volume ---*/
    
    Vol = geometry->node[iPoint]->GetVolume();
    
    /*--- Apply the preconditioner and add to the diagonal. ---*/
    
    if (node[iPoint]->GetDelta_Time() != 0.0) {
      Delta = Vol / node[iPoint]->GetDelta_Time();
      SetPreconditioner(config, iPoint);
      for (iVar = 0; iVar < nVar; iVar ++ ) {
        for (jVar = 0; jVar < nVar; jVar ++ ) {
          Preconditioner[iVar][jVar] = Delta*Preconditioner[iVar][jVar];
        }
      }
      Jacobian.AddBlock(iPoint, iPoint, Preconditioner);
    } else {
      Jacobian.SetVal2Diag(iPoint, 1.0);
      for (iVar = 0; iVar < nVar; iVar++) {
        total_index = iPoint*nVar + iVar;
        LinSysRes[total_index] = 0.0;
        local_Res_TruncError[iVar] = 0.0;
      }
    }

    /*--- Right hand side of the system (-Residual) and initial guess (x = 0) ---*/
    
    for (iVar = 0; iVar < nVar; iVar++) {
      total_index = iPoint*nVar + iVar;
      LinSysRes[total_index] = - (LinSysRes[total_index] + local_Res_TruncError[iVar]);
      LinSysSol[total_index] = 0.0;
      AddRes_RMS(iVar, LinSysRes[total_index]*LinSysRes[total_index]);
      AddRes_Max(iVar, fabs(LinSysRes[total_index]), geometry->node[iPoint]->GetGlobalIndex(), geometry->node[iPoint]->GetCoord());
    }
    
  }
  
  /*--- Initialize residual and solution at the ghost points ---*/
  
  for (iPoint = nPointDomain; iPoint < nPoint; iPoint++) {
    for (iVar = 0; iVar < nVar; iVar++) {
      total_index = iPoint*nVar + iVar;
      LinSysRes[total_index] = 0.0;
      LinSysSol[total_index] = 0.0;
    }
  }
  
  /*--- Solve or smooth the linear system ---*/
  
  CSysSolve system;
  IterLinSol = system.Solve(Jacobian, LinSysRes, LinSysSol, geometry, config);
  
  /*--- The the number of iterations of the linear solver ---*/
  
  SetIterLinSolver(IterLinSol);
  
  /*--- Update solution (system written in terms of increments) ---*/
  
  if (!adjoint) {
    for (iPoint = 0; iPoint < nPointDomain; iPoint++) {
      for (iVar = 0; iVar < nVar; iVar++) {
        node[iPoint]->AddSolution(iVar, config->GetRelaxation_Factor_Flow()*LinSysSol[iPoint*nVar+iVar]);
      }
    }
  }
  
  /*--- MPI solution ---*/
  
  Set_MPI_Solution(geometry, config);
  
  /*--- Compute the root mean square residual ---*/
  
  SetResidual_RMS(geometry, config);
  
}

void CIncEulerSolver::SetPrimitive_Gradient_GG(CGeometry *geometry, CConfig *config) {
  unsigned long iPoint, jPoint, iEdge, iVertex;
  unsigned short iDim, iVar, iMarker;
  su2double *PrimVar_Vertex, *PrimVar_i, *PrimVar_j, PrimVar_Average,
  Partial_Gradient, Partial_Res, *Normal;
  
  /*--- Incompressible flow, primitive variables nDim+4, (P, vx, vy, vz, T, rho, beta) ---*/
  
  PrimVar_Vertex = new su2double [nPrimVarGrad];
  PrimVar_i = new su2double [nPrimVarGrad];
  PrimVar_j = new su2double [nPrimVarGrad];
  
  /*--- Set Gradient_Primitive to zero ---*/
  for (iPoint = 0; iPoint < nPointDomain; iPoint++)
    node[iPoint]->SetGradient_PrimitiveZero(nPrimVarGrad);
  
  /*--- Loop interior edges ---*/
  for (iEdge = 0; iEdge < geometry->GetnEdge(); iEdge++) {
    iPoint = geometry->edge[iEdge]->GetNode(0);
    jPoint = geometry->edge[iEdge]->GetNode(1);
    
    for (iVar = 0; iVar < nPrimVarGrad; iVar++) {
      PrimVar_i[iVar] = node[iPoint]->GetPrimitive(iVar);
      PrimVar_j[iVar] = node[jPoint]->GetPrimitive(iVar);
    }
    
    Normal = geometry->edge[iEdge]->GetNormal();
    for (iVar = 0; iVar < nPrimVarGrad; iVar++) {
      PrimVar_Average =  0.5 * ( PrimVar_i[iVar] + PrimVar_j[iVar] );
      for (iDim = 0; iDim < nDim; iDim++) {
        Partial_Res = PrimVar_Average*Normal[iDim];
        if (geometry->node[iPoint]->GetDomain())
          node[iPoint]->AddGradient_Primitive(iVar, iDim, Partial_Res);
        if (geometry->node[jPoint]->GetDomain())
          node[jPoint]->SubtractGradient_Primitive(iVar, iDim, Partial_Res);
      }
    }
  }
  
  /*--- Loop boundary edges ---*/
  for (iMarker = 0; iMarker < geometry->GetnMarker(); iMarker++) {
    if (config->GetMarker_All_KindBC(iMarker) != INTERNAL_BOUNDARY &&
        config->GetMarker_All_KindBC(iMarker) != PERIODIC_BOUNDARY)
    for (iVertex = 0; iVertex < geometry->GetnVertex(iMarker); iVertex++) {
      iPoint = geometry->vertex[iMarker][iVertex]->GetNode();
      if (geometry->node[iPoint]->GetDomain()) {
        
        for (iVar = 0; iVar < nPrimVarGrad; iVar++)
          PrimVar_Vertex[iVar] = node[iPoint]->GetPrimitive(iVar);
        
        Normal = geometry->vertex[iMarker][iVertex]->GetNormal();
        for (iVar = 0; iVar < nPrimVarGrad; iVar++)
          for (iDim = 0; iDim < nDim; iDim++) {
            Partial_Res = PrimVar_Vertex[iVar]*Normal[iDim];
            node[iPoint]->SubtractGradient_Primitive(iVar, iDim, Partial_Res);
          }
      }
    }
  }
  
  /*--- Update gradient value ---*/
  for (iPoint = 0; iPoint < nPointDomain; iPoint++) {
    for (iVar = 0; iVar < nPrimVarGrad; iVar++) {
      for (iDim = 0; iDim < nDim; iDim++) {
        Partial_Gradient = node[iPoint]->GetGradient_Primitive(iVar, iDim) / (geometry->node[iPoint]->GetVolume());
        node[iPoint]->SetGradient_Primitive(iVar, iDim, Partial_Gradient);
      }
    }
  }
  
  delete [] PrimVar_Vertex;
  delete [] PrimVar_i;
  delete [] PrimVar_j;
  
  Set_MPI_Primitive_Gradient(geometry, config);
  
}

void CIncEulerSolver::SetPrimitive_Gradient_LS(CGeometry *geometry, CConfig *config) {
  
  unsigned short iVar, iDim, jDim, iNeigh;
  unsigned long iPoint, jPoint;
  su2double *PrimVar_i, *PrimVar_j, *Coord_i, *Coord_j, r11, r12, r13, r22, r23, r23_a,
  r23_b, r33, weight, product, z11, z12, z13, z22, z23, z33, detR2;
  bool singular;
  
  /*--- Incompressible flow, primitive variables nDim+4, (P, vx, vy, vz, T, rho, beta) ---*/
  
  /*--- Loop over points of the grid ---*/
  
  for (iPoint = 0; iPoint < nPointDomain; iPoint++) {
    
    /*--- Set the value of the singular ---*/
    singular = false;
    
    /*--- Get coordinates ---*/
    
    Coord_i = geometry->node[iPoint]->GetCoord();
    
    /*--- Get primitives from CVariable ---*/
    
    PrimVar_i = node[iPoint]->GetPrimitive();
    
    /*--- Inizialization of variables ---*/
    
    for (iVar = 0; iVar < nPrimVarGrad; iVar++)
      for (iDim = 0; iDim < nDim; iDim++)
        Cvector[iVar][iDim] = 0.0;
    
    r11 = 0.0; r12 = 0.0;   r13 = 0.0;    r22 = 0.0;
    r23 = 0.0; r23_a = 0.0; r23_b = 0.0;  r33 = 0.0;
    
    AD::StartPreacc();
    AD::SetPreaccIn(PrimVar_i, nPrimVarGrad);
    AD::SetPreaccIn(Coord_i, nDim);
    
    for (iNeigh = 0; iNeigh < geometry->node[iPoint]->GetnPoint(); iNeigh++) {
      jPoint = geometry->node[iPoint]->GetPoint(iNeigh);
      Coord_j = geometry->node[jPoint]->GetCoord();
      
      PrimVar_j = node[jPoint]->GetPrimitive();
      
      AD::SetPreaccIn(Coord_j, nDim);
      AD::SetPreaccIn(PrimVar_j, nPrimVarGrad);

      weight = 0.0;
      for (iDim = 0; iDim < nDim; iDim++)
        weight += (Coord_j[iDim]-Coord_i[iDim])*(Coord_j[iDim]-Coord_i[iDim]);
      
      /*--- Sumations for entries of upper triangular matrix R ---*/
      
      if (weight != 0.0) {
        
        r11 += (Coord_j[0]-Coord_i[0])*(Coord_j[0]-Coord_i[0])/weight;
        r12 += (Coord_j[0]-Coord_i[0])*(Coord_j[1]-Coord_i[1])/weight;
        r22 += (Coord_j[1]-Coord_i[1])*(Coord_j[1]-Coord_i[1])/weight;
        
        if (nDim == 3) {
          r13 += (Coord_j[0]-Coord_i[0])*(Coord_j[2]-Coord_i[2])/weight;
          r23_a += (Coord_j[1]-Coord_i[1])*(Coord_j[2]-Coord_i[2])/weight;
          r23_b += (Coord_j[0]-Coord_i[0])*(Coord_j[2]-Coord_i[2])/weight;
          r33 += (Coord_j[2]-Coord_i[2])*(Coord_j[2]-Coord_i[2])/weight;
        }
        
        /*--- Entries of c:= transpose(A)*b ---*/
        
        for (iVar = 0; iVar < nPrimVarGrad; iVar++)
          for (iDim = 0; iDim < nDim; iDim++)
            Cvector[iVar][iDim] += (Coord_j[iDim]-Coord_i[iDim])*(PrimVar_j[iVar]-PrimVar_i[iVar])/weight;
        
      }
      
    }
    
    /*--- Entries of upper triangular matrix R ---*/
    
    if (r11 >= 0.0) r11 = sqrt(r11); else r11 = 0.0;
    if (r11 != 0.0) r12 = r12/r11; else r12 = 0.0;
    if (r22-r12*r12 >= 0.0) r22 = sqrt(r22-r12*r12); else r22 = 0.0;
    
    if (nDim == 3) {
      if (r11 != 0.0) r13 = r13/r11; else r13 = 0.0;
      if ((r22 != 0.0) && (r11*r22 != 0.0)) r23 = r23_a/r22 - r23_b*r12/(r11*r22); else r23 = 0.0;
      if (r33-r23*r23-r13*r13 >= 0.0) r33 = sqrt(r33-r23*r23-r13*r13); else r33 = 0.0;
    }
    
    /*--- Compute determinant ---*/
    
    if (nDim == 2) detR2 = (r11*r22)*(r11*r22);
    else detR2 = (r11*r22*r33)*(r11*r22*r33);
    
    /*--- Detect singular matrices ---*/
    
    if (abs(detR2) <= EPS) { detR2 = 1.0; singular = true; }
    
    /*--- S matrix := inv(R)*traspose(inv(R)) ---*/
    
    if (singular) {
      for (iDim = 0; iDim < nDim; iDim++)
        for (jDim = 0; jDim < nDim; jDim++)
          Smatrix[iDim][jDim] = 0.0;
    }
    else {
      if (nDim == 2) {
        Smatrix[0][0] = (r12*r12+r22*r22)/detR2;
        Smatrix[0][1] = -r11*r12/detR2;
        Smatrix[1][0] = Smatrix[0][1];
        Smatrix[1][1] = r11*r11/detR2;
      }
      else {
        z11 = r22*r33; z12 = -r12*r33; z13 = r12*r23-r13*r22;
        z22 = r11*r33; z23 = -r11*r23; z33 = r11*r22;
        Smatrix[0][0] = (z11*z11+z12*z12+z13*z13)/detR2;
        Smatrix[0][1] = (z12*z22+z13*z23)/detR2;
        Smatrix[0][2] = (z13*z33)/detR2;
        Smatrix[1][0] = Smatrix[0][1];
        Smatrix[1][1] = (z22*z22+z23*z23)/detR2;
        Smatrix[1][2] = (z23*z33)/detR2;
        Smatrix[2][0] = Smatrix[0][2];
        Smatrix[2][1] = Smatrix[1][2];
        Smatrix[2][2] = (z33*z33)/detR2;
      }
    }
    
    /*--- Computation of the gradient: S*c ---*/
    for (iVar = 0; iVar < nPrimVarGrad; iVar++) {
      for (iDim = 0; iDim < nDim; iDim++) {
        product = 0.0;
        for (jDim = 0; jDim < nDim; jDim++) {
          product += Smatrix[iDim][jDim]*Cvector[iVar][jDim];
        }
        
        node[iPoint]->SetGradient_Primitive(iVar, iDim, product);
      }
    }
    
    AD::SetPreaccOut(node[iPoint]->GetGradient_Primitive(), nPrimVarGrad, nDim);
    AD::EndPreacc();
  }
  
  Set_MPI_Primitive_Gradient(geometry, config);
  
}

void CIncEulerSolver::SetPrimitive_Limiter(CGeometry *geometry, CConfig *config) {
  
  unsigned long iEdge, iPoint, jPoint;
  unsigned short iVar, iDim;
  su2double **Gradient_i, **Gradient_j, *Coord_i, *Coord_j,
  *Primitive, *Primitive_i, *Primitive_j, *LocalMinPrimitive, *LocalMaxPrimitive,
  *GlobalMinPrimitive, *GlobalMaxPrimitive,
  dave, LimK, eps2, eps1, dm, dp, du, y, limiter;
  
  dave = config->GetRefElemLength();
  LimK = config->GetVenkat_LimiterCoeff();

  if (config->GetKind_SlopeLimit_Flow() == NO_LIMITER) {
   
    for (iPoint = 0; iPoint < geometry->GetnPoint(); iPoint++) {
      for (iVar = 0; iVar < nPrimVarGrad; iVar++) {
        node[iPoint]->SetLimiter_Primitive(iVar, 1.0);
      }
    }
    
  }
  
  else {
    
    /*--- Initialize solution max and solution min and the limiter in the entire domain --*/
    
    for (iPoint = 0; iPoint < geometry->GetnPoint(); iPoint++) {
      for (iVar = 0; iVar < nPrimVarGrad; iVar++) {
        node[iPoint]->SetSolution_Max(iVar, -EPS);
        node[iPoint]->SetSolution_Min(iVar, EPS);
        node[iPoint]->SetLimiter_Primitive(iVar, 2.0);
      }
    }
    
    /*--- Establish bounds for Spekreijse monotonicity by finding max & min values of neighbor variables --*/
    
    for (iEdge = 0; iEdge < geometry->GetnEdge(); iEdge++) {
      
      /*--- Point identification, Normal vector and area ---*/
      
      iPoint = geometry->edge[iEdge]->GetNode(0);
      jPoint = geometry->edge[iEdge]->GetNode(1);
      
      /*--- Get the primitive variables ---*/
      
      Primitive_i = node[iPoint]->GetPrimitive();
      Primitive_j = node[jPoint]->GetPrimitive();
      
      /*--- Compute the maximum, and minimum values for nodes i & j ---*/
      
      for (iVar = 0; iVar < nPrimVarGrad; iVar++) {
        du = (Primitive_j[iVar] - Primitive_i[iVar]);
        node[iPoint]->SetSolution_Min(iVar, min(node[iPoint]->GetSolution_Min(iVar), du));
        node[iPoint]->SetSolution_Max(iVar, max(node[iPoint]->GetSolution_Max(iVar), du));
        node[jPoint]->SetSolution_Min(iVar, min(node[jPoint]->GetSolution_Min(iVar), -du));
        node[jPoint]->SetSolution_Max(iVar, max(node[jPoint]->GetSolution_Max(iVar), -du));
      }
      
    }
    
  }
  
  
  /*--- Barth-Jespersen limiter with Venkatakrishnan modification ---*/
  
  if (config->GetKind_SlopeLimit_Flow() == BARTH_JESPERSEN) {
    
    for (iEdge = 0; iEdge < geometry->GetnEdge(); iEdge++) {
      
      iPoint     = geometry->edge[iEdge]->GetNode(0);
      jPoint     = geometry->edge[iEdge]->GetNode(1);
      Gradient_i = node[iPoint]->GetGradient_Primitive();
      Gradient_j = node[jPoint]->GetGradient_Primitive();
      Coord_i    = geometry->node[iPoint]->GetCoord();
      Coord_j    = geometry->node[jPoint]->GetCoord();
      
      AD::StartPreacc();
      AD::SetPreaccIn(Gradient_i, nPrimVarGrad, nDim);
      AD::SetPreaccIn(Gradient_j, nPrimVarGrad, nDim);
      AD::SetPreaccIn(Coord_i, nDim); AD::SetPreaccIn(Coord_j, nDim);

      for (iVar = 0; iVar < nPrimVarGrad; iVar++) {
        
        AD::SetPreaccIn(node[iPoint]->GetSolution_Max(iVar));
        AD::SetPreaccIn(node[iPoint]->GetSolution_Min(iVar));
        AD::SetPreaccIn(node[jPoint]->GetSolution_Max(iVar));
        AD::SetPreaccIn(node[jPoint]->GetSolution_Min(iVar));

        /*--- Calculate the interface left gradient, delta- (dm) ---*/
        
        dm = 0.0;
        for (iDim = 0; iDim < nDim; iDim++)
          dm += 0.5*(Coord_j[iDim]-Coord_i[iDim])*Gradient_i[iVar][iDim];
        
        if (dm == 0.0) { limiter = 2.0; }
        else {
          if ( dm > 0.0 ) dp = node[iPoint]->GetSolution_Max(iVar);
          else dp = node[iPoint]->GetSolution_Min(iVar);
          limiter = dp/dm;
        }
        
        if (limiter < node[iPoint]->GetLimiter_Primitive(iVar)) {
          node[iPoint]->SetLimiter_Primitive(iVar, limiter);
          AD::SetPreaccOut(node[iPoint]->GetLimiter_Primitive()[iVar]);
        }
        
        /*--- Calculate the interface right gradient, delta+ (dp) ---*/
        
        dm = 0.0;
        for (iDim = 0; iDim < nDim; iDim++)
          dm += 0.5*(Coord_i[iDim]-Coord_j[iDim])*Gradient_j[iVar][iDim];
        
        if (dm == 0.0) { limiter = 2.0; }
        else {
          if ( dm > 0.0 ) dp = node[jPoint]->GetSolution_Max(iVar);
          else dp = node[jPoint]->GetSolution_Min(iVar);
          limiter = dp/dm;
        }
        
        if (limiter < node[jPoint]->GetLimiter_Primitive(iVar)) {
          node[jPoint]->SetLimiter_Primitive(iVar, limiter);
          AD::SetPreaccOut(node[jPoint]->GetLimiter_Primitive()[iVar]);
        }
        
      }
      
      AD::EndPreacc();
      
    }
    
    for (iPoint = 0; iPoint < geometry->GetnPoint(); iPoint++) {
      for (iVar = 0; iVar < nPrimVarGrad; iVar++) {
        y =  node[iPoint]->GetLimiter_Primitive(iVar);
        limiter = (y*y + 2.0*y) / (y*y + y + 2.0);
        node[iPoint]->SetLimiter_Primitive(iVar, limiter);
      }
    }
    
  }
  
  /*--- Venkatakrishnan limiter ---*/
  
  if ((config->GetKind_SlopeLimit_Flow() == VENKATAKRISHNAN) ||
      (config->GetKind_SlopeLimit_Flow() == VENKATAKRISHNAN_WANG)) {
    
    /*--- Allocate memory for the max and min primitive value --*/
    
    LocalMinPrimitive = new su2double [nPrimVarGrad]; GlobalMinPrimitive = new su2double [nPrimVarGrad];
    LocalMaxPrimitive = new su2double [nPrimVarGrad]; GlobalMaxPrimitive = new su2double [nPrimVarGrad];
    
    /*--- Compute the max value and min value of the solution ---*/
    
    Primitive = node[0]->GetPrimitive();
    for (iVar = 0; iVar < nPrimVarGrad; iVar++) {
      LocalMinPrimitive[iVar] = Primitive[iVar];
      LocalMaxPrimitive[iVar] = Primitive[iVar];
    }
    
    for (iPoint = 0; iPoint < geometry->GetnPoint(); iPoint++) {
      
      /*--- Get the primitive variables ---*/
      
      Primitive = node[iPoint]->GetPrimitive();

      for (iVar = 0; iVar < nPrimVarGrad; iVar++) {
        LocalMinPrimitive[iVar] = min (LocalMinPrimitive[iVar], Primitive[iVar]);
        LocalMaxPrimitive[iVar] = max (LocalMaxPrimitive[iVar], Primitive[iVar]);
      }
      
    }

#ifdef HAVE_MPI
    SU2_MPI::Allreduce(LocalMinPrimitive, GlobalMinPrimitive, nPrimVarGrad, MPI_DOUBLE, MPI_MIN, MPI_COMM_WORLD);
    SU2_MPI::Allreduce(LocalMaxPrimitive, GlobalMaxPrimitive, nPrimVarGrad, MPI_DOUBLE, MPI_MAX, MPI_COMM_WORLD);
#else
    for (iVar = 0; iVar < nPrimVarGrad; iVar++) {
      GlobalMinPrimitive[iVar] = LocalMinPrimitive[iVar];
      GlobalMaxPrimitive[iVar] = LocalMaxPrimitive[iVar];
    }
#endif
    
    for (iEdge = 0; iEdge < geometry->GetnEdge(); iEdge++) {
      
      iPoint     = geometry->edge[iEdge]->GetNode(0);
      jPoint     = geometry->edge[iEdge]->GetNode(1);
      Gradient_i = node[iPoint]->GetGradient_Primitive();
      Gradient_j = node[jPoint]->GetGradient_Primitive();
      Coord_i    = geometry->node[iPoint]->GetCoord();
      Coord_j    = geometry->node[jPoint]->GetCoord();

      AD::StartPreacc();
      AD::SetPreaccIn(Gradient_i, nPrimVarGrad, nDim);
      AD::SetPreaccIn(Gradient_j, nPrimVarGrad, nDim);
      AD::SetPreaccIn(Coord_i, nDim); AD::SetPreaccIn(Coord_j, nDim);

      for (iVar = 0; iVar < nPrimVarGrad; iVar++) {
        
        if (config->GetKind_SlopeLimit_Flow() == VENKATAKRISHNAN_WANG) {
          eps1 = LimK * (GlobalMaxPrimitive[iVar] - GlobalMinPrimitive[iVar]);
          eps2 = eps1*eps1;
        }
        else {
          eps1 = LimK*dave;
          eps2 = eps1*eps1*eps1;
        }
        
        AD::SetPreaccIn(node[iPoint]->GetSolution_Max(iVar));
        AD::SetPreaccIn(node[iPoint]->GetSolution_Min(iVar));
        AD::SetPreaccIn(node[jPoint]->GetSolution_Max(iVar));
        AD::SetPreaccIn(node[jPoint]->GetSolution_Min(iVar));

        /*--- Calculate the interface left gradient, delta- (dm) ---*/
        
        dm = 0.0;
        for (iDim = 0; iDim < nDim; iDim++)
          dm += 0.5*(Coord_j[iDim]-Coord_i[iDim])*Gradient_i[iVar][iDim];
        
        /*--- Calculate the interface right gradient, delta+ (dp) ---*/
        
        if ( dm > 0.0 ) dp = node[iPoint]->GetSolution_Max(iVar);
        else dp = node[iPoint]->GetSolution_Min(iVar);
        
        limiter = ( dp*dp + 2.0*dp*dm + eps2 )/( dp*dp + dp*dm + 2.0*dm*dm + eps2);
        
        if (limiter < node[iPoint]->GetLimiter_Primitive(iVar)){
          node[iPoint]->SetLimiter_Primitive(iVar, limiter);
          AD::SetPreaccOut(node[iPoint]->GetLimiter_Primitive()[iVar]);
        }
        
        /*-- Repeat for point j on the edge ---*/
        
        dm = 0.0;
        for (iDim = 0; iDim < nDim; iDim++)
          dm += 0.5*(Coord_i[iDim]-Coord_j[iDim])*Gradient_j[iVar][iDim];
        
        if ( dm > 0.0 ) dp = node[jPoint]->GetSolution_Max(iVar);
        else dp = node[jPoint]->GetSolution_Min(iVar);
        
        limiter = ( dp*dp + 2.0*dp*dm + eps2 )/( dp*dp + dp*dm + 2.0*dm*dm + eps2);
        
        if (limiter < node[jPoint]->GetLimiter_Primitive(iVar)){
          node[jPoint]->SetLimiter_Primitive(iVar, limiter);
          AD::SetPreaccOut(node[jPoint]->GetLimiter_Primitive()[iVar]);
        }
        
      }

      AD::EndPreacc();
      
    }
    
    delete [] LocalMinPrimitive; delete [] GlobalMinPrimitive;
    delete [] LocalMaxPrimitive; delete [] GlobalMaxPrimitive;

  }
  
  /*--- Limiter MPI ---*/
  
  Set_MPI_Primitive_Limiter(geometry, config);
  
}

void CIncEulerSolver::SetFarfield_AoA(CGeometry *geometry, CSolver **solver_container,
                                   CConfig *config, unsigned short iMesh, bool Output) {
  
  su2double Target_CL = 0.0, AoA = 0.0, Vel_Infty[3] = {0.0,0.0,0.0},
  AoA_inc = 0.0, Vel_Infty_Mag, Old_AoA;
  
  unsigned short iDim;
  
  unsigned long Iter_Fixed_CL = config->GetIter_Fixed_CL();
  unsigned long Update_Alpha = config->GetUpdate_Alpha();
  
  unsigned long ExtIter       = config->GetExtIter();
  bool write_heads = ((ExtIter % Iter_Fixed_CL == 0) && (ExtIter != 0));
  su2double Beta                 = config->GetAoS()*PI_NUMBER/180.0;
  su2double dCL_dAlpha           = config->GetdCL_dAlpha()*180.0/PI_NUMBER;
  bool Update_AoA             = false;
  
  if (ExtIter == 0) AoA_Counter = 0;
  
  /*--- Only the fine mesh level should check the convergence criteria ---*/
  
  if ((iMesh == MESH_0) && Output) {
    
    /*--- Initialize the update flag to false ---*/
    
    Update_AoA = false;
    
    /*--- Reevaluate Angle of Attack at a fixed number of iterations ---*/
    
    if ((ExtIter % Iter_Fixed_CL == 0) && (ExtIter != 0)) {
      AoA_Counter++;
      if ((AoA_Counter <= Update_Alpha)) Update_AoA = true;
      Update_AoA = true;
    }
    
    /*--- Store the update boolean for use on other mesh levels in the MG ---*/
    
    config->SetUpdate_AoA(Update_AoA);
    
  } else {
    Update_AoA = config->GetUpdate_AoA();
  }
  
  if (Update_AoA && Output) {
    
    /*--- Retrieve the specified target CL value. ---*/
    
    Target_CL = config->GetTarget_CL();
    
    /*--- Retrieve the old AoA (radians) ---*/
    
    AoA_old = config->GetAoA()*PI_NUMBER/180.0;
    
    /*--- Estimate the increment in AoA based on dCL_dAlpha (radians) ---*/
    
    AoA_inc = (1.0/dCL_dAlpha)*(Target_CL - Total_CL);
    
    /*--- Compute a new value for AoA on the fine mesh only (radians)---*/
    
    if (iMesh == MESH_0) AoA = AoA_old + AoA_inc;
    else { AoA = config->GetAoA()*PI_NUMBER/180.0; }
    
    /*--- Only the fine mesh stores the updated values for AoA in config ---*/
    
    if (iMesh == MESH_0) {
      config->SetAoA(AoA*180.0/PI_NUMBER);
    }
    
    /*--- Update the freestream velocity vector at the farfield ---*/
    
    for (iDim = 0; iDim < nDim; iDim++)
      Vel_Infty[iDim] = GetVelocity_Inf(iDim);
    
    /*--- Compute the magnitude of the free stream velocity ---*/
    
    Vel_Infty_Mag = 0;
    for (iDim = 0; iDim < nDim; iDim++)
      Vel_Infty_Mag += Vel_Infty[iDim]*Vel_Infty[iDim];
    Vel_Infty_Mag = sqrt(Vel_Infty_Mag);
    
    /*--- Compute the new freestream velocity with the updated AoA ---*/
    
    if (nDim == 2) {
      Vel_Infty[0] = cos(AoA)*Vel_Infty_Mag;
      Vel_Infty[1] = sin(AoA)*Vel_Infty_Mag;
    }
    if (nDim == 3) {
      Vel_Infty[0] = cos(AoA)*cos(Beta)*Vel_Infty_Mag;
      Vel_Infty[1] = sin(Beta)*Vel_Infty_Mag;
      Vel_Infty[2] = sin(AoA)*cos(Beta)*Vel_Infty_Mag;
    }
    
    /*--- Store the new freestream velocity vector for the next iteration ---*/
    
    for (iDim = 0; iDim < nDim; iDim++) {
      Velocity_Inf[iDim] = Vel_Infty[iDim];
    }
    
    /*--- Only the fine mesh stores the updated values for velocity in config ---*/
    
    if (iMesh == MESH_0) {
      for (iDim = 0; iDim < nDim; iDim++)
        config->SetVelocity_FreeStreamND(Vel_Infty[iDim], iDim);
    }
    
    /*--- Output some information to the console with the headers ---*/
    
    if ((rank == MASTER_NODE) && (iMesh == MESH_0) && write_heads && !config->GetDiscrete_Adjoint()) {
      Old_AoA = config->GetAoA() - AoA_inc*(180.0/PI_NUMBER);
      
      cout.precision(7);
      cout.setf(ios::fixed, ios::floatfield);
      cout << endl << "----------------------------- Fixed CL Mode -----------------------------" << endl;
      cout << "CL: " << Total_CL;
      cout << " (target: " << config->GetTarget_CL() <<")." << endl;
      cout.precision(4);
      cout << "Previous AoA: " << Old_AoA << " deg";
      cout << ", new AoA: " << config->GetAoA() << " deg." << endl;

      cout << "-------------------------------------------------------------------------" << endl << endl;
    }
    
  }
  
}

void CIncEulerSolver::SetInletAtVertex(su2double *val_inlet,
                                       unsigned short iMarker,
                                       unsigned long iVertex) {
  
  /*--- Alias positions within inlet file for readability ---*/
  
  unsigned short T_position       = nDim;
  unsigned short P_position       = nDim+1;
  unsigned short FlowDir_position = nDim+2;
  
  /*--- Check that the norm of the flow unit vector is actually 1 ---*/
  
  su2double norm = 0.0;
  for (unsigned short iDim = 0; iDim < nDim; iDim++) {
    norm += pow(val_inlet[FlowDir_position + iDim], 2);
  }
  norm = sqrt(norm);
  
  /*--- The tolerance here needs to be loose.  When adding a very
   * small number (1e-10 or smaller) to a number close to 1.0, floating
   * point roundoff errors can occur. ---*/
  
  if (abs(norm - 1.0) > 1e-6) {
    ostringstream error_msg;
    error_msg << "ERROR: Found these values in columns ";
    error_msg << FlowDir_position << " - ";
    error_msg << FlowDir_position + nDim - 1 << endl;
    error_msg << std::scientific;
    error_msg << "  [" << val_inlet[FlowDir_position];
    error_msg << ", " << val_inlet[FlowDir_position + 1];
    if (nDim == 3) error_msg << ", " << val_inlet[FlowDir_position + 2];
    error_msg << "]" << endl;
    error_msg << "  These values should be components of a unit vector for direction," << endl;
    error_msg << "  but their magnitude is: " << norm << endl;
    SU2_MPI::Error(error_msg.str(), CURRENT_FUNCTION);
  }
  
  /*--- Store the values in our inlet data structures. ---*/
  
  Inlet_Ttotal[iMarker][iVertex] = val_inlet[T_position];
  Inlet_Ptotal[iMarker][iVertex] = val_inlet[P_position];
  for (unsigned short iDim = 0; iDim < nDim; iDim++) {
    Inlet_FlowDir[iMarker][iVertex][iDim] =  val_inlet[FlowDir_position + iDim];
  }
  
}

su2double CIncEulerSolver::GetInletAtVertex(su2double *val_inlet,
                                            unsigned long val_inlet_point,
                                            unsigned short val_kind_marker,
                                            CGeometry *geometry,
                                            CConfig *config) {
  
  /*--- Local variables ---*/
  
  unsigned short iMarker, iDim;
  unsigned long iPoint, iVertex;
  su2double Area = 0.0;
  su2double Normal[3] = {0.0,0.0,0.0};
  
  /*--- Alias positions within inlet file for readability ---*/
  
    unsigned short T_position       = nDim;
    unsigned short P_position       = nDim+1;
    unsigned short FlowDir_position = nDim+2;
  
  if (val_kind_marker == INLET_FLOW) {
    
    for (iMarker = 0; iMarker < config->GetnMarker_All(); iMarker++) {
      if (config->GetMarker_All_KindBC(iMarker) == INLET_FLOW) {
        
        for (iVertex = 0; iVertex < nVertex[iMarker]; iVertex++){
          
          iPoint = geometry->vertex[iMarker][iVertex]->GetNode();
          
          if (iPoint == val_inlet_point) {
            
            /*-- Compute boundary face area for this vertex. ---*/
            
            geometry->vertex[iMarker][iVertex]->GetNormal(Normal);
            Area = 0.0;
            for (iDim = 0; iDim < nDim; iDim++) Area += Normal[iDim]*Normal[iDim];
            Area = sqrt(Area);
            
            /*--- Access and store the inlet variables for this vertex. ---*/
            
            val_inlet[T_position] = Inlet_Ttotal[iMarker][iVertex];
            val_inlet[P_position] = Inlet_Ptotal[iMarker][iVertex];
            for (iDim = 0; iDim < nDim; iDim++) {
              val_inlet[FlowDir_position + iDim] = Inlet_FlowDir[iMarker][iVertex][iDim];
            }
            
            /*--- Exit once we find the point. ---*/
            
            return Area;
            
          }
        }
      }
    }
  }
  
  /*--- If we don't find a match, then the child point is not on the
   current inlet boundary marker. Return zero area so this point does
   not contribute to the restriction operator and continue. ---*/
  
  return Area;
  
}

void CIncEulerSolver::SetUniformInlet(CConfig* config, unsigned short iMarker) {
  
  if (config->GetMarker_All_KindBC(iMarker) == INLET_FLOW) {
    
    string Marker_Tag   = config->GetMarker_All_TagBound(iMarker);
    su2double p_total   = config->GetInlet_Ptotal(Marker_Tag);
    su2double t_total   = config->GetInlet_Ttotal(Marker_Tag);
    su2double* flow_dir = config->GetInlet_FlowDir(Marker_Tag);
    
    for(unsigned long iVertex=0; iVertex < nVertex[iMarker]; iVertex++){
      Inlet_Ttotal[iMarker][iVertex] = t_total;
      Inlet_Ptotal[iMarker][iVertex] = p_total;
      for (unsigned short iDim = 0; iDim < nDim; iDim++)
        Inlet_FlowDir[iMarker][iVertex][iDim] = flow_dir[iDim];
    }
    
  } else {
    
    /*--- For now, non-inlets just get set to zero. In the future, we
     can do more customization for other boundary types here. ---*/
    
    for(unsigned long iVertex=0; iVertex < nVertex[iMarker]; iVertex++){
      Inlet_Ttotal[iMarker][iVertex] = 0.0;
      Inlet_Ptotal[iMarker][iVertex] = 0.0;
      for (unsigned short iDim = 0; iDim < nDim; iDim++)
        Inlet_FlowDir[iMarker][iVertex][iDim] = 0.0;
    }
  }
  
}

void CIncEulerSolver::Evaluate_ObjFunc(CConfig *config) {

  unsigned short iMarker_Monitoring, Kind_ObjFunc;
  su2double Weight_ObjFunc;

  Total_ComboObj = 0.0;
  
  /*--- Loop over all monitored markers, add to the 'combo' objective ---*/

  for (iMarker_Monitoring = 0; iMarker_Monitoring < config->GetnMarker_Monitoring(); iMarker_Monitoring++) {

    Weight_ObjFunc = config->GetWeight_ObjFunc(iMarker_Monitoring);
    Kind_ObjFunc = config->GetKind_ObjFunc(iMarker_Monitoring);
   
    switch(Kind_ObjFunc) {
      case DRAG_COEFFICIENT:
        Total_ComboObj+=Weight_ObjFunc*(Surface_CD[iMarker_Monitoring]);
        if (config->GetFixed_CL_Mode()) Total_ComboObj -= Weight_ObjFunc*config->GetdCD_dCL()*(Surface_CL[iMarker_Monitoring]);
        if (config->GetFixed_CM_Mode()) Total_ComboObj -= Weight_ObjFunc*config->GetdCD_dCMy()*(Surface_CMy[iMarker_Monitoring]);
        break;
      case LIFT_COEFFICIENT:
        Total_ComboObj+=Weight_ObjFunc*(Surface_CL[iMarker_Monitoring]);
        break;
      case SIDEFORCE_COEFFICIENT:
        Total_ComboObj+=Weight_ObjFunc*(Surface_CSF[iMarker_Monitoring]);
        break;
      case EFFICIENCY:
        Total_ComboObj+=Weight_ObjFunc*(Surface_CEff[iMarker_Monitoring]);
        break;
      case MOMENT_X_COEFFICIENT:
        Total_ComboObj+=Weight_ObjFunc*(Surface_CMx[iMarker_Monitoring]);
        if (config->GetFixed_CL_Mode()) Total_ComboObj -= Weight_ObjFunc*config->GetdCMx_dCL()*(Surface_CL[iMarker_Monitoring]);
        break;
      case MOMENT_Y_COEFFICIENT:
        Total_ComboObj+=Weight_ObjFunc*(Surface_CMy[iMarker_Monitoring]);
        if (config->GetFixed_CL_Mode()) Total_ComboObj -= Weight_ObjFunc*config->GetdCMy_dCL()*(Surface_CL[iMarker_Monitoring]);
        break;
      case MOMENT_Z_COEFFICIENT:
        Total_ComboObj+=Weight_ObjFunc*(Surface_CMz[iMarker_Monitoring]);
        if (config->GetFixed_CL_Mode()) Total_ComboObj -= Weight_ObjFunc*config->GetdCMz_dCL()*(Surface_CL[iMarker_Monitoring]);
        break;
      case FORCE_X_COEFFICIENT:
        Total_ComboObj+=Weight_ObjFunc*Surface_CFx[iMarker_Monitoring];
        break;
      case FORCE_Y_COEFFICIENT:
        Total_ComboObj+=Weight_ObjFunc*Surface_CFy[iMarker_Monitoring];
        break;
      case FORCE_Z_COEFFICIENT:
        Total_ComboObj+=Weight_ObjFunc*Surface_CFz[iMarker_Monitoring];
        break;
      case TOTAL_HEATFLUX:
        Total_ComboObj+=Weight_ObjFunc*Surface_HF_Visc[iMarker_Monitoring];
        break;
      case MAXIMUM_HEATFLUX:
        Total_ComboObj+=Weight_ObjFunc*Surface_MaxHF_Visc[iMarker_Monitoring];
        break;

        /*--- The following are not per-surface, and as a result will be
          double-counted iff multiple surfaces are specified as well as multi-objective ---*/

      case INVERSE_DESIGN_PRESSURE:
        Total_ComboObj+=Weight_ObjFunc*Total_CpDiff;
        break;
      case INVERSE_DESIGN_HEATFLUX:
        Total_ComboObj+=Weight_ObjFunc*Total_HeatFluxDiff;
        break;
      case THRUST_COEFFICIENT:
        Total_ComboObj+=Weight_ObjFunc*Total_CT;
        break;
      case TORQUE_COEFFICIENT:
        Total_ComboObj+=Weight_ObjFunc*Total_CQ;
        break;
      case FIGURE_OF_MERIT:
        Total_ComboObj+=Weight_ObjFunc*Total_CMerit;
        break;
      case SURFACE_TOTAL_PRESSURE:
        Total_ComboObj+=Weight_ObjFunc*config->GetSurface_TotalPressure(0);
        break;
      case SURFACE_STATIC_PRESSURE:
        Total_ComboObj+=Weight_ObjFunc*config->GetSurface_Pressure(0);
        break;
      case SURFACE_MASSFLOW:
        Total_ComboObj+=Weight_ObjFunc*config->GetSurface_MassFlow(0);
        break;
      case SURFACE_UNIFORMITY:
        Total_ComboObj+=Weight_ObjFunc*config->GetSurface_Uniformity(0);
        break;
      case SURFACE_SECONDARY:
        Total_ComboObj+=Weight_ObjFunc*config->GetSurface_SecondaryStrength(0);
        break;
      case SURFACE_MOM_DISTORTION:
        Total_ComboObj+=Weight_ObjFunc*config->GetSurface_MomentumDistortion(0);
        break;
      case SURFACE_SECOND_OVER_UNIFORM:
        Total_ComboObj+=Weight_ObjFunc*config->GetSurface_SecondOverUniform(0);
        break;
      case SURFACE_PRESSURE_DROP:
        Total_ComboObj+=Weight_ObjFunc*config->GetSurface_PressureDrop(0);
        break;
      case CUSTOM_OBJFUNC:
        Total_ComboObj+=Weight_ObjFunc*Total_Custom_ObjFunc;
        break;
      default:
        break;

    }
  }
  
}

void CIncEulerSolver::SetBeta_Parameter(CGeometry *geometry, CSolver **solver_container,
                                   CConfig *config, unsigned short iMesh) {
  
  su2double epsilon2  = config->GetBeta_Factor();
  su2double epsilon2_default = 4.1;
  su2double maxVel2 = 0.0;
  su2double Beta = 1.0;

  unsigned long iPoint;

  /*--- For now, only the finest mesh level stores the Beta for all levels. ---*/
  
  if (iMesh == MESH_0) {
    
    for (iPoint = 0; iPoint < nPoint; iPoint++) {
      
      /*--- Store the local maximum of the squared velocity in the field. ---*/
      
      if (node[iPoint]->GetVelocity2() > maxVel2)
        maxVel2 = node[iPoint]->GetVelocity2();
      
    }
    
    /*--- Communicate the max globally to give a conservative estimate. ---*/
    
#ifdef HAVE_MPI
    su2double myMaxVel2 = maxVel2; maxVel2 = 0.0;
    SU2_MPI::Allreduce(&myMaxVel2, &maxVel2, 1, MPI_DOUBLE, MPI_MAX, MPI_COMM_WORLD);
#endif
    
    Beta = max(1e-10,maxVel2);
    config->SetMax_Vel2(Beta);
    
  }

  /*--- Allow an override if user supplies a large epsilon^2. ---*/

  epsilon2 = max(epsilon2_default,epsilon2);

  for (iPoint = 0; iPoint < nPoint; iPoint++)
    node[iPoint]->SetBetaInc2(epsilon2*config->GetMax_Vel2());

}

void CIncEulerSolver::SetPreconditioner(CConfig *config, unsigned long iPoint) {

  unsigned short iDim, jDim;

  su2double  BetaInc2, Density, dRhodT, Temperature, oneOverCp, Cp;
  su2double  Velocity[3] = {0.0,0.0,0.0};

  bool variable_density = (config->GetKind_DensityModel() == VARIABLE);
  bool implicit         = (config->GetKind_TimeIntScheme_Flow() == EULER_IMPLICIT);
  bool energy           = config->GetEnergy_Equation();

  /*--- Access the primitive variables at this node. ---*/

  Density     = node[iPoint]->GetDensity();
  BetaInc2    = node[iPoint]->GetBetaInc2();
  Cp          = node[iPoint]->GetSpecificHeatCp();
  oneOverCp   = 1.0/Cp;
  Temperature = node[iPoint]->GetTemperature();

  for (iDim = 0; iDim < nDim; iDim++)
    Velocity[iDim] = node[iPoint]->GetVelocity(iDim);

  /*--- We need the derivative of the equation of state to build the
   preconditioning matrix. For now, the only option is the ideal gas
   law, but in the future, dRhodT should be in the fluid model. ---*/

  if (variable_density) {
    dRhodT = -Density/Temperature;
  } else {
    dRhodT = 0.0;
  }

  /*--- Calculating the inverse of the preconditioning matrix
   that multiplies the time derivative during time integration. ---*/

  if (implicit) {

    /*--- For implicit calculations, we multiply the preconditioner
     by the cell volume over the time step and add to the Jac diagonal. ---*/

    Preconditioner[0][0] = 1.0/BetaInc2;
    for (iDim = 0; iDim < nDim; iDim++)
      Preconditioner[iDim+1][0] = Velocity[iDim]/BetaInc2;

    if (energy) Preconditioner[nDim+1][0] = Cp*Temperature/BetaInc2;
    else        Preconditioner[nDim+1][0] = 0.0;

    for (jDim = 0; jDim < nDim; jDim++) {
      Preconditioner[0][jDim+1] = 0.0;
      for (iDim = 0; iDim < nDim; iDim++) {
        if (iDim == jDim) Preconditioner[iDim+1][jDim+1] = Density;
        else Preconditioner[iDim+1][jDim+1] = 0.0;
      }
      Preconditioner[nDim+1][jDim+1] = 0.0;
    }

    Preconditioner[0][nDim+1] = dRhodT;
    for (iDim = 0; iDim < nDim; iDim++)
      Preconditioner[iDim+1][nDim+1] = Velocity[iDim]*dRhodT;

    if (energy) Preconditioner[nDim+1][nDim+1] = Cp*(dRhodT*Temperature + Density);
    else        Preconditioner[nDim+1][nDim+1] = 1.0;

  } else {

    /*--- For explicit calculations, we move the residual to the
     right-hand side and pre-multiply by the preconditioner inverse.
     Therefore, we build inv(Precon) here and multiply by the residual
     later in the R-K and Euler Explicit time integration schemes. ---*/

    Preconditioner[0][0] = Temperature*BetaInc2*dRhodT/Density + BetaInc2;
    for (iDim = 0; iDim < nDim; iDim ++)
      Preconditioner[iDim+1][0] = -1.0*Velocity[iDim]/Density;

    if (energy) Preconditioner[nDim+1][0] = -1.0*Temperature/Density;
    else        Preconditioner[nDim+1][0] = 0.0;


    for (jDim = 0; jDim < nDim; jDim++) {
      Preconditioner[0][jDim+1] = 0.0;
      for (iDim = 0; iDim < nDim; iDim++) {
        if (iDim == jDim) Preconditioner[iDim+1][jDim+1] = 1.0/Density;
        else Preconditioner[iDim+1][jDim+1] = 0.0;
      }
      Preconditioner[nDim+1][jDim+1] = 0.0;
    }

    Preconditioner[0][nDim+1] = -1.0*BetaInc2*dRhodT*oneOverCp/Density;
    for (iDim = 0; iDim < nDim; iDim ++)
      Preconditioner[iDim+1][nDim+1] = 0.0;

    if (energy) Preconditioner[nDim+1][nDim+1] = oneOverCp/Density;
    else        Preconditioner[nDim+1][nDim+1] = 0.0;
    
  }
  
}

void CIncEulerSolver::BC_Euler_Wall(CGeometry *geometry, CSolver **solver_container,
                                 CNumerics *numerics, CConfig *config, unsigned short val_marker) {
  
  unsigned short iDim, iVar, jVar;
  unsigned long iPoint, iVertex;

  su2double Density = 0.0, Pressure = 0.0, *Normal = NULL, Area, *NormalArea, turb_ke;
  
  bool implicit = (config->GetKind_TimeIntScheme_Flow() == EULER_IMPLICIT);
  bool tkeNeeded = (((config->GetKind_Solver() == RANS ) ||
                     (config->GetKind_Solver() == DISC_ADJ_RANS)) &&
                    (config->GetKind_Turb_Model() == SST));
  
  Normal     = new su2double[nDim];
  NormalArea = new su2double[nDim];

  /*--- Loop over all the vertices on this boundary marker ---*/
  
  for (iVertex = 0; iVertex < geometry->nVertex[val_marker]; iVertex++) {
    iPoint = geometry->vertex[val_marker][iVertex]->GetNode();
    
    /*--- Check if the node belongs to the domain (i.e, not a halo node) ---*/
    
    if (geometry->node[iPoint]->GetDomain()) {
      
      /*--- Normal vector for this vertex (negative for outward convention) ---*/
      
      geometry->vertex[val_marker][iVertex]->GetNormal(Normal);
      
      Area = 0.0;
      for (iDim = 0; iDim < nDim; iDim++) Area += Normal[iDim]*Normal[iDim];
      Area = sqrt (Area);
      
      for (iDim = 0; iDim < nDim; iDim++) {
        NormalArea[iDim] = -Normal[iDim];
      }

      /*--- Compute the residual ---*/

      Pressure = node[iPoint]->GetPressure();
      Density  = node[iPoint]->GetDensity();

      Residual[0] = 0.0;
      for (iDim = 0; iDim < nDim; iDim++)
        Residual[iDim+1] = Pressure*NormalArea[iDim];
      Residual[nDim+1] = 0.0;

      /*--- Add the Reynolds stress tensor contribution ---*/

      if (tkeNeeded) {
        turb_ke = solver_container[TURB_SOL]->node[iPoint]->GetSolution(0);
        for (iDim = 0; iDim < nDim; iDim++)
          Residual[iDim+1] += (2.0/3.0)*Density*turb_ke*NormalArea[iDim];
      }

      /*--- Add value to the residual ---*/

      LinSysRes.AddBlock(iPoint, Residual);
      
      /*--- Form Jacobians for implicit computations ---*/
      
      if (implicit) {
        
        /*--- Initialize Jacobian ---*/
        
        for (iVar = 0; iVar < nVar; iVar++) {
          for (jVar = 0; jVar < nVar; jVar++)
            Jacobian_i[iVar][jVar] = 0.0;
        }
        
        for (iDim = 0; iDim < nDim; iDim++)
          Jacobian_i[iDim+1][0] = -Normal[iDim];
        Jacobian.AddBlock(iPoint, iPoint, Jacobian_i);

      }
    }
  }
  
  delete [] Normal;
  delete [] NormalArea;
  
}

void CIncEulerSolver::BC_Far_Field(CGeometry *geometry, CSolver **solver_container, CNumerics *conv_numerics,
                                CNumerics *visc_numerics, CConfig *config, unsigned short val_marker) {
  
  unsigned short iDim;
  unsigned long iVertex, iPoint, Point_Normal;
  
  su2double *V_infty, *V_domain;
  
  bool implicit      = config->GetKind_TimeIntScheme_Flow() == EULER_IMPLICIT;
  bool grid_movement = config->GetGrid_Movement();
  bool viscous       = config->GetViscous();
  
  su2double *Normal = new su2double[nDim];

  /*--- Loop over all the vertices on this boundary marker ---*/
  
  for (iVertex = 0; iVertex < geometry->nVertex[val_marker]; iVertex++) {
    iPoint = geometry->vertex[val_marker][iVertex]->GetNode();

    /*--- Allocate the value at the infinity ---*/

    V_infty = GetCharacPrimVar(val_marker, iVertex);
    
    /*--- Check if the node belongs to the domain (i.e, not a halo node) ---*/
    
    if (geometry->node[iPoint]->GetDomain()) {
      
      /*--- Index of the closest interior node ---*/
      
      Point_Normal = geometry->vertex[val_marker][iVertex]->GetNormal_Neighbor();
      
      /*--- Normal vector for this vertex (negate for outward convention) ---*/
      
      geometry->vertex[val_marker][iVertex]->GetNormal(Normal);
      for (iDim = 0; iDim < nDim; iDim++) Normal[iDim] = -Normal[iDim];
      conv_numerics->SetNormal(Normal);
      
      /*--- Retrieve solution at the farfield boundary node ---*/
      
      V_domain = node[iPoint]->GetPrimitive();

      /*--- Recompute and store the velocity in the primitive variable vector. ---*/

      for (iDim = 0; iDim < nDim; iDim++)
        V_infty[iDim+1] = GetVelocity_Inf(iDim);

      /*--- Far-field pressure set to static pressure (0.0). ---*/

      V_infty[0] = GetPressure_Inf();

      /*--- Dirichlet condition for temperature at far-field (if energy is active). ---*/

      V_infty[nDim+1] = GetTemperature_Inf();

      /*--- Store the density.  ---*/

      V_infty[nDim+2] = GetDensity_Inf();

      /*--- Beta coefficient stored at the node ---*/

      V_infty[nDim+3] = node[iPoint]->GetBetaInc2();

      /*--- Cp is needed for Temperature equation. ---*/

      V_infty[nDim+7] = node[iPoint]->GetSpecificHeatCp();

      /*--- Set various quantities in the numerics class ---*/
      
      conv_numerics->SetPrimitive(V_domain, V_infty);
      
      if (grid_movement)
        conv_numerics->SetGridVel(geometry->node[iPoint]->GetGridVel(),
                                  geometry->node[iPoint]->GetGridVel());
      
      /*--- Compute the convective residual using an upwind scheme ---*/
      
      conv_numerics->ComputeResidual(Residual, Jacobian_i, Jacobian_j, config);
      
      /*--- Update residual value ---*/

      LinSysRes.AddBlock(iPoint, Residual);
      
      /*--- Convective Jacobian contribution for implicit integration ---*/
      
      if (implicit)
        Jacobian.AddBlock(iPoint, iPoint, Jacobian_i);
      
      /*--- Viscous residual contribution ---*/
      
      if (viscous) {
        
        /*--- Set transport properties at infinity. ---*/

        V_infty[nDim+4] = node[iPoint]->GetLaminarViscosity();
        V_infty[nDim+5] = node[iPoint]->GetEddyViscosity();
        V_infty[nDim+6] = node[iPoint]->GetThermalConductivity();

        /*--- Set the normal vector and the coordinates ---*/
        
        visc_numerics->SetNormal(Normal);
        visc_numerics->SetCoord(geometry->node[iPoint]->GetCoord(),
                                geometry->node[Point_Normal]->GetCoord());
        
        /*--- Primitive variables, and gradient ---*/
        
        visc_numerics->SetPrimitive(V_domain, V_infty);
        visc_numerics->SetPrimVarGradient(node[iPoint]->GetGradient_Primitive(),
                                          node[iPoint]->GetGradient_Primitive());
        
        /*--- Turbulent kinetic energy ---*/
        
        if (config->GetKind_Turb_Model() == SST)
          visc_numerics->SetTurbKineticEnergy(solver_container[TURB_SOL]->node[iPoint]->GetSolution(0),
                                              solver_container[TURB_SOL]->node[iPoint]->GetSolution(0));
        
        /*--- Compute and update viscous residual ---*/

        visc_numerics->ComputeResidual(Residual, Jacobian_i, Jacobian_j, config);
        LinSysRes.SubtractBlock(iPoint, Residual);
        
        /*--- Viscous Jacobian contribution for implicit integration ---*/
        
        if (implicit)
          Jacobian.SubtractBlock(iPoint, iPoint, Jacobian_i);
        
      }
      
    }
  }
  
  /*--- Free locally allocated memory ---*/
  
  delete [] Normal;
  
}

void CIncEulerSolver::BC_Inlet(CGeometry *geometry, CSolver **solver_container,
                            CNumerics *conv_numerics, CNumerics *visc_numerics, CConfig *config, unsigned short val_marker) {
  unsigned short iDim;
  unsigned long iVertex, iPoint;
  unsigned long Point_Normal;
  su2double *Flow_Dir, Flow_Dir_Mag, Vel_Mag, Area;
  su2double *V_inlet, *V_domain;
  su2double UnitFlowDir[3] = {0.0,0.0,0.0};
  
  bool implicit      = (config->GetKind_TimeIntScheme_Flow() == EULER_IMPLICIT);
  bool grid_movement = config->GetGrid_Movement();
  bool viscous       = config->GetViscous();

  string Marker_Tag  = config->GetMarker_All_TagBound(val_marker);

  unsigned short Kind_Inlet = config->GetKind_Inc_Inlet(Marker_Tag);

  su2double *Normal = new su2double[nDim];

  /*--- Loop over all the vertices on this boundary marker ---*/
  
  for (iVertex = 0; iVertex < geometry->nVertex[val_marker]; iVertex++) {
    
    /*--- Allocate the value at the inlet ---*/
    
    V_inlet = GetCharacPrimVar(val_marker, iVertex);
    
    iPoint = geometry->vertex[val_marker][iVertex]->GetNode();
    
    /*--- Check if the node belongs to the domain (i.e., not a halo node) ---*/
    
    if (geometry->node[iPoint]->GetDomain()) {

      /*--- Index of the closest interior node ---*/

      Point_Normal = geometry->vertex[val_marker][iVertex]->GetNormal_Neighbor();
      
      /*--- Normal vector for this vertex (negate for outward convention) ---*/
      
      geometry->vertex[val_marker][iVertex]->GetNormal(Normal);
      for (iDim = 0; iDim < nDim; iDim++) Normal[iDim] = -Normal[iDim];
      conv_numerics->SetNormal(Normal);
      
      Area = 0.0;
      for (iDim = 0; iDim < nDim; iDim++) Area += Normal[iDim]*Normal[iDim];
      Area = sqrt (Area);
    
      /*--- Both types of inlets may use the prescribed flow direction.
       Ensure that the flow direction is a unit vector. ---*/
      
      Flow_Dir = Inlet_FlowDir[val_marker][iVertex];
      Flow_Dir_Mag = 0.0;
      for (iDim = 0; iDim < nDim; iDim++)
<<<<<<< HEAD
        UnitNormal[iDim] = Normal[iDim]/Area;
    
      /*--- Both types of inlets may use the prescribed flow direction.
       Ensure that the flow direction is a unit vector. ---*/
      
      Flow_Dir = Inlet_FlowDir[val_marker][iVertex];
      Flow_Dir_Mag = 0.0;
      for (iDim = 0; iDim < nDim; iDim++)
=======
>>>>>>> 8974efe1
        Flow_Dir_Mag += Flow_Dir[iDim]*Flow_Dir[iDim];
      Flow_Dir_Mag = sqrt(Flow_Dir_Mag);
      
      /*--- Store the unit flow direction vector. ---*/
      
      for (iDim = 0; iDim < nDim; iDim++)
        UnitFlowDir[iDim] = Flow_Dir[iDim]/Flow_Dir_Mag;

      /*--- Retrieve solution at this boundary node. ---*/
      
      V_domain = node[iPoint]->GetPrimitive();

      /*--- The velocity is either prescribed or computed from total pressure. ---*/

      switch (Kind_Inlet) {

        /*--- Velocity and temperature (if required) been specified at the inlet. ---*/

        case VELOCITY_INLET:

        /*--- Retrieve the specified velocity and temperature for the inlet. ---*/
          
        Vel_Mag  = Inlet_Ptotal[val_marker][iVertex]/config->GetVelocity_Ref();

        /*--- Store the velocity in the primitive variable vector. ---*/

        for (iDim = 0; iDim < nDim; iDim++)
          V_inlet[iDim+1] = Vel_Mag*UnitFlowDir[iDim];

        break;

      }
      
      /*--- Neumann condition for dynamic pressure ---*/

      V_inlet[0] = node[iPoint]->GetPressure();

      /*--- Dirichlet condition for temperature (if energy is active) ---*/
      
      V_inlet[nDim+1] = Inlet_Ttotal[val_marker][iVertex]/config->GetTemperature_Ref();

      /*--- Access density at the node. This is either constant by
        construction, or will be set fixed implicitly by the temperature
        and equation of state. ---*/

      V_inlet[nDim+2] = node[iPoint]->GetDensity();

      /*--- Beta coefficient from the config file ---*/

      V_inlet[nDim+3] = node[iPoint]->GetBetaInc2();

      /*--- Cp is needed for Temperature equation. ---*/

      V_inlet[nDim+7] = node[iPoint]->GetSpecificHeatCp();

      /*--- Set various quantities in the solver class ---*/
      
      conv_numerics->SetPrimitive(V_domain, V_inlet);
      
      if (grid_movement)
        conv_numerics->SetGridVel(geometry->node[iPoint]->GetGridVel(),
                                  geometry->node[iPoint]->GetGridVel());
      
      /*--- Compute the residual using an upwind scheme ---*/
      
      conv_numerics->ComputeResidual(Residual, Jacobian_i, Jacobian_j, config);
      
      /*--- Update residual value ---*/
      
      LinSysRes.AddBlock(iPoint, Residual);
      
      /*--- Jacobian contribution for implicit integration ---*/
      
      if (implicit)
        Jacobian.AddBlock(iPoint, iPoint, Jacobian_i);

      /*--- Viscous contribution, commented out because serious convergence problems ---*/

      if (viscous) {
        
        /*--- Set transport properties at the inlet ---*/
        
        V_inlet[nDim+4] = node[iPoint]->GetLaminarViscosity();
        V_inlet[nDim+5] = node[iPoint]->GetEddyViscosity();
        V_inlet[nDim+6] = node[iPoint]->GetThermalConductivity();

        /*--- Set the normal vector and the coordinates ---*/
        
        visc_numerics->SetNormal(Normal);
        visc_numerics->SetCoord(geometry->node[iPoint]->GetCoord(),
                                geometry->node[Point_Normal]->GetCoord());
        
        /*--- Primitive variables, and gradient ---*/
        
        visc_numerics->SetPrimitive(V_domain, V_inlet);
        visc_numerics->SetPrimVarGradient(node[iPoint]->GetGradient_Primitive(),
                                          node[iPoint]->GetGradient_Primitive());
        
        /*--- Turbulent kinetic energy ---*/
        
        if (config->GetKind_Turb_Model() == SST)
          visc_numerics->SetTurbKineticEnergy(solver_container[TURB_SOL]->node[iPoint]->GetSolution(0),
                                              solver_container[TURB_SOL]->node[iPoint]->GetSolution(0));
        
        /*--- Compute and update residual ---*/
        
        visc_numerics->ComputeResidual(Residual, Jacobian_i, Jacobian_j, config);
        
        LinSysRes.SubtractBlock(iPoint, Residual);
        
        /*--- Jacobian contribution for implicit integration ---*/
        
        if (implicit)
          Jacobian.SubtractBlock(iPoint, iPoint, Jacobian_i);
        
      }

    }
  }
  
  /*--- Free locally allocated memory ---*/
  
  delete [] Normal;
  
}

void CIncEulerSolver::BC_Outlet(CGeometry *geometry, CSolver **solver_container,
                             CNumerics *conv_numerics, CNumerics *visc_numerics, CConfig *config, unsigned short val_marker) {
  unsigned short iDim;
  unsigned long iVertex, iPoint, Point_Normal;
  su2double Area;
  su2double *V_outlet, *V_domain, P_Outlet;
  
  bool implicit      = (config->GetKind_TimeIntScheme_Flow() == EULER_IMPLICIT);
  bool grid_movement = config->GetGrid_Movement();
  bool viscous       = config->GetViscous();
  string Marker_Tag  = config->GetMarker_All_TagBound(val_marker);

  su2double *Normal = new su2double[nDim];
  
  /*--- Loop over all the vertices on this boundary marker ---*/
  
  for (iVertex = 0; iVertex < geometry->nVertex[val_marker]; iVertex++) {
    
    /*--- Allocate the value at the outlet ---*/
    
    V_outlet = GetCharacPrimVar(val_marker, iVertex);
    
    iPoint = geometry->vertex[val_marker][iVertex]->GetNode();
    
    /*--- Check if the node belongs to the domain (i.e., not a halo node) ---*/
    
    if (geometry->node[iPoint]->GetDomain()) {
      
      /*--- Index of the closest interior node ---*/
      
      Point_Normal = geometry->vertex[val_marker][iVertex]->GetNormal_Neighbor();
      
      /*--- Normal vector for this vertex (negate for outward convention) ---*/
      
      geometry->vertex[val_marker][iVertex]->GetNormal(Normal);
      for (iDim = 0; iDim < nDim; iDim++) Normal[iDim] = -Normal[iDim];
      conv_numerics->SetNormal(Normal);
      
      Area = 0.0;
      for (iDim = 0; iDim < nDim; iDim++) Area += Normal[iDim]*Normal[iDim];
      Area = sqrt (Area);
       
      /*--- Current solution at this boundary node ---*/
      
      V_domain = node[iPoint]->GetPrimitive();

      /*--- Retrieve the specified back pressure for this outlet. ---*/

      P_Outlet = config->GetOutlet_Pressure(Marker_Tag)/config->GetPressure_Ref();

      /*--- The pressure is prescribed at the outlet. ---*/
      
      V_outlet[0] = P_Outlet;

      /*--- Neumann condition for the velocity ---*/
      
      for (iDim = 0; iDim < nDim; iDim++) {
        V_outlet[iDim+1] = node[iPoint]->GetPrimitive(iDim+1);
      }

      /*--- Neumann condition for the temperature. ---*/

      V_outlet[nDim+1] = node[iPoint]->GetTemperature();

      /*--- Access density at the interior node. This is either constant by
        construction, or will be set fixed implicitly by the temperature
        and equation of state. ---*/
      
      V_outlet[nDim+2] = node[iPoint]->GetDensity();

      /*--- Beta coefficient from the config file ---*/
      
      V_outlet[nDim+3] = node[iPoint]->GetBetaInc2();

      /*--- Cp is needed for Temperature equation. ---*/

      V_outlet[nDim+7] = node[iPoint]->GetSpecificHeatCp();

      /*--- Set various quantities in the solver class ---*/

      conv_numerics->SetPrimitive(V_domain, V_outlet);
      
      if (grid_movement)
        conv_numerics->SetGridVel(geometry->node[iPoint]->GetGridVel(),
                                  geometry->node[iPoint]->GetGridVel());
      
      /*--- Compute the residual using an upwind scheme ---*/
      
      conv_numerics->ComputeResidual(Residual, Jacobian_i, Jacobian_j, config);
      
      /*--- Update residual value ---*/
      
      LinSysRes.AddBlock(iPoint, Residual);
      
      /*--- Jacobian contribution for implicit integration ---*/
      
      if (implicit) {
        Jacobian.AddBlock(iPoint, iPoint, Jacobian_i);
      }
      
      /*--- Viscous contribution, commented out because serious convergence problems ---*/

      if (viscous) {

        /*--- Set transport properties at the outlet. ---*/

        V_outlet[nDim+4] = node[iPoint]->GetLaminarViscosity();
        V_outlet[nDim+5] = node[iPoint]->GetEddyViscosity();
        V_outlet[nDim+6] = node[iPoint]->GetThermalConductivity();

        /*--- Set the normal vector and the coordinates ---*/
        
        visc_numerics->SetNormal(Normal);
        visc_numerics->SetCoord(geometry->node[iPoint]->GetCoord(),
                                geometry->node[Point_Normal]->GetCoord());
        
        /*--- Primitive variables, and gradient ---*/
        
        visc_numerics->SetPrimitive(V_domain, V_outlet);
        visc_numerics->SetPrimVarGradient(node[iPoint]->GetGradient_Primitive(),
                                          node[iPoint]->GetGradient_Primitive());
        
        /*--- Turbulent kinetic energy ---*/
        
        if (config->GetKind_Turb_Model() == SST)
          visc_numerics->SetTurbKineticEnergy(solver_container[TURB_SOL]->node[iPoint]->GetSolution(0),
                                              solver_container[TURB_SOL]->node[iPoint]->GetSolution(0));
        
        /*--- Compute and update residual ---*/
        
        visc_numerics->ComputeResidual(Residual, Jacobian_i, Jacobian_j, config);
        
        LinSysRes.SubtractBlock(iPoint, Residual);
        
        /*--- Jacobian contribution for implicit integration ---*/
        if (implicit)
          Jacobian.SubtractBlock(iPoint, iPoint, Jacobian_i);
        
      }

    }
  }
  
  /*--- Free locally allocated memory ---*/
  delete [] Normal;
  
}

void CIncEulerSolver::BC_Sym_Plane(CGeometry *geometry, CSolver **solver_container, CNumerics *conv_numerics, CNumerics *visc_numerics,
                                CConfig *config, unsigned short val_marker) {
  
  /*--- Call the Euler wall residual method. ---*/
  
  BC_Euler_Wall(geometry, solver_container, conv_numerics, config, val_marker);
  
}

void CIncEulerSolver::BC_Custom(CGeometry *geometry, CSolver **solver_container, CNumerics *numerics, CConfig *config, unsigned short val_marker) { }

void CIncEulerSolver::SetResidual_DualTime(CGeometry *geometry, CSolver **solver_container, CConfig *config,
                                        unsigned short iRKStep, unsigned short iMesh, unsigned short RunTime_EqSystem) {
  
  /*--- Local variables ---*/
  
  unsigned short iVar, jVar, iMarker, iDim;
  unsigned long iPoint, jPoint, iEdge, iVertex;
  
  su2double *U_time_nM1, *U_time_n, *U_time_nP1;
  su2double Volume_nM1, Volume_nP1, TimeStep;
  su2double *Normal = NULL, *GridVel_i = NULL, *GridVel_j = NULL, Residual_GCL;
  
  bool implicit      = (config->GetKind_TimeIntScheme_Flow() == EULER_IMPLICIT);
  bool grid_movement = config->GetGrid_Movement();
  
  /*--- Store the physical time step ---*/
  
  TimeStep = config->GetDelta_UnstTimeND();
  
  /*--- Compute the dual time-stepping source term for static meshes ---*/
  
  if (!grid_movement) {
    
    /*--- Loop over all nodes (excluding halos) ---*/
    
    for (iPoint = 0; iPoint < nPointDomain; iPoint++) {
      
      /*--- Initialize the Residual / Jacobian container to zero. ---*/
      
      for (iVar = 0; iVar < nVar; iVar++) {
        Residual[iVar] = 0.0;
        if (implicit) {
        for (jVar = 0; jVar < nVar; jVar++)
          Jacobian_i[iVar][jVar] = 0.0;
        }
      }
      
      /*--- Retrieve the solution at time levels n-1, n, and n+1. Note that
       we are currently iterating on U^n+1 and that U^n & U^n-1 are fixed,
       previous solutions that are stored in memory. ---*/
      
      U_time_nM1 = node[iPoint]->GetSolution_time_n1();
      U_time_n   = node[iPoint]->GetSolution_time_n();
      U_time_nP1 = node[iPoint]->GetSolution();
      
      /*--- CV volume at time n+1. As we are on a static mesh, the volume
       of the CV will remained fixed for all time steps. ---*/
      
      Volume_nP1 = geometry->node[iPoint]->GetVolume();
      
      /*--- Compute the dual time-stepping source term based on the chosen
       time discretization scheme (1st- or 2nd-order). Note that for an
       incompressible problem, the pressure equation does not have a
       contribution, as the time derivative should always be zero. ---*/
      
      for (iVar = 1; iVar < nVar; iVar++) {
        if (config->GetUnsteady_Simulation() == DT_STEPPING_1ST)
          Residual[iVar] = (U_time_nP1[iVar] - U_time_n[iVar])*Volume_nP1 / TimeStep;
        if (config->GetUnsteady_Simulation() == DT_STEPPING_2ND)
          Residual[iVar] = ( 3.0*U_time_nP1[iVar] - 4.0*U_time_n[iVar]
                            +1.0*U_time_nM1[iVar])*Volume_nP1 / (2.0*TimeStep);
      }
      
      /*--- Store the residual and compute the Jacobian contribution due
       to the dual time source term. ---*/
      
      LinSysRes.AddBlock(iPoint, Residual);
      if (implicit) {
        for (iVar = 1; iVar < nVar; iVar++) {
          if (config->GetUnsteady_Simulation() == DT_STEPPING_1ST)
            Jacobian_i[iVar][iVar] = Volume_nP1 / TimeStep;
          if (config->GetUnsteady_Simulation() == DT_STEPPING_2ND)
            Jacobian_i[iVar][iVar] = (Volume_nP1*3.0)/(2.0*TimeStep);
        }
        Jacobian.AddBlock(iPoint, iPoint, Jacobian_i);
      }
    }
    
  }
  
  else {
    
    /*--- For unsteady flows on dynamic meshes (rigidly transforming or
     dynamically deforming), the Geometric Conservation Law (GCL) should be
     satisfied in conjunction with the ALE formulation of the governing
     equations. The GCL prevents accuracy issues caused by grid motion, i.e.
     a uniform free-stream should be preserved through a moving grid. First,
     we will loop over the edges and boundaries to compute the GCL component
     of the dual time source term that depends on grid velocities. ---*/
    
    for (iEdge = 0; iEdge < geometry->GetnEdge(); iEdge++) {
      
      /*--- Initialize the Residual / Jacobian container to zero. ---*/
      
      for (iVar = 0; iVar < nVar; iVar++) Residual[iVar] = 0.0;
      
      /*--- Get indices for nodes i & j plus the face normal ---*/
      
      iPoint = geometry->edge[iEdge]->GetNode(0);
      jPoint = geometry->edge[iEdge]->GetNode(1);
      Normal = geometry->edge[iEdge]->GetNormal();
      
      /*--- Grid velocities stored at nodes i & j ---*/
      
      GridVel_i = geometry->node[iPoint]->GetGridVel();
      GridVel_j = geometry->node[jPoint]->GetGridVel();
      
      /*--- Compute the GCL term by averaging the grid velocities at the
       edge mid-point and dotting with the face normal. ---*/
      
      Residual_GCL = 0.0;
      for (iDim = 0; iDim < nDim; iDim++)
        Residual_GCL += 0.5*(GridVel_i[iDim]+GridVel_j[iDim])*Normal[iDim];
      
      /*--- Compute the GCL component of the source term for node i ---*/
      
      U_time_n = node[iPoint]->GetSolution_time_n();
      for (iVar = 1; iVar < nVar; iVar++)
        Residual[iVar] = U_time_n[iVar]*Residual_GCL;
      LinSysRes.AddBlock(iPoint, Residual);
      
      /*--- Compute the GCL component of the source term for node j ---*/
      
      U_time_n = node[jPoint]->GetSolution_time_n();
      for (iVar = 1; iVar < nVar; iVar++)
        Residual[iVar] = U_time_n[iVar]*Residual_GCL;
      LinSysRes.SubtractBlock(jPoint, Residual);
      
    }
    
    /*---  Loop over the boundary edges ---*/
    
    for (iMarker = 0; iMarker < geometry->GetnMarker(); iMarker++) {
      for (iVertex = 0; iVertex < geometry->GetnVertex(iMarker); iVertex++) {
        
        /*--- Initialize the Residual / Jacobian container to zero. ---*/
        
        for (iVar = 0; iVar < nVar; iVar++) Residual[iVar] = 0.0;
        
        /*--- Get the index for node i plus the boundary face normal ---*/
        
        iPoint = geometry->vertex[iMarker][iVertex]->GetNode();
        Normal = geometry->vertex[iMarker][iVertex]->GetNormal();
        
        /*--- Grid velocities stored at boundary node i ---*/
        
        GridVel_i = geometry->node[iPoint]->GetGridVel();
        
        /*--- Compute the GCL term by dotting the grid velocity with the face
         normal. The normal is negated to match the boundary convention. ---*/
        
        Residual_GCL = 0.0;
        for (iDim = 0; iDim < nDim; iDim++)
          Residual_GCL -= 0.5*(GridVel_i[iDim]+GridVel_i[iDim])*Normal[iDim];
        
        /*--- Compute the GCL component of the source term for node i ---*/
        
        U_time_n = node[iPoint]->GetSolution_time_n();
        for (iVar = 0; iVar < nVar; iVar++)
          Residual[iVar] = U_time_n[iVar]*Residual_GCL;
        LinSysRes.AddBlock(iPoint, Residual);
        
      }
    }
    
    /*--- Loop over all nodes (excluding halos) to compute the remainder
     of the dual time-stepping source term. ---*/
    
    for (iPoint = 0; iPoint < nPointDomain; iPoint++) {
      
      /*--- Initialize the Residual / Jacobian container to zero. ---*/
      
      for (iVar = 0; iVar < nVar; iVar++) {
        Residual[iVar] = 0.0;
        if (implicit) {
          for (jVar = 0; jVar < nVar; jVar++)
            Jacobian_i[iVar][jVar] = 0.0;
        }
      }
      
      /*--- Retrieve the solution at time levels n-1, n, and n+1. Note that
       we are currently iterating on U^n+1 and that U^n & U^n-1 are fixed,
       previous solutions that are stored in memory. ---*/
      
      U_time_nM1 = node[iPoint]->GetSolution_time_n1();
      U_time_n   = node[iPoint]->GetSolution_time_n();
      U_time_nP1 = node[iPoint]->GetSolution();
      
      /*--- CV volume at time n-1 and n+1. In the case of dynamically deforming
       grids, the volumes will change. On rigidly transforming grids, the
       volumes will remain constant. ---*/
      
      Volume_nM1 = geometry->node[iPoint]->GetVolume_nM1();
      Volume_nP1 = geometry->node[iPoint]->GetVolume();
      
      /*--- Compute the dual time-stepping source residual. Due to the
       introduction of the GCL term above, the remainder of the source residual
       due to the time discretization has a new form.---*/
      
      for (iVar = 1; iVar < nVar; iVar++) {
        if (config->GetUnsteady_Simulation() == DT_STEPPING_1ST)
          Residual[iVar] = (U_time_nP1[iVar] - U_time_n[iVar])*(Volume_nP1/TimeStep);
        if (config->GetUnsteady_Simulation() == DT_STEPPING_2ND)
          Residual[iVar] = (U_time_nP1[iVar] - U_time_n[iVar])*(3.0*Volume_nP1/(2.0*TimeStep))
          + (U_time_nM1[iVar] - U_time_n[iVar])*(Volume_nM1/(2.0*TimeStep));
      }
      
      /*--- Store the residual and compute the Jacobian contribution due
       to the dual time source term. ---*/
      
      LinSysRes.AddBlock(iPoint, Residual);
      if (implicit) {
        for (iVar = 1; iVar < nVar; iVar++) {
          if (config->GetUnsteady_Simulation() == DT_STEPPING_1ST)
            Jacobian_i[iVar][iVar] = Volume_nP1/TimeStep;
          if (config->GetUnsteady_Simulation() == DT_STEPPING_2ND)
            Jacobian_i[iVar][iVar] = (3.0*Volume_nP1)/(2.0*TimeStep);
        }
        Jacobian.AddBlock(iPoint, iPoint, Jacobian_i);
      }
    }
  }
  
}

void CIncEulerSolver::SetFlow_Displacement(CGeometry **flow_geometry, CVolumetricMovement *flow_grid_movement,
                                        CConfig *flow_config, CConfig *fea_config, CGeometry **fea_geometry, CSolver ***fea_solution) {
    unsigned short iDim;
    unsigned long iVertex;
    su2double *Coord, VarCoord[3] = {0,0,0};

  #ifndef HAVE_MPI
    unsigned long iPoint_Donor, iPoint;
    unsigned short iMarker;
    su2double *CoordDonor, *DisplacementDonor;

    for (iMarker = 0; iMarker < flow_config->GetnMarker_All(); iMarker++) {

      if (flow_config->GetMarker_All_ZoneInterface(iMarker) != 0) {

        for(iVertex = 0; iVertex < flow_geometry[MESH_0]->nVertex[iMarker]; iVertex++) {

          iPoint = flow_geometry[MESH_0]->vertex[iMarker][iVertex]->GetNode();

          iPoint_Donor = flow_geometry[MESH_0]->vertex[iMarker][iVertex]->GetDonorPoint();

          Coord = flow_geometry[MESH_0]->node[iPoint]->GetCoord();

          CoordDonor = fea_geometry[MESH_0]->node[iPoint_Donor]->GetCoord();

          /*--- The displacements come from the predicted solution ---*/
          
          DisplacementDonor = fea_solution[MESH_0][FEA_SOL]->node[iPoint_Donor]->GetSolution_Pred();

          for (iDim = 0; iDim < nDim; iDim++)

            VarCoord[iDim] = (CoordDonor[iDim]+DisplacementDonor[iDim])-Coord[iDim];

          flow_geometry[MESH_0]->vertex[iMarker][iVertex]->SetVarCoord(VarCoord);
        }
      }
    }

  #else
  unsigned long nLocalVertexStruct = 0, nLocalVertexFlow = 0;

  unsigned short nMarkerFSI, nMarkerStruct, nMarkerFlow;    // Number of markers on FSI problem, FEA and Flow side
  unsigned short iMarkerFSI, iMarkerStruct, iMarkerFlow;    // Variables for iteration over markers

  unsigned long MaxLocalVertexStruct = 0, MaxLocalVertexFlow = 0;

  unsigned long nBuffer_StructCoord = 0, nBuffer_FlowNewCoord = 0;
  unsigned long nBuffer_DonorIndices = 0, nBuffer_SetIndex = 0;

  unsigned long Point_Flow, Point_Struct;
  long Point_Flow_Rcv, Processor_Flow_Rcv;
  unsigned long Processor_Flow;

  int Marker_Flow = -1, Marker_Struct = -1;

  int iProcessor, nProcessor = 0;


  su2double *Coord_Struct, *Displacement_Struct;

  /*--- Number of markers on the FSI interface ---*/

  nMarkerFSI     = (flow_config->GetMarker_n_ZoneInterface())/2;
  nMarkerStruct  = fea_geometry[MESH_0]->GetnMarker();
  nMarkerFlow    = flow_geometry[MESH_0]->GetnMarker();

  nProcessor = size;

  /*--- Outer loop over the markers on the FSI interface: compute one by one ---*/
  /*--- The tags are always an integer greater than 1: loop from 1 to nMarkerFSI ---*/

  for (iMarkerFSI = 1; iMarkerFSI <= nMarkerFSI; iMarkerFSI++){

    Marker_Struct = -1;
    Marker_Flow = -1;

    /*--- Initialize pointer buffers inside the loop, so we can delete for each marker. ---*/
    unsigned long Buffer_Send_nVertexStruct[1], *Buffer_Recv_nVertexStruct = NULL;
    unsigned long Buffer_Send_nVertexFlow[1], *Buffer_Recv_nVertexFlow = NULL;

    /*--- The markers on the fluid and structural side are tagged with the same index.
     *--- This is independent of the MPI domain decomposition.
     *--- We need to loop over all markers on structural side and get the number of nodes
     *--- that belong to each FSI marker for each processor ---*/

    /*--- On the structural side ---*/

    for (iMarkerStruct = 0; iMarkerStruct < nMarkerStruct; iMarkerStruct++){
      /*--- If the tag GetMarker_All_ZoneInterface(iMarkerFEA) equals the index we are looping at ---*/
      if ( fea_config->GetMarker_All_ZoneInterface(iMarkerStruct) == iMarkerFSI ){
        /*--- We have identified the local index of the FEA marker ---*/
        /*--- Store the number of local points that belong to markFEA on each processor ---*/
        /*--- This includes the halo nodes ---*/
        nLocalVertexStruct = fea_geometry[MESH_0]->GetnVertex(iMarkerStruct);
        /*--- Store the identifier for the structural marker ---*/
        Marker_Struct = iMarkerStruct;
        /*--- Exit the for loop: we have found the local index for iMarkerFSI on the FEA side ---*/
        break;
      }
      else {
        /*--- If the tag hasn't matched any tag within the FEA markers ---*/
        nLocalVertexStruct = 0;
        Marker_Struct = -1;
      }
    }

    /*--- On the fluid side ---*/

    for (iMarkerFlow = 0; iMarkerFlow < nMarkerFlow; iMarkerFlow++){
      /*--- If the tag GetMarker_All_ZoneInterface(iMarkerFlow) equals the index we are looping at ---*/
      if ( flow_config->GetMarker_All_ZoneInterface(iMarkerFlow) == iMarkerFSI ){
        /*--- We have identified the local index of the Flow marker ---*/
        /*--- Store the number of local points that belong to markFlow on each processor ---*/
        /*--- This includes the halo nodes ---*/
        nLocalVertexFlow = flow_geometry[MESH_0]->GetnVertex(iMarkerFlow);
        /*--- Store the identifier for the fluid marker ---*/
        Marker_Flow = iMarkerFlow;
        /*--- Exit the for loop: we have found the local index for iMarkerFSI on the FEA side ---*/
        break;
      }
      else {
        /*--- If the tag hasn't matched any tag within the Flow markers ---*/
        nLocalVertexFlow = 0;
        Marker_Flow = -1;
      }
    }

    Buffer_Send_nVertexStruct[0] = nLocalVertexStruct;                 // Retrieve total number of vertices on FEA marker
    Buffer_Send_nVertexFlow[0] = nLocalVertexFlow;                 // Retrieve total number of vertices on Flow marker
    if (rank == MASTER_NODE) Buffer_Recv_nVertexStruct = new unsigned long[size];   // Allocate memory to receive how many vertices are on each rank on the structural side
    if (rank == MASTER_NODE) Buffer_Recv_nVertexFlow = new unsigned long[size];  // Allocate memory to receive how many vertices are on each rank on the fluid side

    /*--- We receive MaxLocalVertexFEA as the maximum number of vertices in one single processor on the structural side---*/
    SU2_MPI::Allreduce(&nLocalVertexStruct, &MaxLocalVertexStruct, 1, MPI_UNSIGNED_LONG, MPI_MAX, MPI_COMM_WORLD);
    /*--- We receive MaxLocalVertexFlow as the maximum number of vertices in one single processor on the fluid side ---*/
    SU2_MPI::Allreduce(&nLocalVertexFlow, &MaxLocalVertexFlow, 1, MPI_UNSIGNED_LONG, MPI_MAX, MPI_COMM_WORLD);

    /*--- We gather a vector in MASTER_NODE that determines how many elements are there on each processor on the structural side ---*/
    SU2_MPI::Gather(&Buffer_Send_nVertexStruct, 1, MPI_UNSIGNED_LONG, Buffer_Recv_nVertexStruct, 1, MPI_UNSIGNED_LONG, MASTER_NODE, MPI_COMM_WORLD);
    /*--- We gather a vector in MASTER_NODE that determines how many elements are there on each processor on the fluid side ---*/
    SU2_MPI::Gather(&Buffer_Send_nVertexFlow, 1, MPI_UNSIGNED_LONG, Buffer_Recv_nVertexFlow, 1, MPI_UNSIGNED_LONG, MASTER_NODE, MPI_COMM_WORLD);

    /*--- We will be gathering the structural coordinates into the master node ---*/
    /*--- Then we will distribute them using a scatter operation into the appropriate fluid processor ---*/
    nBuffer_StructCoord = MaxLocalVertexStruct * nDim;
    nBuffer_FlowNewCoord = MaxLocalVertexFlow * nDim;

    /*--- We will be gathering donor index and donor processor (for structure -> donor = flow) ---*/
    /*--- Then we will pass on to the fluid side the index (flow point) to the appropriate processor ---*/
    nBuffer_DonorIndices = 2 * MaxLocalVertexStruct;
    nBuffer_SetIndex = MaxLocalVertexFlow;

    /*--- Send and Recv buffers ---*/

    /*--- Buffers to send and receive the structural coordinates ---*/
    su2double *Buffer_Send_StructCoord = new su2double[nBuffer_StructCoord];
    su2double *Buffer_Recv_StructCoord = NULL;

    /*--- Buffers to send and receive the donor index and processor ---*/
    long *Buffer_Send_DonorIndices = new long[nBuffer_DonorIndices];
    long *Buffer_Recv_DonorIndices = NULL;

    /*--- Buffers to send and receive the new fluid coordinates ---*/
    su2double *Buffer_Send_FlowNewCoord = NULL;
    su2double *Buffer_Recv_FlowNewCoord = new su2double[nBuffer_FlowNewCoord];

    /*--- Buffers to send and receive the fluid index ---*/
    long *Buffer_Send_SetIndex = NULL;
    long *Buffer_Recv_SetIndex = new long[nBuffer_SetIndex];

    /*--- Prepare the receive buffers (1st step) and send buffers (2nd step) on the master node only. ---*/

    if (rank == MASTER_NODE) {
      Buffer_Recv_StructCoord  = new su2double[size*nBuffer_StructCoord];
      Buffer_Recv_DonorIndices = new long[size*nBuffer_DonorIndices];
      Buffer_Send_FlowNewCoord = new su2double[size*nBuffer_FlowNewCoord];
      Buffer_Send_SetIndex     = new long[size*nBuffer_SetIndex];
    }

    /*--- On the structural side ---*/

    /*--- If this processor owns the marker we are looping at on the structural side ---*/

    /*--- First we initialize all of the indices and processors to -1 ---*/
    /*--- This helps on identifying halo nodes and avoids setting wrong values ---*/
    for (iVertex = 0; iVertex < nBuffer_DonorIndices; iVertex++)
      Buffer_Send_DonorIndices[iVertex] = -1;

    if (Marker_Struct >= 0){

      /*--- We have identified the local index of the FEA marker ---*/
      /*--- We loop over all the vertices in that marker and in that particular processor ---*/

      for (iVertex = 0; iVertex < nLocalVertexStruct; iVertex++){

            Point_Struct = fea_geometry[MESH_0]->vertex[Marker_Struct][iVertex]->GetNode();

            Point_Flow = fea_geometry[MESH_0]->vertex[Marker_Struct][iVertex]->GetDonorPoint();

            Processor_Flow = fea_geometry[MESH_0]->vertex[Marker_Struct][iVertex]->GetDonorProcessor();

            Coord_Struct = fea_geometry[MESH_0]->node[Point_Struct]->GetCoord();

            /*--- The displacements come from the predicted solution ---*/
            Displacement_Struct = fea_solution[MESH_0][FEA_SOL]->node[Point_Struct]->GetSolution_Pred();

        for (iDim = 0; iDim < nDim; iDim++){
          Buffer_Send_StructCoord[iVertex*nDim+iDim] = Coord_Struct[iDim] + Displacement_Struct[iDim];
        }
        /*--- If this processor owns the node ---*/
        if (fea_geometry[MESH_0]->node[Point_Struct]->GetDomain()){
          Buffer_Send_DonorIndices[2*iVertex]     = Point_Flow;
          Buffer_Send_DonorIndices[2*iVertex + 1] = Processor_Flow;
        }
        else{
          /*--- We set the values to be -1 to be able to identify them later as halo nodes ---*/
          Buffer_Send_DonorIndices[2*iVertex]     = -1;
          Buffer_Send_DonorIndices[2*iVertex + 1] = -1;
        }

      }
    }

    /*--- Once all the messages have been sent, we gather them all into the MASTER_NODE ---*/
    SU2_MPI::Gather(Buffer_Send_StructCoord, nBuffer_StructCoord, MPI_DOUBLE, Buffer_Recv_StructCoord, nBuffer_StructCoord, MPI_DOUBLE, MASTER_NODE, MPI_COMM_WORLD);
    SU2_MPI::Gather(Buffer_Send_DonorIndices, nBuffer_DonorIndices, MPI_LONG, Buffer_Recv_DonorIndices, nBuffer_DonorIndices, MPI_LONG, MASTER_NODE, MPI_COMM_WORLD);

    /*--- Counter to determine where in the array we have to set the information ---*/
    long *Counter_Processor_Flow = NULL;
    long iProcessor_Struct = 0, iIndex_Struct = 0;
    long iProcessor_Flow = 0, iPoint_Flow = 0, iIndex_Flow = 0;

    /*--- Now we pack the information to send it over to the different processors ---*/

    if (rank == MASTER_NODE){

      /*--- We set the counter to 0 ---*/
      Counter_Processor_Flow = new long[nProcessor];
      for (iProcessor = 0; iProcessor < nProcessor; iProcessor++){
        Counter_Processor_Flow[iProcessor] = 0;
      }

      /*--- First we initialize the index vector to -1 ---*/
      /*--- This helps on identifying halo nodes and avoids setting wrong values ---*/
      for (iVertex = 0; iVertex < nProcessor*nBuffer_SetIndex; iVertex++)
        Buffer_Send_SetIndex[iVertex] = -2;

      /*--- As of now we do the loop over the structural points ---*/
      /*--- The number of points for flow and structure does not necessarily have to match ---*/
      /*--- In fact, it's possible that a processor asks for nFlow nodes and there are only ---*/
      /*--- nStruc < nFlow available; this is due to halo nodes ---*/

      /*--- For every processor from which we have received information ---*/
      /*--- (This is, for every processor on the structural side) ---*/
      for (iProcessor = 0; iProcessor < nProcessor; iProcessor++){

        /*--- This is the initial index on the coordinates buffer for that particular processor on the structural side ---*/
        iProcessor_Struct = iProcessor*nBuffer_StructCoord;
        /*--- This is the initial index on the donor index/processor buffer for that particular processor on the structural side ---*/
        iIndex_Struct = iProcessor*nBuffer_DonorIndices;

        /*--- For every vertex in the information retreived from iProcessor ---*/
        for (iVertex = 0; iVertex < Buffer_Recv_nVertexStruct[iProcessor]; iVertex++) {

          /*--- The processor and index for the flow are: ---*/
          Processor_Flow_Rcv = Buffer_Recv_DonorIndices[iIndex_Struct+iVertex*2+1];
          Point_Flow_Rcv     = Buffer_Recv_DonorIndices[iIndex_Struct+iVertex*2];

          /*--- Load the buffer at the appropriate position ---*/
          /*--- This is determined on the fluid side by:
           *--- Processor_Flow*nBuffer_FlowNewCoord -> Initial position of the processor array (fluid side)
           *--- +
           *--- Counter_Processor_Flow*nDim -> Initial position of the nDim array for the particular point on the fluid side
           *--- +
           *--- iDim -> Position within the nDim array that corresponds to a point
           *---
           *--- While on the structural side is:
           *--- iProcessor*nBuffer_StructCoord -> Initial position on the processor array (structural side)
           *--- +
           *--- iVertex*nDim -> Initial position of the nDim array for the particular point on the structural side
           */

          /*--- We check that we are not setting the value for a halo node ---*/
          if (Point_Flow_Rcv != -1){
            iProcessor_Flow = Processor_Flow_Rcv*nBuffer_FlowNewCoord;
            iIndex_Flow = Processor_Flow_Rcv*nBuffer_SetIndex;
            iPoint_Flow = Counter_Processor_Flow[Processor_Flow_Rcv]*nDim;

            for (iDim = 0; iDim < nDim; iDim++)
              Buffer_Send_FlowNewCoord[iProcessor_Flow + iPoint_Flow + iDim] = Buffer_Recv_StructCoord[iProcessor_Struct + iVertex*nDim + iDim];

            /*--- We set the fluid index at an appropriate position matching the coordinates ---*/
            Buffer_Send_SetIndex[iIndex_Flow + Counter_Processor_Flow[Processor_Flow_Rcv]] = Point_Flow_Rcv;

            Counter_Processor_Flow[Processor_Flow_Rcv]++;
          }

        }

      }

    }

    /*--- Once all the messages have been prepared, we scatter them all from the MASTER_NODE ---*/
    SU2_MPI::Scatter(Buffer_Send_FlowNewCoord, nBuffer_FlowNewCoord, MPI_DOUBLE, Buffer_Recv_FlowNewCoord, nBuffer_FlowNewCoord, MPI_DOUBLE, MASTER_NODE, MPI_COMM_WORLD);
    SU2_MPI::Scatter(Buffer_Send_SetIndex, nBuffer_SetIndex, MPI_LONG, Buffer_Recv_SetIndex, nBuffer_SetIndex, MPI_LONG, MASTER_NODE, MPI_COMM_WORLD);

    long indexPoint_iVertex, Point_Flow_Check;

    /*--- For the flow marker we are studying ---*/
    if (Marker_Flow >= 0){

      /*--- We have identified the local index of the Flow marker ---*/
      /*--- We loop over all the vertices in that marker and in that particular processor ---*/

      for (iVertex = 0; iVertex < nLocalVertexFlow; iVertex++){

        Point_Flow = flow_geometry[MESH_0]->vertex[Marker_Flow][iVertex]->GetNode();

        if (flow_geometry[MESH_0]->node[Point_Flow]->GetDomain()){
          /*--- Find the index of the point Point_Flow in the buffer Buffer_Recv_SetIndex ---*/
          indexPoint_iVertex = std::distance(Buffer_Recv_SetIndex, std::find(Buffer_Recv_SetIndex, Buffer_Recv_SetIndex + MaxLocalVertexFlow, Point_Flow));

          Point_Flow_Check = Buffer_Recv_SetIndex[indexPoint_iVertex];

          if (Point_Flow_Check < 0) {
            SU2_MPI::Error("A nonphysical point is being considered for mesh deformation.", CURRENT_FUNCTION);
          }

          Coord = flow_geometry[MESH_0]->node[Point_Flow]->GetCoord();

          for (iDim = 0; iDim < nDim; iDim++)
            VarCoord[iDim] = (Buffer_Recv_FlowNewCoord[indexPoint_iVertex*nDim+iDim])-Coord[iDim];

          flow_geometry[MESH_0]->vertex[Marker_Flow][iVertex]->SetVarCoord(VarCoord);

        }

      }

    }

    delete [] Buffer_Send_StructCoord;
    delete [] Buffer_Send_DonorIndices;
    delete [] Buffer_Recv_FlowNewCoord;
    delete [] Buffer_Recv_SetIndex;

    if (rank == MASTER_NODE) {
      delete [] Buffer_Recv_nVertexStruct;
      delete [] Buffer_Recv_nVertexFlow;
      delete [] Buffer_Recv_StructCoord;
      delete [] Buffer_Recv_DonorIndices;
      delete [] Buffer_Send_FlowNewCoord;
      delete [] Buffer_Send_SetIndex;
      delete [] Counter_Processor_Flow;
    }


  }

  #endif

    flow_grid_movement->SetVolume_Deformation(flow_geometry[MESH_0], flow_config, true);

}

void CIncEulerSolver::SetFlow_Displacement_Int(CGeometry **flow_geometry, CVolumetricMovement *flow_grid_movement,
                                        CConfig *flow_config, CConfig *fea_config, CGeometry **fea_geometry, CSolver ***fea_solution) {
    unsigned short iMarker, iDim, iDonor, nDonor;
    unsigned long iVertex;
    su2double VarCoord[3];

    unsigned long iPoint_Donor;
    su2double *DisplacementDonor, *DisplacementDonor_Prev, coeff;

    for (iMarker = 0; iMarker < flow_config->GetnMarker_All(); iMarker++) {

      if (flow_config->GetMarker_All_ZoneInterface(iMarker) != 0) {

        for(iVertex = 0; iVertex < flow_geometry[MESH_0]->nVertex[iMarker]; iVertex++) {

          for (iDim = 0; iDim < nDim; iDim++)
            VarCoord[iDim]=0.0;

          nDonor = flow_geometry[MESH_0]->vertex[iMarker][iVertex]->GetnDonorPoints();

          for (iDonor = 0; iDonor < nDonor; iDonor++){
            iPoint_Donor = flow_geometry[MESH_0]->vertex[iMarker][iVertex]->GetInterpDonorPoint(iDonor);
            coeff = flow_geometry[MESH_0]->vertex[iMarker][iVertex]->GetDonorCoeff(iDonor);

            /*--- The displacements come from the predicted solution ---*/
            DisplacementDonor = fea_solution[MESH_0][FEA_SOL]->node[iPoint_Donor]->GetSolution_Pred();

            DisplacementDonor_Prev = fea_solution[MESH_0][FEA_SOL]->node[iPoint_Donor]->GetSolution_Pred_Old();

            for (iDim = 0; iDim < nDim; iDim++)

              VarCoord[iDim] += (DisplacementDonor[iDim] - DisplacementDonor_Prev[iDim])*coeff;
          }

          flow_geometry[MESH_0]->vertex[iMarker][iVertex]->SetVarCoord(VarCoord);
        }
      }
    }
    flow_grid_movement->SetVolume_Deformation(flow_geometry[MESH_0], flow_config, true);

}

void CIncEulerSolver::ComputeResidual_BGS(CGeometry *geometry, CConfig *config){

  unsigned short iVar;
  unsigned long iPoint;
  su2double residual;

  /*--- Set Residuals to zero ---*/

  for (iVar = 0; iVar < nVar; iVar++){
      SetRes_BGS(iVar,0.0);
      SetRes_Max_BGS(iVar,0.0,0);
  }

  /*--- Set the residuals ---*/
  for (iPoint = 0; iPoint < nPointDomain; iPoint++){
      for (iVar = 0; iVar < nVar; iVar++){
          residual = node[iPoint]->GetSolution(iVar) - node[iPoint]->Get_BGSSolution_k(iVar);
          AddRes_BGS(iVar,residual*residual);
          AddRes_Max_BGS(iVar,fabs(residual),geometry->node[iPoint]->GetGlobalIndex(),geometry->node[iPoint]->GetCoord());
      }
  }

  SetResidual_BGS(geometry, config);

}


void CIncEulerSolver::UpdateSolution_BGS(CGeometry *geometry, CConfig *config){

  unsigned long iPoint;

  /*--- To nPoint: The solution must be communicated beforehand ---*/
  for (iPoint = 0; iPoint < nPoint; iPoint++){

    node[iPoint]->Set_BGSSolution_k();

  }

}

void CIncEulerSolver::LoadRestart(CGeometry **geometry, CSolver ***solver, CConfig *config, int val_iter, bool val_update_geo) {
  
  /*--- Restart the solution from file information ---*/
  unsigned short iDim, iVar, iMesh, iMeshFine;
  unsigned long iPoint, index, iChildren, Point_Fine;
  unsigned short turb_model = config->GetKind_Turb_Model();
  su2double Area_Children, Area_Parent, *Coord, *Solution_Fine;
  bool grid_movement  = config->GetGrid_Movement();
  bool static_fsi = ((config->GetUnsteady_Simulation() == STEADY) &&
                     (config->GetFSI_Simulation()));
  bool dual_time = ((config->GetUnsteady_Simulation() == DT_STEPPING_1ST) ||
                    (config->GetUnsteady_Simulation() == DT_STEPPING_2ND));
  bool steady_restart = config->GetSteadyRestart();
  bool time_stepping = config->GetUnsteady_Simulation() == TIME_STEPPING;
  string UnstExt, text_line;
  ifstream restart_file;
  
  unsigned short iZone = config->GetiZone();
  unsigned short nZone = config->GetnZone();

  string restart_filename = config->GetSolution_FlowFileName();

  Coord = new su2double [nDim];
  for (iDim = 0; iDim < nDim; iDim++)
    Coord[iDim] = 0.0;
  
  int counter = 0;
  long iPoint_Local = 0; unsigned long iPoint_Global = 0;
  unsigned long iPoint_Global_Local = 0;
  unsigned short rbuf_NotMatching = 0, sbuf_NotMatching = 0;

  /*--- Skip coordinates ---*/

  unsigned short skipVars = geometry[MESH_0]->GetnDim();

  /*--- Multizone problems require the number of the zone to be appended. ---*/

  if (nZone > 1)
  restart_filename = config->GetMultizone_FileName(restart_filename, iZone);

  /*--- Modify file name for an unsteady restart ---*/
  
  if (dual_time || time_stepping)
    restart_filename = config->GetUnsteady_FileName(restart_filename, val_iter);

  /*--- Read the restart data from either an ASCII or binary SU2 file. ---*/

  if (config->GetRead_Binary_Restart()) {
    Read_SU2_Restart_Binary(geometry[MESH_0], config, restart_filename);
  } else {
    Read_SU2_Restart_ASCII(geometry[MESH_0], config, restart_filename);
  }

  /*--- Load data from the restart into correct containers. ---*/

  counter = 0;
  for (iPoint_Global = 0; iPoint_Global < geometry[MESH_0]->GetGlobal_nPointDomain(); iPoint_Global++ ) {

    /*--- Retrieve local index. If this node from the restart file lives
     on the current processor, we will load and instantiate the vars. ---*/

    iPoint_Local = geometry[MESH_0]->GetGlobal_to_Local_Point(iPoint_Global);

    if (iPoint_Local > -1) {

      /*--- We need to store this point's data, so jump to the correct
       offset in the buffer of data from the restart file and load it. ---*/

      index = counter*Restart_Vars[1] + skipVars;
      for (iVar = 0; iVar < nVar; iVar++) Solution[iVar] = Restart_Data[index+iVar];
      node[iPoint_Local]->SetSolution(Solution);
      iPoint_Global_Local++;

      /*--- For dynamic meshes, read in and store the
       grid coordinates and grid velocities for each node. ---*/

      if (grid_movement && val_update_geo) {

        /*--- First, remove any variables for the turbulence model that
         appear in the restart file before the grid velocities. ---*/

        if (turb_model == SA || turb_model == SA_NEG) {
          index++;
        } else if (turb_model == SST) {
          index+=2;
        }

        /*--- Read in the next 2 or 3 variables which are the grid velocities ---*/
        /*--- If we are restarting the solution from a previously computed static calculation (no grid movement) ---*/
        /*--- the grid velocities are set to 0. This is useful for FSI computations ---*/

        su2double GridVel[3] = {0.0,0.0,0.0};
        if (!steady_restart) {

          /*--- Rewind the index to retrieve the Coords. ---*/
          index = counter*Restart_Vars[1];
          for (iDim = 0; iDim < nDim; iDim++) { Coord[iDim] = Restart_Data[index+iDim]; }

          /*--- Move the index forward to get the grid velocities. ---*/
          index = counter*Restart_Vars[1] + skipVars + nVar;
          for (iDim = 0; iDim < nDim; iDim++) { GridVel[iDim] = Restart_Data[index+iDim]; }
        }

        for (iDim = 0; iDim < nDim; iDim++) {
          geometry[MESH_0]->node[iPoint_Local]->SetCoord(iDim, Coord[iDim]);
          geometry[MESH_0]->node[iPoint_Local]->SetGridVel(iDim, GridVel[iDim]);
        }
      }
      

      /*--- For static FSI problems, grid_movement is 0 but we need to read in and store the
       grid coordinates for each node (but not the grid velocities, as there are none). ---*/

      if (static_fsi && val_update_geo) {
       /*--- Rewind the index to retrieve the Coords. ---*/
        index = counter*Restart_Vars[1];
        for (iDim = 0; iDim < nDim; iDim++) { Coord[iDim] = Restart_Data[index+iDim];}

        for (iDim = 0; iDim < nDim; iDim++) {
          geometry[MESH_0]->node[iPoint_Local]->SetCoord(iDim, Coord[iDim]);
        }
      }

      /*--- Increment the overall counter for how many points have been loaded. ---*/
      counter++;
      
    }
  }

  /*--- Detect a wrong solution file ---*/

  if (iPoint_Global_Local < nPointDomain) { sbuf_NotMatching = 1; }

#ifndef HAVE_MPI
  rbuf_NotMatching = sbuf_NotMatching;
#else
  SU2_MPI::Allreduce(&sbuf_NotMatching, &rbuf_NotMatching, 1, MPI_UNSIGNED_SHORT, MPI_SUM, MPI_COMM_WORLD);
#endif
  if (rbuf_NotMatching != 0) {
    SU2_MPI::Error(string("The solution file ") + restart_filename + string(" doesn't match with the mesh file!\n") +
                   string("It could be empty lines at the end of the file."), CURRENT_FUNCTION);
  }
  
  /*--- Communicate the loaded solution on the fine grid before we transfer
   it down to the coarse levels. We alo call the preprocessing routine
   on the fine level in order to have all necessary quantities updated,
   especially if this is a turbulent simulation (eddy viscosity). ---*/
  
  solver[MESH_0][FLOW_SOL]->Set_MPI_Solution(geometry[MESH_0], config);
  solver[MESH_0][FLOW_SOL]->Preprocessing(geometry[MESH_0], solver[MESH_0], config, MESH_0, NO_RK_ITER, RUNTIME_FLOW_SYS, false);

  /*--- Interpolate the solution down to the coarse multigrid levels ---*/
  
  for (iMesh = 1; iMesh <= config->GetnMGLevels(); iMesh++) {
    for (iPoint = 0; iPoint < geometry[iMesh]->GetnPoint(); iPoint++) {
      Area_Parent = geometry[iMesh]->node[iPoint]->GetVolume();
      for (iVar = 0; iVar < nVar; iVar++) Solution[iVar] = 0.0;
      for (iChildren = 0; iChildren < geometry[iMesh]->node[iPoint]->GetnChildren_CV(); iChildren++) {
        Point_Fine = geometry[iMesh]->node[iPoint]->GetChildren_CV(iChildren);
        Area_Children = geometry[iMesh-1]->node[Point_Fine]->GetVolume();
        Solution_Fine = solver[iMesh-1][FLOW_SOL]->node[Point_Fine]->GetSolution();
        for (iVar = 0; iVar < nVar; iVar++) {
          Solution[iVar] += Solution_Fine[iVar]*Area_Children/Area_Parent;
        }
      }
      solver[iMesh][FLOW_SOL]->node[iPoint]->SetSolution(Solution);
    }
    solver[iMesh][FLOW_SOL]->Set_MPI_Solution(geometry[iMesh], config);
    solver[iMesh][FLOW_SOL]->Preprocessing(geometry[iMesh], solver[iMesh], config, iMesh, NO_RK_ITER, RUNTIME_FLOW_SYS, false);

  }
  
  /*--- Update the geometry for flows on dynamic meshes ---*/
  
  if (grid_movement && val_update_geo) {
    
    /*--- Communicate the new coordinates and grid velocities at the halos ---*/
    
    geometry[MESH_0]->Set_MPI_Coord(config);
    geometry[MESH_0]->Set_MPI_GridVel(config);
    
    /*--- Recompute the edges and  dual mesh control volumes in the
     domain and on the boundaries. ---*/
    
    geometry[MESH_0]->SetCoord_CG();
    geometry[MESH_0]->SetControlVolume(config, UPDATE);
    geometry[MESH_0]->SetBoundControlVolume(config, UPDATE);
    
    /*--- Update the multigrid structure after setting up the finest grid,
     including computing the grid velocities on the coarser levels. ---*/
    
    for (iMesh = 1; iMesh <= config->GetnMGLevels(); iMesh++) {
      iMeshFine = iMesh-1;
      geometry[iMesh]->SetControlVolume(config, geometry[iMeshFine], UPDATE);
      geometry[iMesh]->SetBoundControlVolume(config, geometry[iMeshFine],UPDATE);
      geometry[iMesh]->SetCoord(geometry[iMeshFine]);
      geometry[iMesh]->SetRestricted_GridVelocity(geometry[iMeshFine], config);
    }
  }
  
  /*--- Update the geometry for flows on static FSI problems with moving meshes ---*/
  
  if (static_fsi && val_update_geo) {
    
    /*--- Communicate the new coordinates and grid velocities at the halos ---*/
    
    geometry[MESH_0]->Set_MPI_Coord(config);
    
    /*--- Recompute the edges and  dual mesh control volumes in the
     domain and on the boundaries. ---*/
    
    geometry[MESH_0]->SetCoord_CG();
    geometry[MESH_0]->SetControlVolume(config, UPDATE);
    geometry[MESH_0]->SetBoundControlVolume(config, UPDATE);
    
    /*--- Update the multigrid structure after setting up the finest grid,
     including computing the grid velocities on the coarser levels. ---*/
    
    for (iMesh = 1; iMesh <= config->GetnMGLevels(); iMesh++) {
      iMeshFine = iMesh-1;
      geometry[iMesh]->SetControlVolume(config, geometry[iMeshFine], UPDATE);
      geometry[iMesh]->SetBoundControlVolume(config, geometry[iMeshFine],UPDATE);
      geometry[iMesh]->SetCoord(geometry[iMeshFine]);
    }
  }
  
  delete [] Coord;

  /*--- Delete the class memory that is used to load the restart. ---*/

  if (Restart_Vars != NULL) delete [] Restart_Vars;
  if (Restart_Data != NULL) delete [] Restart_Data;
  Restart_Vars = NULL; Restart_Data = NULL;
  
}

void CIncEulerSolver::SetFreeStream_Solution(CConfig *config){

  unsigned long iPoint;
  unsigned short iDim;

  for (iPoint = 0; iPoint < nPoint; iPoint++){
    node[iPoint]->SetSolution(0, Pressure_Inf);
    for (iDim = 0; iDim < nDim; iDim++){
      node[iPoint]->SetSolution(iDim+1, Velocity_Inf[iDim]);
    }
    node[iPoint]->SetSolution(nDim+1, Temperature_Inf);
  }
}

CIncNSSolver::CIncNSSolver(void) : CIncEulerSolver() {
  
  /*--- Basic array initialization ---*/
  
  CD_Visc = NULL; CL_Visc = NULL; CSF_Visc = NULL; CEff_Visc = NULL;
  CMx_Visc = NULL;   CMy_Visc = NULL;   CMz_Visc = NULL;
  CFx_Visc = NULL;   CFy_Visc = NULL;   CFz_Visc = NULL;
  CoPx_Visc = NULL;   CoPy_Visc = NULL;   CoPz_Visc = NULL;

  ForceViscous = NULL; MomentViscous = NULL; CSkinFriction = NULL;
  
  /*--- Surface based array initialization ---*/
  
  Surface_CL_Visc = NULL; Surface_CD_Visc = NULL; Surface_CSF_Visc = NULL; Surface_CEff_Visc = NULL;
  Surface_CFx_Visc = NULL;   Surface_CFy_Visc = NULL;   Surface_CFz_Visc = NULL;
  Surface_CMx_Visc = NULL;   Surface_CMy_Visc = NULL;   Surface_CMz_Visc = NULL;
  Surface_HF_Visc = NULL; Surface_MaxHF_Visc = NULL;

  /*--- Rotorcraft simulation array initialization ---*/
  
  CMerit_Visc = NULL; CT_Visc = NULL; CQ_Visc = NULL;
  
}

CIncNSSolver::CIncNSSolver(CGeometry *geometry, CConfig *config, unsigned short iMesh) : CIncEulerSolver() {
  
  unsigned long iPoint, iVertex;
  unsigned short iVar, iDim, iMarker, nLineLets;
  ifstream restart_file;
  unsigned short nZone = geometry->GetnZone();
  bool restart   = (config->GetRestart() || config->GetRestart_Flow());
  int Unst_RestartIter;
  unsigned short iZone = config->GetiZone();
  bool dual_time = ((config->GetUnsteady_Simulation() == DT_STEPPING_1ST) ||
                    (config->GetUnsteady_Simulation() == DT_STEPPING_2ND));
  bool time_stepping = config->GetUnsteady_Simulation() == TIME_STEPPING;
  bool adjoint = (config->GetContinuous_Adjoint()) || (config->GetDiscrete_Adjoint());
  string filename_ = config->GetSolution_FlowFileName();
  bool fsi     = config->GetFSI_Simulation();

  unsigned short direct_diff = config->GetDirectDiff();

  /*--- Check for a restart file to evaluate if there is a change in the angle of attack
   before computing all the non-dimesional quantities. ---*/

  if (!(!restart || (iMesh != MESH_0) || nZone > 1)) {

    /*--- Multizone problems require the number of the zone to be appended. ---*/

    if (nZone > 1) filename_ = config->GetMultizone_FileName(filename_, iZone);

    /*--- Modify file name for a dual-time unsteady restart ---*/

    if (dual_time) {
      if (adjoint) Unst_RestartIter = SU2_TYPE::Int(config->GetUnst_AdjointIter())-1;
      else if (config->GetUnsteady_Simulation() == DT_STEPPING_1ST)
        Unst_RestartIter = SU2_TYPE::Int(config->GetUnst_RestartIter())-1;
      else Unst_RestartIter = SU2_TYPE::Int(config->GetUnst_RestartIter())-2;
      filename_ = config->GetUnsteady_FileName(filename_, Unst_RestartIter);
    }

    /*--- Modify file name for a time stepping unsteady restart ---*/

    if (time_stepping) {
      if (adjoint) Unst_RestartIter = SU2_TYPE::Int(config->GetUnst_AdjointIter())-1;
      else Unst_RestartIter = SU2_TYPE::Int(config->GetUnst_RestartIter())-1;
      filename_ = config->GetUnsteady_FileName(filename_, Unst_RestartIter);
    }

    /*--- Read and store the restart metadata. ---*/

    Read_SU2_Restart_Metadata(geometry, config, false, filename_);
    
  }

  /*--- Array initialization ---*/
  
  CD_Visc = NULL; CL_Visc = NULL; CSF_Visc = NULL; CEff_Visc = NULL;
  CMx_Visc = NULL;   CMy_Visc = NULL;   CMz_Visc = NULL;
  CFx_Visc = NULL;   CFy_Visc = NULL;   CFz_Visc = NULL;
  CoPx_Visc = NULL;   CoPy_Visc = NULL;   CoPz_Visc = NULL;

  Surface_CL_Visc = NULL; Surface_CD_Visc = NULL; Surface_CSF_Visc = NULL; Surface_CEff_Visc = NULL;
  Surface_CFx_Visc = NULL;   Surface_CFy_Visc = NULL;   Surface_CFz_Visc = NULL;
  Surface_CMx_Visc = NULL;   Surface_CMy_Visc = NULL;   Surface_CMz_Visc = NULL;
  Surface_HF_Visc = NULL; Surface_MaxHF_Visc = NULL;

  CMerit_Visc = NULL;      CT_Visc = NULL;      CQ_Visc = NULL;
  MaxHF_Visc = NULL; ForceViscous = NULL; MomentViscous = NULL;
  CSkinFriction = NULL;    Cauchy_Serie = NULL; HF_Visc = NULL;
  
  /*--- Set the gamma value ---*/
  
  Gamma = config->GetGamma();
  Gamma_Minus_One = Gamma - 1.0;
  
  /*--- Define geometry constants in the solver structure
   * Incompressible flow, primitive variables (P, vx, vy, vz, T, rho, beta, lamMu, EddyMu, Kt_eff, Cp, Cv) --- */

  nDim = geometry->GetnDim();
  
  nVar = nDim+2; nPrimVar = nDim+9; nPrimVarGrad = nDim+4;
  
  /*--- Initialize nVarGrad for deallocation ---*/
  
  nVarGrad = nPrimVarGrad;
  
  nMarker      = config->GetnMarker_All();
  nPoint       = geometry->GetnPoint();
  nPointDomain = geometry->GetnPointDomain();
 
  /*--- Store the number of vertices on each marker for deallocation later ---*/

  nVertex = new unsigned long[nMarker];
  for (iMarker = 0; iMarker < nMarker; iMarker++)
    nVertex[iMarker] = geometry->nVertex[iMarker];
 
  /*--- Fluid model intialization. ---*/

  FluidModel = NULL;

  /*--- Perform the non-dimensionalization for the flow equations using the
   specified reference values. ---*/
  
  SetNondimensionalization(geometry, config, iMesh);
  
  /*--- Allocate the node variables ---*/
  node = new CVariable*[nPoint];
  
  /*--- Define some auxiliar vector related with the residual ---*/
  
  Residual      = new su2double[nVar]; for (iVar = 0; iVar < nVar; iVar++) Residual[iVar]      = 0.0;
  Residual_RMS  = new su2double[nVar]; for (iVar = 0; iVar < nVar; iVar++) Residual_RMS[iVar]  = 0.0;
  Residual_Max  = new su2double[nVar]; for (iVar = 0; iVar < nVar; iVar++) Residual_Max[iVar]  = 0.0;
  Res_Conv      = new su2double[nVar]; for (iVar = 0; iVar < nVar; iVar++) Res_Conv[iVar]      = 0.0;
  Res_Visc      = new su2double[nVar]; for (iVar = 0; iVar < nVar; iVar++) Res_Visc[iVar]      = 0.0;
  Res_Sour      = new su2double[nVar]; for (iVar = 0; iVar < nVar; iVar++) Res_Sour[iVar]      = 0.0;
  
  /*--- Define some structures for locating max residuals ---*/
  
  Point_Max     = new unsigned long[nVar];  for (iVar = 0; iVar < nVar; iVar++) Point_Max[iVar]     = 0;
  Point_Max_Coord = new su2double*[nVar];
  for (iVar = 0; iVar < nVar; iVar++) {
    Point_Max_Coord[iVar] = new su2double[nDim];
    for (iDim = 0; iDim < nDim; iDim++) Point_Max_Coord[iVar][iDim] = 0.0;
  }
  
  /*--- Define some auxiliary vectors related to the solution ---*/
  
  Solution   = new su2double[nVar]; for (iVar = 0; iVar < nVar; iVar++) Solution[iVar]   = 0.0;
  Solution_i = new su2double[nVar]; for (iVar = 0; iVar < nVar; iVar++) Solution_i[iVar] = 0.0;
  Solution_j = new su2double[nVar]; for (iVar = 0; iVar < nVar; iVar++) Solution_j[iVar] = 0.0;
  
  /*--- Define some auxiliary vectors related to the geometry ---*/
  
  Vector   = new su2double[nDim]; for (iDim = 0; iDim < nDim; iDim++) Vector[iDim]   = 0.0;
  Vector_i = new su2double[nDim]; for (iDim = 0; iDim < nDim; iDim++) Vector_i[iDim] = 0.0;
  Vector_j = new su2double[nDim]; for (iDim = 0; iDim < nDim; iDim++) Vector_j[iDim] = 0.0;
  
  /*--- Define some auxiliary vectors related to the primitive solution ---*/
  
  Primitive   = new su2double[nPrimVar]; for (iVar = 0; iVar < nPrimVar; iVar++) Primitive[iVar]   = 0.0;
  Primitive_i = new su2double[nPrimVar]; for (iVar = 0; iVar < nPrimVar; iVar++) Primitive_i[iVar] = 0.0;
  Primitive_j = new su2double[nPrimVar]; for (iVar = 0; iVar < nPrimVar; iVar++) Primitive_j[iVar] = 0.0;
  
  /*--- Define some auxiliar vector related with the undivided lapalacian computation ---*/
  
  if (config->GetKind_ConvNumScheme_Flow() == SPACE_CENTERED) {
    iPoint_UndLapl = new su2double [nPoint];
    jPoint_UndLapl = new su2double [nPoint];
  }

  Preconditioner = new su2double* [nVar];
  for (iVar = 0; iVar < nVar; iVar ++)
    Preconditioner[iVar] = new su2double[nVar];

  /*--- Initialize the solution and right hand side vectors for storing
   the residuals and updating the solution (always needed even for
   explicit schemes). ---*/
  
  LinSysSol.Initialize(nPoint, nPointDomain, nVar, 0.0);
  LinSysRes.Initialize(nPoint, nPointDomain, nVar, 0.0);
  
  /*--- Jacobians and vector structures for implicit computations ---*/
  
  if (config->GetKind_TimeIntScheme_Flow() == EULER_IMPLICIT) {
    
    Jacobian_i = new su2double* [nVar];
    Jacobian_j = new su2double* [nVar];
    for (iVar = 0; iVar < nVar; iVar++) {
      Jacobian_i[iVar] = new su2double [nVar];
      Jacobian_j[iVar] = new su2double [nVar];
    }
    
    if (rank == MASTER_NODE) cout << "Initialize Jacobian structure (Navier-Stokes). MG level: " << iMesh <<"." << endl;
    Jacobian.Initialize(nPoint, nPointDomain, nVar, nVar, true, geometry, config);
    
    if ((config->GetKind_Linear_Solver_Prec() == LINELET) ||
        (config->GetKind_Linear_Solver() == SMOOTHER_LINELET)) {
      nLineLets = Jacobian.BuildLineletPreconditioner(geometry, config);
      if (rank == MASTER_NODE) cout << "Compute linelet structure. " << nLineLets << " elements in each line (average)." << endl;
    }
    
  }
  
  else {
    if (rank == MASTER_NODE)
      cout << "Explicit scheme. No Jacobian structure (Navier-Stokes). MG level: " << iMesh <<"." << endl;
  }
  
  /*--- Define some auxiliary vectors for computing flow variable
   gradients by least squares, S matrix := inv(R)*traspose(inv(R)),
   c vector := transpose(WA)*(Wb) ---*/
  
  if (config->GetKind_Gradient_Method() == WEIGHTED_LEAST_SQUARES) {
    
    Smatrix = new su2double* [nDim];
    for (iDim = 0; iDim < nDim; iDim++)
      Smatrix[iDim] = new su2double [nDim];
    
    Cvector = new su2double* [nPrimVarGrad];
    for (iVar = 0; iVar < nPrimVarGrad; iVar++)
      Cvector[iVar] = new su2double [nDim];
  }
  
  /*--- Store the value of the characteristic primitive variables at the boundaries ---*/
  
  CharacPrimVar = new su2double** [nMarker];
  for (iMarker = 0; iMarker < nMarker; iMarker++) {
    CharacPrimVar[iMarker] = new su2double* [geometry->nVertex[iMarker]];
    for (iVertex = 0; iVertex < geometry->nVertex[iMarker]; iVertex++) {
      CharacPrimVar[iMarker][iVertex] = new su2double [nPrimVar];
      for (iVar = 0; iVar < nPrimVar; iVar++) {
        CharacPrimVar[iMarker][iVertex][iVar] = 0.0;
      }
    }
  }

  /*--- Store the values of the temperature and the heat flux density at the boundaries,
   used for coupling with a solid donor cell ---*/
  unsigned short nHeatConjugateVar = 4;

  HeatConjugateVar = new su2double** [nMarker];
  for (iMarker = 0; iMarker < nMarker; iMarker++) {
    HeatConjugateVar[iMarker] = new su2double* [geometry->nVertex[iMarker]];
    for (iVertex = 0; iVertex < geometry->nVertex[iMarker]; iVertex++) {

      HeatConjugateVar[iMarker][iVertex] = new su2double [nHeatConjugateVar];
      for (iVar = 1; iVar < nHeatConjugateVar ; iVar++) {
        HeatConjugateVar[iMarker][iVertex][iVar] = 0.0;
      }
      HeatConjugateVar[iMarker][iVertex][0] = config->GetTemperature_FreeStreamND();
    }
  }
  
  /*--- Inviscid force definition and coefficient in all the markers ---*/
  
  CPressure = new su2double* [nMarker];
  CPressureTarget = new su2double* [nMarker];
  for (iMarker = 0; iMarker < nMarker; iMarker++) {
    CPressure[iMarker] = new su2double [geometry->nVertex[iMarker]];
    CPressureTarget[iMarker] = new su2double [geometry->nVertex[iMarker]];
    for (iVertex = 0; iVertex < geometry->nVertex[iMarker]; iVertex++) {
      CPressure[iMarker][iVertex] = 0.0;
      CPressureTarget[iMarker][iVertex] = 0.0;
    }
  }
  
  /*--- Heat flux in all the markers ---*/
  
  HeatFlux = new su2double* [nMarker];
  HeatFluxTarget = new su2double* [nMarker];
  for (iMarker = 0; iMarker < nMarker; iMarker++) {
    HeatFlux[iMarker] = new su2double [geometry->nVertex[iMarker]];
    HeatFluxTarget[iMarker] = new su2double [geometry->nVertex[iMarker]];
    for (iVertex = 0; iVertex < geometry->nVertex[iMarker]; iVertex++) {
      HeatFlux[iMarker][iVertex] = 0.0;
      HeatFluxTarget[iMarker][iVertex] = 0.0;
    }
  }
  
  /*--- Y plus in all the markers ---*/
  
  YPlus = new su2double* [nMarker];
  for (iMarker = 0; iMarker < nMarker; iMarker++) {
    YPlus[iMarker] = new su2double [geometry->nVertex[iMarker]];
    for (iVertex = 0; iVertex < geometry->nVertex[iMarker]; iVertex++) {
      YPlus[iMarker][iVertex] = 0.0;
    }
  }
  
  /*--- Skin friction in all the markers ---*/
  
  CSkinFriction = new su2double** [nMarker];
  for (iMarker = 0; iMarker < nMarker; iMarker++) {
    CSkinFriction[iMarker] = new su2double*[nDim];
    for (iDim = 0; iDim < nDim; iDim++) {
      CSkinFriction[iMarker][iDim] = new su2double[geometry->nVertex[iMarker]];
      for (iVertex = 0; iVertex < geometry->nVertex[iMarker]; iVertex++) {
        CSkinFriction[iMarker][iDim][iVertex] = 0.0;
      }
    }
  }
  
  /*--- Store the value of the Total Pressure at the inlet BC ---*/
  
  Inlet_Ttotal = new su2double* [nMarker];
  for (iMarker = 0; iMarker < nMarker; iMarker++) {
    Inlet_Ttotal[iMarker] = new su2double [geometry->nVertex[iMarker]];
    for (iVertex = 0; iVertex < geometry->nVertex[iMarker]; iVertex++) {
      Inlet_Ttotal[iMarker][iVertex] = 0;
    }
  }
  
  /*--- Store the value of the Total Temperature at the inlet BC ---*/
  
  Inlet_Ptotal = new su2double* [nMarker];
  for (iMarker = 0; iMarker < nMarker; iMarker++) {
    Inlet_Ptotal[iMarker] = new su2double [geometry->nVertex[iMarker]];
    for (iVertex = 0; iVertex < geometry->nVertex[iMarker]; iVertex++) {
      Inlet_Ptotal[iMarker][iVertex] = 0;
    }
  }
  
  /*--- Store the value of the Flow direction at the inlet BC ---*/
  
  Inlet_FlowDir = new su2double** [nMarker];
  for (iMarker = 0; iMarker < nMarker; iMarker++) {
    Inlet_FlowDir[iMarker] = new su2double* [geometry->nVertex[iMarker]];
    for (iVertex = 0; iVertex < geometry->nVertex[iMarker]; iVertex++) {
      Inlet_FlowDir[iMarker][iVertex] = new su2double [nDim];
      for (iDim = 0; iDim < nDim; iDim++) {
        Inlet_FlowDir[iMarker][iVertex][iDim] = 0;
      }
    }
  }
  
  /*--- Non dimensional coefficients ---*/
  
  ForceInviscid  = new su2double[3];
  MomentInviscid = new su2double[3];
  CD_Inv      = new su2double[nMarker];
  CL_Inv      = new su2double[nMarker];
  CSF_Inv = new su2double[nMarker];
  CMx_Inv        = new su2double[nMarker];
  CMy_Inv        = new su2double[nMarker];
  CMz_Inv        = new su2double[nMarker];
  CEff_Inv       = new su2double[nMarker];
  CFx_Inv        = new su2double[nMarker];
  CFy_Inv        = new su2double[nMarker];
  CFz_Inv        = new su2double[nMarker];
  CoPx_Inv        = new su2double[nMarker];
  CoPy_Inv        = new su2double[nMarker];
  CoPz_Inv        = new su2double[nMarker];

  ForceMomentum  = new su2double[3];
  MomentMomentum = new su2double[3];
  CD_Mnt      = new su2double[nMarker];
  CL_Mnt      = new su2double[nMarker];
  CSF_Mnt = new su2double[nMarker];
  CMx_Mnt        = new su2double[nMarker];
  CMy_Mnt        = new su2double[nMarker];
  CMz_Mnt        = new su2double[nMarker];
  CEff_Mnt       = new su2double[nMarker];
  CFx_Mnt        = new su2double[nMarker];
  CFy_Mnt        = new su2double[nMarker];
  CFz_Mnt        = new su2double[nMarker];
  CoPx_Mnt        = new su2double[nMarker];
  CoPy_Mnt        = new su2double[nMarker];
  CoPz_Mnt        = new su2double[nMarker];

  ForceViscous     = new su2double[3];
  MomentViscous    = new su2double[3];
  CD_Visc       = new su2double[nMarker];
  CL_Visc       = new su2double[nMarker];
  CSF_Visc  = new su2double[nMarker];
  CMx_Visc         = new su2double[nMarker];
  CMy_Visc         = new su2double[nMarker];
  CMz_Visc         = new su2double[nMarker];
  CEff_Visc        = new su2double[nMarker];
  CFx_Visc         = new su2double[nMarker];
  CFy_Visc         = new su2double[nMarker];
  CFz_Visc         = new su2double[nMarker];
  CoPx_Visc         = new su2double[nMarker];
  CoPy_Visc         = new su2double[nMarker];
  CoPz_Visc         = new su2double[nMarker];

  Surface_CL_Inv      = new su2double[config->GetnMarker_Monitoring()];
  Surface_CD_Inv      = new su2double[config->GetnMarker_Monitoring()];
  Surface_CSF_Inv = new su2double[config->GetnMarker_Monitoring()];
  Surface_CEff_Inv       = new su2double[config->GetnMarker_Monitoring()];
  Surface_CFx_Inv        = new su2double[config->GetnMarker_Monitoring()];
  Surface_CFy_Inv        = new su2double[config->GetnMarker_Monitoring()];
  Surface_CFz_Inv        = new su2double[config->GetnMarker_Monitoring()];
  Surface_CMx_Inv        = new su2double[config->GetnMarker_Monitoring()];
  Surface_CMy_Inv        = new su2double[config->GetnMarker_Monitoring()];
  Surface_CMz_Inv        = new su2double[config->GetnMarker_Monitoring()];

  Surface_CL_Mnt      = new su2double[config->GetnMarker_Monitoring()];
  Surface_CD_Mnt      = new su2double[config->GetnMarker_Monitoring()];
  Surface_CSF_Mnt = new su2double[config->GetnMarker_Monitoring()];
  Surface_CEff_Mnt       = new su2double[config->GetnMarker_Monitoring()];
  Surface_CFx_Mnt        = new su2double[config->GetnMarker_Monitoring()];
  Surface_CFy_Mnt        = new su2double[config->GetnMarker_Monitoring()];
  Surface_CFz_Mnt        = new su2double[config->GetnMarker_Monitoring()];
  Surface_CMx_Mnt        = new su2double[config->GetnMarker_Monitoring()];
  Surface_CMy_Mnt        = new su2double[config->GetnMarker_Monitoring()];
  Surface_CMz_Mnt        = new su2double[config->GetnMarker_Monitoring()];

  Surface_CL          = new su2double[config->GetnMarker_Monitoring()];
  Surface_CD          = new su2double[config->GetnMarker_Monitoring()];
  Surface_CSF     = new su2double[config->GetnMarker_Monitoring()];
  Surface_CEff           = new su2double[config->GetnMarker_Monitoring()];
  Surface_CFx            = new su2double[config->GetnMarker_Monitoring()];
  Surface_CFy            = new su2double[config->GetnMarker_Monitoring()];
  Surface_CFz            = new su2double[config->GetnMarker_Monitoring()];
  Surface_CMx            = new su2double[config->GetnMarker_Monitoring()];
  Surface_CMy            = new su2double[config->GetnMarker_Monitoring()];
  Surface_CMz            = new su2double[config->GetnMarker_Monitoring()];

  Surface_CL_Visc      = new su2double[config->GetnMarker_Monitoring()];
  Surface_CD_Visc      = new su2double[config->GetnMarker_Monitoring()];
  Surface_CSF_Visc = new su2double[config->GetnMarker_Monitoring()];
  Surface_CEff_Visc       = new su2double[config->GetnMarker_Monitoring()];
  Surface_CFx_Visc        = new su2double[config->GetnMarker_Monitoring()];
  Surface_CFy_Visc        = new su2double[config->GetnMarker_Monitoring()];
  Surface_CFz_Visc        = new su2double[config->GetnMarker_Monitoring()];
  Surface_CMx_Visc        = new su2double[config->GetnMarker_Monitoring()];
  Surface_CMy_Visc        = new su2double[config->GetnMarker_Monitoring()];
  Surface_CMz_Visc        = new su2double[config->GetnMarker_Monitoring()];
  Surface_HF_Visc         = new su2double[config->GetnMarker_Monitoring()];
  Surface_MaxHF_Visc      = new su2double[config->GetnMarker_Monitoring()];
  
  /*--- Rotorcraft coefficients ---*/

  CT_Inv           = new su2double[nMarker];
  CQ_Inv           = new su2double[nMarker];
  CMerit_Inv       = new su2double[nMarker];

  CT_Mnt           = new su2double[nMarker];
  CQ_Mnt           = new su2double[nMarker];
  CMerit_Mnt       = new su2double[nMarker];

  CMerit_Visc      = new su2double[nMarker];
  CT_Visc          = new su2double[nMarker];
  CQ_Visc          = new su2double[nMarker];
  
  /*--- Heat based coefficients ---*/

  HF_Visc    = new su2double[nMarker];
  MaxHF_Visc = new su2double[nMarker];

  /*--- Init total coefficients ---*/

  Total_CD       = 0.0;  Total_CL           = 0.0;  Total_CSF            = 0.0;
  Total_CMx      = 0.0;  Total_CMy          = 0.0;  Total_CMz            = 0.0;
  Total_CoPx     = 0.0;  Total_CoPy         = 0.0;  Total_CoPz           = 0.0;
  Total_CEff     = 0.0;
  Total_CFx      = 0.0;  Total_CFy          = 0.0;  Total_CFz            = 0.0;
  Total_CT       = 0.0;  Total_CQ           = 0.0;  Total_CMerit         = 0.0;
  Total_MaxHeat  = 0.0;  Total_Heat         = 0.0;  Total_ComboObj       = 0.0;
  Total_CpDiff   = 0.0;  Total_HeatFluxDiff = 0.0;  Total_Custom_ObjFunc = 0.0;
  AoA_Prev       = 0.0;
  Total_CL_Prev  = 0.0;  Total_CD_Prev      = 0.0;
  Total_CMx_Prev = 0.0;  Total_CMy_Prev     = 0.0;  Total_CMz_Prev       = 0.0;

  /*--- Coefficients for fixed lift mode. ---*/
  
  AoA_Prev = 0.0;
  Total_CL_Prev = 0.0; Total_CD_Prev = 0.0;
  Total_CMx_Prev = 0.0; Total_CMy_Prev = 0.0; Total_CMz_Prev = 0.0;

  /*--- Read farfield conditions from config ---*/
  
  Density_Inf     = config->GetDensity_FreeStreamND();
  Pressure_Inf    = config->GetPressure_FreeStreamND();
  Temperature_Inf = config->GetTemperature_FreeStreamND();
  Velocity_Inf    = config->GetVelocity_FreeStreamND();
  Viscosity_Inf   = config->GetViscosity_FreeStreamND();
  Tke_Inf         = config->GetTke_FreeStreamND();
  
  /*--- Initialize the secondary values for direct derivative approxiations ---*/
  
  switch(direct_diff){
    case NO_DERIVATIVE:
      break;
    case D_DENSITY:
      SU2_TYPE::SetDerivative(Density_Inf, 1.0);
      break;
    case D_PRESSURE:
      SU2_TYPE::SetDerivative(Pressure_Inf, 1.0);
      break;
    case D_TEMPERATURE:
      SU2_TYPE::SetDerivative(Temperature_Inf, 1.0);
      break;
    case D_VISCOSITY:
      SU2_TYPE::SetDerivative(Viscosity_Inf, 1.0);
      break;
    case D_MACH: case D_AOA:
    case D_SIDESLIP: case D_REYNOLDS:
    case D_TURB2LAM: case D_DESIGN:
      /*--- Already done in postprocessing of config ---*/
      break;
    default:
      break;
  }

  /*--- Initialize the cauchy critera array for fixed CL mode ---*/

  if (config->GetFixed_CL_Mode())
    Cauchy_Serie = new su2double [config->GetCauchy_Elems()+1];

  /*--- Initialize the solution to the far-field state everywhere. ---*/

  for (iPoint = 0; iPoint < nPoint; iPoint++)
    node[iPoint] = new CIncNSVariable(Pressure_Inf, Velocity_Inf, Temperature_Inf, nDim, nVar, config);

  /*--- Initialize the BGS residuals in FSI problems. ---*/
  if (fsi){
    Residual_BGS      = new su2double[nVar];         for (iVar = 0; iVar < nVar; iVar++) Residual_RMS[iVar]  = 0.0;
    Residual_Max_BGS  = new su2double[nVar];         for (iVar = 0; iVar < nVar; iVar++) Residual_Max_BGS[iVar]  = 0.0;

    /*--- Define some structures for locating max residuals ---*/

    Point_Max_BGS       = new unsigned long[nVar];  for (iVar = 0; iVar < nVar; iVar++) Point_Max_BGS[iVar]  = 0;
    Point_Max_Coord_BGS = new su2double*[nVar];
    for (iVar = 0; iVar < nVar; iVar++) {
      Point_Max_Coord_BGS[iVar] = new su2double[nDim];
      for (iDim = 0; iDim < nDim; iDim++) Point_Max_Coord_BGS[iVar][iDim] = 0.0;
    }
  }

  /*--- Define solver parameters needed for execution of destructor ---*/

  if (config->GetKind_ConvNumScheme_Flow() == SPACE_CENTERED) space_centered = true;
  else space_centered = false;

  if (config->GetKind_TimeIntScheme_Flow() == EULER_IMPLICIT) euler_implicit = true;
  else euler_implicit = false;

  if (config->GetKind_Gradient_Method() == WEIGHTED_LEAST_SQUARES) least_squares = true;
  else least_squares = false;

  /*--- Perform the MPI communication of the solution ---*/

  Set_MPI_Solution(geometry, config);

}

CIncNSSolver::~CIncNSSolver(void) {
  unsigned short iMarker, iDim;

  if (CD_Visc != NULL)       delete [] CD_Visc;
  if (CL_Visc != NULL)       delete [] CL_Visc;
  if (CSF_Visc != NULL)  delete [] CSF_Visc;
  if (CMx_Visc != NULL)         delete [] CMx_Visc;
  if (CMy_Visc != NULL)         delete [] CMy_Visc;
  if (CMz_Visc != NULL)         delete [] CMz_Visc;
  if (CoPx_Visc != NULL)        delete [] CoPx_Visc;
  if (CoPy_Visc != NULL)        delete [] CoPy_Visc;
  if (CoPz_Visc != NULL)        delete [] CoPz_Visc;
  if (CFx_Visc != NULL)         delete [] CFx_Visc;
  if (CFy_Visc != NULL)         delete [] CFy_Visc;
  if (CFz_Visc != NULL)         delete [] CFz_Visc;
  if (CEff_Visc != NULL)        delete [] CEff_Visc;
  if (CMerit_Visc != NULL)      delete [] CMerit_Visc;
  if (CT_Visc != NULL)          delete [] CT_Visc;
  if (CQ_Visc != NULL)          delete [] CQ_Visc;
  if (HF_Visc != NULL)        delete [] HF_Visc;
  if (MaxHF_Visc != NULL) delete [] MaxHF_Visc;
  if (ForceViscous != NULL)     delete [] ForceViscous;
  if (MomentViscous != NULL)    delete [] MomentViscous;

  if (Surface_CL_Visc != NULL)      delete [] Surface_CL_Visc;
  if (Surface_CD_Visc != NULL)      delete [] Surface_CD_Visc;
  if (Surface_CSF_Visc != NULL) delete [] Surface_CSF_Visc;
  if (Surface_CEff_Visc != NULL)       delete [] Surface_CEff_Visc;
  if (Surface_CFx_Visc != NULL)        delete [] Surface_CFx_Visc;
  if (Surface_CFy_Visc != NULL)        delete [] Surface_CFy_Visc;
  if (Surface_CFz_Visc != NULL)        delete [] Surface_CFz_Visc;
  if (Surface_CMx_Visc != NULL)        delete [] Surface_CMx_Visc;
  if (Surface_CMy_Visc != NULL)        delete [] Surface_CMy_Visc;
  if (Surface_CMz_Visc != NULL)        delete [] Surface_CMz_Visc;
  if (Surface_HF_Visc != NULL)      delete [] Surface_HF_Visc;
  if (Surface_MaxHF_Visc != NULL)   delete [] Surface_MaxHF_Visc;

  if (Cauchy_Serie != NULL) delete [] Cauchy_Serie;
  
  if (CSkinFriction != NULL) {
    for (iMarker = 0; iMarker < nMarker; iMarker++) {
      for (iDim = 0; iDim < nDim; iDim++) {
        delete [] CSkinFriction[iMarker][iDim];
      }
      delete [] CSkinFriction[iMarker];
    }
    delete [] CSkinFriction;
  }
  
}

void CIncNSSolver::Preprocessing(CGeometry *geometry, CSolver **solver_container, CConfig *config, unsigned short iMesh, unsigned short iRKStep, unsigned short RunTime_EqSystem, bool Output) {
  
  unsigned long iPoint, ErrorCounter = 0;
  su2double StrainMag = 0.0, Omega = 0.0, *Vorticity;
  
  unsigned long ExtIter     = config->GetExtIter();
  bool cont_adjoint         = config->GetContinuous_Adjoint();
  bool disc_adjoint         = config->GetDiscrete_Adjoint();
  bool implicit             = (config->GetKind_TimeIntScheme_Flow() == EULER_IMPLICIT);
  bool center               = ((config->GetKind_ConvNumScheme_Flow() == SPACE_CENTERED) || (cont_adjoint && config->GetKind_ConvNumScheme_AdjFlow() == SPACE_CENTERED));
  bool center_jst           = center && config->GetKind_Centered_Flow() == JST;
  bool limiter_flow         = ((config->GetKind_SlopeLimit_Flow() != NO_LIMITER) && (ExtIter <= config->GetLimiterIter()) && !(disc_adjoint && config->GetFrozen_Limiter_Disc()));
  bool limiter_turb         = ((config->GetKind_SlopeLimit_Turb() != NO_LIMITER) && (ExtIter <= config->GetLimiterIter()) && !(disc_adjoint && config->GetFrozen_Limiter_Disc()));
  bool limiter_adjflow      = (cont_adjoint && (config->GetKind_SlopeLimit_AdjFlow() != NO_LIMITER) && (ExtIter <= config->GetLimiterIter()));
  bool fixed_cl             = config->GetFixed_CL_Mode();
  bool van_albada       = config->GetKind_SlopeLimit_Flow() == VAN_ALBADA_EDGE;

  /*--- Update the angle of attack at the far-field for fixed CL calculations. ---*/
  
  if (fixed_cl) { SetFarfield_AoA(geometry, solver_container, config, iMesh, Output); }
  
  /*--- Set the primitive variables ---*/
  
  ErrorCounter = SetPrimitive_Variables(solver_container, config, Output);
  
  /*--- Artificial dissipation ---*/
  
  if (center && !Output) {
    SetMax_Eigenvalue(geometry, config);
    if ((center_jst) && (iMesh == MESH_0)) {
      SetCentered_Dissipation_Sensor(geometry, config);
      SetUndivided_Laplacian(geometry, config);
    }
  }
  
  /*--- Compute gradient of the primitive variables ---*/
  
  if (config->GetKind_Gradient_Method() == GREEN_GAUSS) {
    SetPrimitive_Gradient_GG(geometry, config);
  }
  if (config->GetKind_Gradient_Method() == WEIGHTED_LEAST_SQUARES) {
    SetPrimitive_Gradient_LS(geometry, config);
  }

  /*--- Compute the limiter in case we need it in the turbulence model
   or to limit the viscous terms (check this logic with JST and 2nd order turbulence model) ---*/

  if ((iMesh == MESH_0) && (limiter_flow || limiter_turb || limiter_adjflow)
      && !Output && !van_albada) { SetPrimitive_Limiter(geometry, config); }
  
  /*--- Update the beta value based on the maximum velocity / viscosity. ---*/

  SetBeta_Parameter(geometry, solver_container, config, iMesh);

  /*--- Evaluate the vorticity and strain rate magnitude ---*/
  
  StrainMag_Max = 0.0; Omega_Max = 0.0;
  for (iPoint = 0; iPoint < nPoint; iPoint++) {
    
    solver_container[FLOW_SOL]->node[iPoint]->SetVorticity();
    solver_container[FLOW_SOL]->node[iPoint]->SetStrainMag();
    
    StrainMag = solver_container[FLOW_SOL]->node[iPoint]->GetStrainMag();
    Vorticity = solver_container[FLOW_SOL]->node[iPoint]->GetVorticity();
    Omega = sqrt(Vorticity[0]*Vorticity[0]+ Vorticity[1]*Vorticity[1]+ Vorticity[2]*Vorticity[2]);
    
    StrainMag_Max = max(StrainMag_Max, StrainMag);
    Omega_Max = max(Omega_Max, Omega);
    
  }
  
  /*--- Initialize the Jacobian matrices ---*/
  
  if (implicit && !disc_adjoint) Jacobian.SetValZero();

  /*--- Error message ---*/
  
  if (config->GetConsole_Output_Verb() == VERB_HIGH) {
    
#ifdef HAVE_MPI
    unsigned long MyErrorCounter = ErrorCounter; ErrorCounter = 0;
    su2double MyOmega_Max = Omega_Max; Omega_Max = 0.0;
    su2double MyStrainMag_Max = StrainMag_Max; StrainMag_Max = 0.0;
    
    SU2_MPI::Allreduce(&MyErrorCounter, &ErrorCounter, 1, MPI_UNSIGNED_LONG, MPI_SUM, MPI_COMM_WORLD);
    SU2_MPI::Allreduce(&MyStrainMag_Max, &StrainMag_Max, 1, MPI_DOUBLE, MPI_MAX, MPI_COMM_WORLD);
    SU2_MPI::Allreduce(&MyOmega_Max, &Omega_Max, 1, MPI_DOUBLE, MPI_MAX, MPI_COMM_WORLD);
#endif

    if (iMesh == MESH_0) {
      config->SetNonphysical_Points(ErrorCounter);
      solver_container[FLOW_SOL]->SetStrainMag_Max(StrainMag_Max);
      solver_container[FLOW_SOL]->SetOmega_Max(Omega_Max);
    }
    
  }
  
}

unsigned long CIncNSSolver::SetPrimitive_Variables(CSolver **solver_container, CConfig *config, bool Output) {
  
  unsigned long iPoint, ErrorCounter = 0;
  su2double eddy_visc = 0.0, turb_ke = 0.0, DES_LengthScale = 0.0;
  unsigned short turb_model = config->GetKind_Turb_Model();
  bool physical = true;
  
  bool tkeNeeded = (turb_model == SST);
  
  for (iPoint = 0; iPoint < nPoint; iPoint++) {
    
    /*--- Retrieve the value of the kinetic energy (if needed) ---*/
    
    if (turb_model != NONE) {
      eddy_visc = solver_container[TURB_SOL]->node[iPoint]->GetmuT();
      if (tkeNeeded) turb_ke = solver_container[TURB_SOL]->node[iPoint]->GetSolution(0);
      
      if (config->GetKind_HybridRANSLES() != NO_HYBRIDRANSLES){
        DES_LengthScale = solver_container[TURB_SOL]->node[iPoint]->GetDES_LengthScale();
      }
    }
    
    /*--- Initialize the non-physical points vector ---*/
    
    node[iPoint]->SetNon_Physical(false);
    
    /*--- Incompressible flow, primitive variables --- */

    physical = node[iPoint]->SetPrimVar(eddy_visc, turb_ke, FluidModel);
    
    /*--- Record any non-physical points. ---*/

    if (!physical) { node[iPoint]->SetNon_Physical(true); ErrorCounter++; }

    /*--- Set the DES length scale ---*/
    
    node[iPoint]->SetDES_LengthScale(DES_LengthScale);    
    
    /*--- Initialize the convective, source and viscous residual vector ---*/
    
    if (!Output) LinSysRes.SetBlock_Zero(iPoint);
    
  }

  return ErrorCounter;

}

void CIncNSSolver::SetTime_Step(CGeometry *geometry, CSolver **solver_container, CConfig *config, unsigned short iMesh, unsigned long Iteration) {
  
  su2double Mean_BetaInc2, *Normal, Area, Vol, Mean_SoundSpeed = 0.0, Mean_ProjVel = 0.0, Lambda, Local_Delta_Time, Local_Delta_Time_Visc,
  Global_Delta_Time = 1E6, Mean_LaminarVisc = 0.0, Mean_EddyVisc = 0.0, Mean_Density = 0.0, Mean_Thermal_Conductivity = 0.0, Mean_Cv = 0.0, Lambda_1, Lambda_2, K_v = 0.25, Global_Delta_UnstTimeND;
  unsigned long iEdge, iVertex, iPoint = 0, jPoint = 0;
  unsigned short iDim, iMarker;
  su2double ProjVel, ProjVel_i, ProjVel_j;
  
  bool implicit = (config->GetKind_TimeIntScheme_Flow() == EULER_IMPLICIT);
  bool grid_movement = config->GetGrid_Movement();
  bool dual_time = ((config->GetUnsteady_Simulation() == DT_STEPPING_1ST) ||
                    (config->GetUnsteady_Simulation() == DT_STEPPING_2ND));
  bool energy = config->GetEnergy_Equation();

  Min_Delta_Time = 1.E6; Max_Delta_Time = 0.0;
  
  /*--- Set maximum inviscid eigenvalue to zero, and compute sound speed and viscosity ---*/
  
  for (iPoint = 0; iPoint < nPointDomain; iPoint++) {
    node[iPoint]->SetMax_Lambda_Inv(0.0);
    node[iPoint]->SetMax_Lambda_Visc(0.0);
  }
  
  /*--- Loop interior edges ---*/
  
  for (iEdge = 0; iEdge < geometry->GetnEdge(); iEdge++) {
    
    /*--- Point identification, Normal vector and area ---*/
    
    iPoint = geometry->edge[iEdge]->GetNode(0);
    jPoint = geometry->edge[iEdge]->GetNode(1);
    
    Normal = geometry->edge[iEdge]->GetNormal();
    Area = 0; for (iDim = 0; iDim < nDim; iDim++) Area += Normal[iDim]*Normal[iDim]; Area = sqrt(Area);
    
    /*--- Mean Values ---*/
    
    Mean_ProjVel    = 0.5 * (node[iPoint]->GetProjVel(Normal) + node[jPoint]->GetProjVel(Normal));
    Mean_BetaInc2   = 0.5 * (node[iPoint]->GetBetaInc2()      + node[jPoint]->GetBetaInc2());
    Mean_Density    = 0.5 * (node[iPoint]->GetDensity()       + node[jPoint]->GetDensity());
    Mean_SoundSpeed = sqrt(Mean_BetaInc2*Area*Area);
    
    /*--- Adjustment for grid movement ---*/
    
    if (grid_movement) {
      su2double *GridVel_i = geometry->node[iPoint]->GetGridVel();
      su2double *GridVel_j = geometry->node[jPoint]->GetGridVel();
      ProjVel_i = 0.0; ProjVel_j =0.0;
      for (iDim = 0; iDim < nDim; iDim++) {
        ProjVel_i += GridVel_i[iDim]*Normal[iDim];
        ProjVel_j += GridVel_j[iDim]*Normal[iDim];
      }
      Mean_ProjVel -= 0.5 * (ProjVel_i + ProjVel_j);
    }
    
    /*--- Inviscid contribution ---*/
    
    Lambda = fabs(Mean_ProjVel) + Mean_SoundSpeed;
    if (geometry->node[iPoint]->GetDomain()) node[iPoint]->AddMax_Lambda_Inv(Lambda);
    if (geometry->node[jPoint]->GetDomain()) node[jPoint]->AddMax_Lambda_Inv(Lambda);
    
    /*--- Viscous contribution ---*/
    
    Mean_LaminarVisc          = 0.5*(node[iPoint]->GetLaminarViscosity()    + node[jPoint]->GetLaminarViscosity());
    Mean_EddyVisc             = 0.5*(node[iPoint]->GetEddyViscosity()       + node[jPoint]->GetEddyViscosity());
    Mean_Density              = 0.5*(node[iPoint]->GetDensity()             + node[jPoint]->GetDensity());
    Mean_Thermal_Conductivity = 0.5*(node[iPoint]->GetThermalConductivity() + node[jPoint]->GetThermalConductivity());
    Mean_Cv                   = 0.5*(node[iPoint]->GetSpecificHeatCv()      + node[jPoint]->GetSpecificHeatCv());

    Lambda_1 = (4.0/3.0)*(Mean_LaminarVisc + Mean_EddyVisc);
    Lambda_2 = 0.0;
    if (energy) Lambda_2 = (1.0/Mean_Cv)*Mean_Thermal_Conductivity;
    Lambda = (Lambda_1 + Lambda_2)*Area*Area/Mean_Density;
    
    if (geometry->node[iPoint]->GetDomain()) node[iPoint]->AddMax_Lambda_Visc(Lambda);
    if (geometry->node[jPoint]->GetDomain()) node[jPoint]->AddMax_Lambda_Visc(Lambda);
    
  }
  
  /*--- Loop boundary edges ---*/
  
  for (iMarker = 0; iMarker < geometry->GetnMarker(); iMarker++) {
    for (iVertex = 0; iVertex < geometry->GetnVertex(iMarker); iVertex++) {
      
      /*--- Point identification, Normal vector and area ---*/
      
      iPoint = geometry->vertex[iMarker][iVertex]->GetNode();
      Normal = geometry->vertex[iMarker][iVertex]->GetNormal();
      Area = 0.0; for (iDim = 0; iDim < nDim; iDim++) Area += Normal[iDim]*Normal[iDim]; Area = sqrt(Area);
      
      /*--- Mean Values ---*/
      
      Mean_ProjVel    = node[iPoint]->GetProjVel(Normal);
      Mean_BetaInc2   = node[iPoint]->GetBetaInc2();
      Mean_Density    = node[iPoint]->GetDensity();
      Mean_SoundSpeed = sqrt(Mean_BetaInc2*Area*Area);

      /*--- Adjustment for grid movement ---*/
      
      if (grid_movement) {
        su2double *GridVel = geometry->node[iPoint]->GetGridVel();
        ProjVel = 0.0;
        for (iDim = 0; iDim < nDim; iDim++)
          ProjVel += GridVel[iDim]*Normal[iDim];
        Mean_ProjVel -= ProjVel;
      }
      
      /*--- Inviscid contribution ---*/
      
      Lambda = fabs(Mean_ProjVel) + Mean_SoundSpeed;
      if (geometry->node[iPoint]->GetDomain()) {
        node[iPoint]->AddMax_Lambda_Inv(Lambda);
      }
      
      /*--- Viscous contribution ---*/

      Mean_LaminarVisc          = node[iPoint]->GetLaminarViscosity();
      Mean_EddyVisc             = node[iPoint]->GetEddyViscosity();
      Mean_Density              = node[iPoint]->GetDensity();
      Mean_Thermal_Conductivity = node[iPoint]->GetThermalConductivity();
      Mean_Cv                   = node[iPoint]->GetSpecificHeatCv();

      Lambda_1 = (4.0/3.0)*(Mean_LaminarVisc + Mean_EddyVisc);
      Lambda_2 = 0.0;
      if (energy) Lambda_2 = (1.0/Mean_Cv)*Mean_Thermal_Conductivity;
      Lambda = (Lambda_1 + Lambda_2)*Area*Area/Mean_Density;
      
      if (geometry->node[iPoint]->GetDomain()) node[iPoint]->AddMax_Lambda_Visc(Lambda);
      
    }
  }
  
  /*--- Each element uses their own speed, steady state simulation ---*/
  
  for (iPoint = 0; iPoint < nPointDomain; iPoint++) {
    
    Vol = geometry->node[iPoint]->GetVolume();
    
    if (Vol != 0.0) {
      Local_Delta_Time = config->GetCFL(iMesh)*Vol / node[iPoint]->GetMax_Lambda_Inv();
      Local_Delta_Time_Visc = config->GetCFL(iMesh)*K_v*Vol*Vol/ node[iPoint]->GetMax_Lambda_Visc();
      Local_Delta_Time = min(Local_Delta_Time, Local_Delta_Time_Visc);
      Global_Delta_Time = min(Global_Delta_Time, Local_Delta_Time);
      Min_Delta_Time = min(Min_Delta_Time, Local_Delta_Time);
      Max_Delta_Time = max(Max_Delta_Time, Local_Delta_Time);
      if (Local_Delta_Time > config->GetMax_DeltaTime())
        Local_Delta_Time = config->GetMax_DeltaTime();
      node[iPoint]->SetDelta_Time(Local_Delta_Time);
    }
    else {
      node[iPoint]->SetDelta_Time(0.0);
    }
    
  }
  
  /*--- Compute the max and the min dt (in parallel) ---*/
  if (config->GetConsole_Output_Verb() == VERB_HIGH) {
#ifdef HAVE_MPI
    su2double rbuf_time, sbuf_time;
    sbuf_time = Min_Delta_Time;
    SU2_MPI::Reduce(&sbuf_time, &rbuf_time, 1, MPI_DOUBLE, MPI_MIN, MASTER_NODE, MPI_COMM_WORLD);
    SU2_MPI::Bcast(&rbuf_time, 1, MPI_DOUBLE, MASTER_NODE, MPI_COMM_WORLD);
    Min_Delta_Time = rbuf_time;
    
    sbuf_time = Max_Delta_Time;
    SU2_MPI::Reduce(&sbuf_time, &rbuf_time, 1, MPI_DOUBLE, MPI_MAX, MASTER_NODE, MPI_COMM_WORLD);
    SU2_MPI::Bcast(&rbuf_time, 1, MPI_DOUBLE, MASTER_NODE, MPI_COMM_WORLD);
    Max_Delta_Time = rbuf_time;
#endif
  }
  
  /*--- For exact time solution use the minimum delta time of the whole mesh ---*/
  if (config->GetUnsteady_Simulation() == TIME_STEPPING) {
#ifdef HAVE_MPI
    su2double rbuf_time, sbuf_time;
    sbuf_time = Global_Delta_Time;
    SU2_MPI::Reduce(&sbuf_time, &rbuf_time, 1, MPI_DOUBLE, MPI_MIN, MASTER_NODE, MPI_COMM_WORLD);
    SU2_MPI::Bcast(&rbuf_time, 1, MPI_DOUBLE, MASTER_NODE, MPI_COMM_WORLD);
    Global_Delta_Time = rbuf_time;
#endif
    for (iPoint = 0; iPoint < nPointDomain; iPoint++)
      node[iPoint]->SetDelta_Time(Global_Delta_Time);
  }
  
  /*--- Recompute the unsteady time step for the dual time strategy
   if the unsteady CFL is diferent from 0 ---*/
  if ((dual_time) && (Iteration == 0) && (config->GetUnst_CFL() != 0.0) && (iMesh == MESH_0)) {
    Global_Delta_UnstTimeND = config->GetUnst_CFL()*Global_Delta_Time/config->GetCFL(iMesh);
    
#ifdef HAVE_MPI
    su2double rbuf_time, sbuf_time;
    sbuf_time = Global_Delta_UnstTimeND;
    SU2_MPI::Reduce(&sbuf_time, &rbuf_time, 1, MPI_DOUBLE, MPI_MIN, MASTER_NODE, MPI_COMM_WORLD);
    SU2_MPI::Bcast(&rbuf_time, 1, MPI_DOUBLE, MASTER_NODE, MPI_COMM_WORLD);
    Global_Delta_UnstTimeND = rbuf_time;
#endif
    config->SetDelta_UnstTimeND(Global_Delta_UnstTimeND);
  }
  
  /*--- The pseudo local time (explicit integration) cannot be greater than the physical time ---*/
  if (dual_time)
    for (iPoint = 0; iPoint < nPointDomain; iPoint++) {
      if (!implicit) {
        Local_Delta_Time = min((2.0/3.0)*config->GetDelta_UnstTimeND(), node[iPoint]->GetDelta_Time());
        node[iPoint]->SetDelta_Time(Local_Delta_Time);
      }
    }
  
}

void CIncNSSolver::Viscous_Residual(CGeometry *geometry, CSolver **solver_container, CNumerics *numerics,
                                 CConfig *config, unsigned short iMesh, unsigned short iRKStep) {
  
  unsigned long iPoint, jPoint, iEdge;
  
  bool implicit = (config->GetKind_TimeIntScheme_Flow() == EULER_IMPLICIT);
  
  for (iEdge = 0; iEdge < geometry->GetnEdge(); iEdge++) {
    
    /*--- Points, coordinates and normal vector in edge ---*/
    
    iPoint = geometry->edge[iEdge]->GetNode(0);
    jPoint = geometry->edge[iEdge]->GetNode(1);
    numerics->SetCoord(geometry->node[iPoint]->GetCoord(),
                       geometry->node[jPoint]->GetCoord());
    numerics->SetNormal(geometry->edge[iEdge]->GetNormal());
    
    /*--- Primitive and secondary variables ---*/
    
    numerics->SetPrimitive(node[iPoint]->GetPrimitive(),
                           node[jPoint]->GetPrimitive());
    numerics->SetSecondary(node[iPoint]->GetSecondary(),
                           node[jPoint]->GetSecondary());
    
    /*--- Gradient and limiters ---*/
    
    numerics->SetPrimVarGradient(node[iPoint]->GetGradient_Primitive(),
                                 node[jPoint]->GetGradient_Primitive());
    
    /*--- Turbulent kinetic energy ---*/
    
    if (config->GetKind_Turb_Model() == SST)
      numerics->SetTurbKineticEnergy(solver_container[TURB_SOL]->node[iPoint]->GetSolution(0),
                                     solver_container[TURB_SOL]->node[jPoint]->GetSolution(0));
    
    /*--- Compute and update residual ---*/
    
    numerics->ComputeResidual(Res_Visc, Jacobian_i, Jacobian_j, config);

    LinSysRes.SubtractBlock(iPoint, Res_Visc);
    LinSysRes.AddBlock(jPoint, Res_Visc);
    
    /*--- Implicit part ---*/
    
    if (implicit) {
      Jacobian.SubtractBlock(iPoint, iPoint, Jacobian_i);
      Jacobian.SubtractBlock(iPoint, jPoint, Jacobian_j);
      Jacobian.AddBlock(jPoint, iPoint, Jacobian_i);
      Jacobian.AddBlock(jPoint, jPoint, Jacobian_j);
    }
    
  }
  
}

void CIncNSSolver::Friction_Forces(CGeometry *geometry, CConfig *config) {

  unsigned long iVertex, iPoint, iPointNormal;
  unsigned short Boundary, Monitoring, iMarker, iMarker_Monitoring, iDim, jDim;
  su2double Viscosity = 0.0, div_vel, *Normal, MomentDist[3] = {0.0, 0.0, 0.0}, WallDist[3] = {0.0, 0.0, 0.0},
  *Coord, *Coord_Normal, Area, WallShearStress, TauNormal, factor, RefVel2 = 0.0,
  RefDensity = 0.0, Density = 0.0, WallDistMod, FrictionVel, UnitNormal[3] = {0.0, 0.0, 0.0}, TauElem[3] = {0.0, 0.0, 0.0}, TauTangent[3] = {0.0, 0.0, 0.0},
  Tau[3][3] = {{0.0, 0.0, 0.0},{0.0, 0.0, 0.0},{0.0, 0.0, 0.0}}, Force[3] = {0.0, 0.0, 0.0},
  Grad_Vel[3][3] = {{0.0, 0.0, 0.0},{0.0, 0.0, 0.0},{0.0, 0.0, 0.0}},
  delta[3][3] = {{1.0, 0.0, 0.0},{0.0,1.0,0.0},{0.0,0.0,1.0}},
  Grad_Temp[3] = {0.0, 0.0, 0.0}, GradTemperature, thermal_conductivity, MaxNorm = 8.0;
  su2double MomentX_Force[3] = {0.0,0.0,0.0}, MomentY_Force[3] = {0.0,0.0,0.0}, MomentZ_Force[3] = {0.0,0.0,0.0};
  su2double AxiFactor;

#ifdef HAVE_MPI
  su2double MyAllBound_CD_Visc, MyAllBound_CL_Visc, MyAllBound_CSF_Visc, MyAllBound_CMx_Visc, MyAllBound_CMy_Visc, MyAllBound_CMz_Visc, MyAllBound_CoPx_Visc, MyAllBound_CoPy_Visc, MyAllBound_CoPz_Visc, MyAllBound_CFx_Visc, MyAllBound_CFy_Visc, MyAllBound_CFz_Visc, MyAllBound_CT_Visc, MyAllBound_CQ_Visc, MyAllBound_HF_Visc, MyAllBound_MaxHF_Visc, *MySurface_CL_Visc = NULL, *MySurface_CD_Visc = NULL, *MySurface_CSF_Visc = NULL, *MySurface_CEff_Visc = NULL, *MySurface_CFx_Visc = NULL, *MySurface_CFy_Visc = NULL, *MySurface_CFz_Visc = NULL, *MySurface_CMx_Visc = NULL, *MySurface_CMy_Visc = NULL, *MySurface_CMz_Visc = NULL, *MySurface_HF_Visc = NULL, *MySurface_MaxHF_Visc = NULL;
#endif

  string Marker_Tag, Monitoring_Tag;

  su2double Alpha     = config->GetAoA()*PI_NUMBER/180.0;
  su2double Beta      = config->GetAoS()*PI_NUMBER/180.0;
  su2double RefArea   = config->GetRefArea();
  su2double RefLength = config->GetRefLength();
  su2double *Origin = NULL;

  if (config->GetnMarker_Monitoring() != 0) { Origin = config->GetRefOriginMoment(0); }

  bool axisymmetric = config->GetAxisymmetric();
  bool energy       = config->GetEnergy_Equation();

  /*--- Evaluate reference values for non-dimensionalization.
   For dimensional or non-dim based on initial values, use
   the far-field state (inf). For a custom non-dim based
   on user-provided reference values, use the ref values
   to compute the forces. ---*/

  if ((config->GetRef_Inc_NonDim() == DIMENSIONAL) || 
      (config->GetRef_Inc_NonDim() == INITIAL_VALUES)) {
    RefDensity  = Density_Inf;
    RefVel2 = 0.0;
    for (iDim = 0; iDim < nDim; iDim++)
      RefVel2  += Velocity_Inf[iDim]*Velocity_Inf[iDim];
  }
  else if (config->GetRef_Inc_NonDim() == REFERENCE_VALUES) {
    RefDensity = config->GetInc_Density_Ref();
    RefVel2    = config->GetInc_Velocity_Ref()*config->GetInc_Velocity_Ref();
  }

  /*--- Compute factor for force coefficients. ---*/

  factor = 1.0 / (0.5*RefDensity*RefArea*RefVel2);

  /*--- Variables initialization ---*/

  AllBound_CD_Visc = 0.0;    AllBound_CL_Visc = 0.0;       AllBound_CSF_Visc = 0.0;
  AllBound_CMx_Visc = 0.0;      AllBound_CMy_Visc = 0.0;         AllBound_CMz_Visc = 0.0;
  AllBound_CFx_Visc = 0.0;      AllBound_CFy_Visc = 0.0;         AllBound_CFz_Visc = 0.0;
  AllBound_CoPx_Visc = 0.0;      AllBound_CoPy_Visc = 0.0;         AllBound_CoPz_Visc = 0.0;
  AllBound_CT_Visc = 0.0;       AllBound_CQ_Visc = 0.0;          AllBound_CMerit_Visc = 0.0;
  AllBound_HF_Visc = 0.0; AllBound_MaxHF_Visc = 0.0; AllBound_CEff_Visc = 0.0;

  for (iMarker_Monitoring = 0; iMarker_Monitoring < config->GetnMarker_Monitoring(); iMarker_Monitoring++) {
    Surface_CL_Visc[iMarker_Monitoring]      = 0.0; Surface_CD_Visc[iMarker_Monitoring]      = 0.0;
    Surface_CSF_Visc[iMarker_Monitoring] = 0.0; Surface_CEff_Visc[iMarker_Monitoring]       = 0.0;
    Surface_CFx_Visc[iMarker_Monitoring]        = 0.0; Surface_CFy_Visc[iMarker_Monitoring]        = 0.0;
    Surface_CFz_Visc[iMarker_Monitoring]        = 0.0; Surface_CMx_Visc[iMarker_Monitoring]        = 0.0;
    Surface_CMy_Visc[iMarker_Monitoring]        = 0.0; Surface_CMz_Visc[iMarker_Monitoring]        = 0.0;
    Surface_HF_Visc[iMarker_Monitoring]              = 0.0; Surface_MaxHF_Visc[iMarker_Monitoring]           = 0.0;
  }

  /*--- Loop over the Navier-Stokes markers ---*/

  for (iMarker = 0; iMarker < nMarker; iMarker++) {

    Boundary = config->GetMarker_All_KindBC(iMarker);
    Monitoring = config->GetMarker_All_Monitoring(iMarker);

    /*--- Obtain the origin for the moment computation for a particular marker ---*/

    if (Monitoring == YES) {
      for (iMarker_Monitoring = 0; iMarker_Monitoring < config->GetnMarker_Monitoring(); iMarker_Monitoring++) {
        Monitoring_Tag = config->GetMarker_Monitoring_TagBound(iMarker_Monitoring);
        Marker_Tag = config->GetMarker_All_TagBound(iMarker);
        if (Marker_Tag == Monitoring_Tag)
          Origin = config->GetRefOriginMoment(iMarker_Monitoring);
      }
    }

    if ((Boundary == HEAT_FLUX) || (Boundary == ISOTHERMAL)) {

      /*--- Forces initialization at each Marker ---*/

      CD_Visc[iMarker] = 0.0; CL_Visc[iMarker] = 0.0;       CSF_Visc[iMarker] = 0.0;
      CMx_Visc[iMarker] = 0.0;   CMy_Visc[iMarker] = 0.0;         CMz_Visc[iMarker] = 0.0;
      CFx_Visc[iMarker] = 0.0;   CFy_Visc[iMarker] = 0.0;         CFz_Visc[iMarker] = 0.0;
      CoPx_Visc[iMarker] = 0.0;  CoPy_Visc[iMarker] = 0.0;       CoPz_Visc[iMarker] = 0.0;
      CT_Visc[iMarker] = 0.0;    CQ_Visc[iMarker] = 0.0;          CMerit_Visc[iMarker] = 0.0;
      HF_Visc[iMarker] = 0.0;  MaxHF_Visc[iMarker] = 0.0; CEff_Visc[iMarker] = 0.0;

      for (iDim = 0; iDim < nDim; iDim++) ForceViscous[iDim] = 0.0;
      MomentViscous[0] = 0.0; MomentViscous[1] = 0.0; MomentViscous[2] = 0.0;
      MomentX_Force[0] = 0.0; MomentX_Force[1] = 0.0; MomentX_Force[2] = 0.0;
      MomentY_Force[0] = 0.0; MomentY_Force[1] = 0.0; MomentY_Force[2] = 0.0;
      MomentZ_Force[0] = 0.0; MomentZ_Force[1] = 0.0; MomentZ_Force[2] = 0.0;

      /*--- Loop over the vertices to compute the forces ---*/

      for (iVertex = 0; iVertex < geometry->nVertex[iMarker]; iVertex++) {

        iPoint = geometry->vertex[iMarker][iVertex]->GetNode();
        iPointNormal = geometry->vertex[iMarker][iVertex]->GetNormal_Neighbor();

        Coord = geometry->node[iPoint]->GetCoord();
        Coord_Normal = geometry->node[iPointNormal]->GetCoord();

        Normal = geometry->vertex[iMarker][iVertex]->GetNormal();

        for (iDim = 0; iDim < nDim; iDim++) {
          for (jDim = 0 ; jDim < nDim; jDim++) {
            Grad_Vel[iDim][jDim] = node[iPoint]->GetGradient_Primitive(iDim+1, jDim);
          }
          Grad_Temp[iDim] = node[iPoint]->GetGradient_Primitive(nDim+1, iDim);
        }

        Viscosity = node[iPoint]->GetLaminarViscosity();
        Density = node[iPoint]->GetDensity();

        Area = 0.0; for (iDim = 0; iDim < nDim; iDim++) Area += Normal[iDim]*Normal[iDim]; Area = sqrt(Area);
        for (iDim = 0; iDim < nDim; iDim++) {
          UnitNormal[iDim] = Normal[iDim]/Area;
        }

        /*--- Evaluate Tau ---*/

        div_vel = 0.0; for (iDim = 0; iDim < nDim; iDim++) div_vel += Grad_Vel[iDim][iDim];

        for (iDim = 0; iDim < nDim; iDim++) {
          for (jDim = 0 ; jDim < nDim; jDim++) {
            Tau[iDim][jDim] = Viscosity*(Grad_Vel[jDim][iDim] + Grad_Vel[iDim][jDim]) - TWO3*Viscosity*div_vel*delta[iDim][jDim];
          }
        }

        /*--- Project Tau in each surface element ---*/

        for (iDim = 0; iDim < nDim; iDim++) {
          TauElem[iDim] = 0.0;
          for (jDim = 0; jDim < nDim; jDim++) {
            TauElem[iDim] += Tau[iDim][jDim]*UnitNormal[jDim];
          }
        }

        /*--- Compute wall shear stress (using the stress tensor). Compute wall skin friction coefficient, and heat flux on the wall ---*/

        TauNormal = 0.0;
        for (iDim = 0; iDim < nDim; iDim++)
          TauNormal += TauElem[iDim] * UnitNormal[iDim];

        WallShearStress = 0.0;
        for (iDim = 0; iDim < nDim; iDim++) {
          TauTangent[iDim] = TauElem[iDim] - TauNormal * UnitNormal[iDim];
          CSkinFriction[iMarker][iDim][iVertex] = TauTangent[iDim] / (0.5*RefDensity*RefVel2);
          WallShearStress += TauTangent[iDim] * TauTangent[iDim];
        }
        WallShearStress = sqrt(WallShearStress);

        for (iDim = 0; iDim < nDim; iDim++) WallDist[iDim] = (Coord[iDim] - Coord_Normal[iDim]);
        WallDistMod = 0.0; for (iDim = 0; iDim < nDim; iDim++) WallDistMod += WallDist[iDim]*WallDist[iDim]; WallDistMod = sqrt(WallDistMod);

        /*--- Compute y+ and non-dimensional velocity ---*/

        FrictionVel = sqrt(fabs(WallShearStress)/Density);
        YPlus[iMarker][iVertex] = WallDistMod*FrictionVel/(Viscosity/Density);

        /*--- Compute total and maximum heat flux on the wall ---*/

        GradTemperature = 0.0;
        if (energy) {
        for (iDim = 0; iDim < nDim; iDim++)
          GradTemperature -= Grad_Temp[iDim]*UnitNormal[iDim];
        }
        
        thermal_conductivity       = node[iPoint]->GetThermalConductivity();
        HeatFlux[iMarker][iVertex] = -thermal_conductivity*GradTemperature;
        HF_Visc[iMarker]          += HeatFlux[iMarker][iVertex]*Area;
        MaxHF_Visc[iMarker]       += pow(HeatFlux[iMarker][iVertex], MaxNorm);

        /*--- Note that y+, and heat are computed at the
         halo cells (for visualization purposes), but not the forces ---*/

        if ((geometry->node[iPoint]->GetDomain()) && (Monitoring == YES)) {

          /*--- Axisymmetric simulations ---*/

          if (axisymmetric) AxiFactor = 2.0*PI_NUMBER*geometry->node[iPoint]->GetCoord(1);
          else AxiFactor = 1.0;

          /*--- Force computation ---*/

          for (iDim = 0; iDim < nDim; iDim++) {
            Force[iDim] = TauElem[iDim] * Area * factor * AxiFactor;
            ForceViscous[iDim] += Force[iDim];
            MomentDist[iDim] = Coord[iDim] - Origin[iDim];
          }

          /*--- Moment with respect to the reference axis ---*/

          if (iDim == 3) {
            MomentViscous[0] += (Force[2]*MomentDist[1] - Force[1]*MomentDist[2])/RefLength;
            MomentX_Force[1] += (-Force[1]*Coord[2]);
            MomentX_Force[2] += (Force[2]*Coord[1]);

            MomentViscous[1] += (Force[0]*MomentDist[2] - Force[2]*MomentDist[0])/RefLength;
            MomentY_Force[2] += (-Force[2]*Coord[0]);
            MomentY_Force[0] += (Force[0]*Coord[2]);
          }
          MomentViscous[2] += (Force[1]*MomentDist[0] - Force[0]*MomentDist[1])/RefLength;
          MomentZ_Force[0] += (-Force[0]*Coord[1]);
          MomentZ_Force[1] += (Force[1]*Coord[0]);
          
        }

      }

      /*--- Project forces and store the non-dimensional coefficients ---*/

      if (Monitoring == YES) {
        if (nDim == 2) {
          CD_Visc[iMarker]       =  ForceViscous[0]*cos(Alpha) + ForceViscous[1]*sin(Alpha);
          CL_Visc[iMarker]       = -ForceViscous[0]*sin(Alpha) + ForceViscous[1]*cos(Alpha);
          CEff_Visc[iMarker]        = CL_Visc[iMarker] / (CD_Visc[iMarker]+EPS);
          CMz_Visc[iMarker]         = MomentViscous[2];
          CFx_Visc[iMarker]         = ForceViscous[0];
          CFy_Visc[iMarker]         = ForceViscous[1];
          CoPx_Visc[iMarker]        = MomentZ_Force[1];
          CoPy_Visc[iMarker]        = -MomentZ_Force[0];
          CT_Visc[iMarker]          = -CFx_Visc[iMarker];
          CQ_Visc[iMarker]          = -CMz_Visc[iMarker];
          CMerit_Visc[iMarker]      = CT_Visc[iMarker] / (CQ_Visc[iMarker]+EPS);
          MaxHF_Visc[iMarker] = pow(MaxHF_Visc[iMarker], 1.0/MaxNorm);
        }
        if (nDim == 3) {
          CD_Visc[iMarker]       =  ForceViscous[0]*cos(Alpha)*cos(Beta) + ForceViscous[1]*sin(Beta) + ForceViscous[2]*sin(Alpha)*cos(Beta);
          CL_Visc[iMarker]       = -ForceViscous[0]*sin(Alpha) + ForceViscous[2]*cos(Alpha);
          CSF_Visc[iMarker]  = -ForceViscous[0]*sin(Beta)*cos(Alpha) + ForceViscous[1]*cos(Beta) - ForceViscous[2]*sin(Beta)*sin(Alpha);
          CEff_Visc[iMarker]        = CL_Visc[iMarker]/(CD_Visc[iMarker] + EPS);
          CMx_Visc[iMarker]         = MomentViscous[0];
          CMy_Visc[iMarker]         = MomentViscous[1];
          CMz_Visc[iMarker]         = MomentViscous[2];
          CFx_Visc[iMarker]         = ForceViscous[0];
          CFy_Visc[iMarker]         = ForceViscous[1];
          CFz_Visc[iMarker]         = ForceViscous[2];
          CoPx_Visc[iMarker]        =  -MomentY_Force[0];
          CoPz_Visc[iMarker]        = MomentY_Force[2];
          CT_Visc[iMarker]          = -CFz_Visc[iMarker];
          CQ_Visc[iMarker]          = -CMz_Visc[iMarker];
          CMerit_Visc[iMarker]      = CT_Visc[iMarker] / (CQ_Visc[iMarker] + EPS);
          MaxHF_Visc[iMarker] = pow(MaxHF_Visc[iMarker], 1.0/MaxNorm);
        }

        AllBound_CD_Visc       += CD_Visc[iMarker];
        AllBound_CL_Visc       += CL_Visc[iMarker];
        AllBound_CSF_Visc  += CSF_Visc[iMarker];
        AllBound_CMx_Visc         += CMx_Visc[iMarker];
        AllBound_CMy_Visc         += CMy_Visc[iMarker];
        AllBound_CMz_Visc         += CMz_Visc[iMarker];
        AllBound_CFx_Visc         += CFx_Visc[iMarker];
        AllBound_CFy_Visc         += CFy_Visc[iMarker];
        AllBound_CFz_Visc         += CFz_Visc[iMarker];
        AllBound_CoPx_Visc        += CoPx_Visc[iMarker];
        AllBound_CoPy_Visc        += CoPy_Visc[iMarker];
        AllBound_CoPz_Visc        += CoPz_Visc[iMarker];
        AllBound_CT_Visc          += CT_Visc[iMarker];
        AllBound_CQ_Visc          += CQ_Visc[iMarker];
        AllBound_HF_Visc    += HF_Visc[iMarker];
        AllBound_MaxHF_Visc += pow(MaxHF_Visc[iMarker], MaxNorm);

        /*--- Compute the coefficients per surface ---*/

        for (iMarker_Monitoring = 0; iMarker_Monitoring < config->GetnMarker_Monitoring(); iMarker_Monitoring++) {
          Monitoring_Tag = config->GetMarker_Monitoring_TagBound(iMarker_Monitoring);
          Marker_Tag = config->GetMarker_All_TagBound(iMarker);
          if (Marker_Tag == Monitoring_Tag) {
            Surface_CL_Visc[iMarker_Monitoring]      += CL_Visc[iMarker];
            Surface_CD_Visc[iMarker_Monitoring]      += CD_Visc[iMarker];
            Surface_CSF_Visc[iMarker_Monitoring] += CSF_Visc[iMarker];
            Surface_CEff_Visc[iMarker_Monitoring]       += CEff_Visc[iMarker];
            Surface_CFx_Visc[iMarker_Monitoring]        += CFx_Visc[iMarker];
            Surface_CFy_Visc[iMarker_Monitoring]        += CFy_Visc[iMarker];
            Surface_CFz_Visc[iMarker_Monitoring]        += CFz_Visc[iMarker];
            Surface_CMx_Visc[iMarker_Monitoring]        += CMx_Visc[iMarker];
            Surface_CMy_Visc[iMarker_Monitoring]        += CMy_Visc[iMarker];
            Surface_CMz_Visc[iMarker_Monitoring]        += CMz_Visc[iMarker];
            Surface_HF_Visc[iMarker_Monitoring]         += HF_Visc[iMarker];
            Surface_MaxHF_Visc[iMarker_Monitoring]      += pow(MaxHF_Visc[iMarker],MaxNorm);
          }
        }

      }

    }
  }

  /*--- Update some global coeffients ---*/

  AllBound_CEff_Visc = AllBound_CL_Visc / (AllBound_CD_Visc + EPS);
  AllBound_CMerit_Visc = AllBound_CT_Visc / (AllBound_CQ_Visc + EPS);
  AllBound_MaxHF_Visc = pow(AllBound_MaxHF_Visc, 1.0/MaxNorm);


#ifdef HAVE_MPI

  /*--- Add AllBound information using all the nodes ---*/

  MyAllBound_CD_Visc        = AllBound_CD_Visc;                      AllBound_CD_Visc = 0.0;
  MyAllBound_CL_Visc        = AllBound_CL_Visc;                      AllBound_CL_Visc = 0.0;
  MyAllBound_CSF_Visc   = AllBound_CSF_Visc;                 AllBound_CSF_Visc = 0.0;
  AllBound_CEff_Visc = 0.0;
  MyAllBound_CMx_Visc          = AllBound_CMx_Visc;                        AllBound_CMx_Visc = 0.0;
  MyAllBound_CMy_Visc          = AllBound_CMy_Visc;                        AllBound_CMy_Visc = 0.0;
  MyAllBound_CMz_Visc          = AllBound_CMz_Visc;                        AllBound_CMz_Visc = 0.0;
  MyAllBound_CFx_Visc          = AllBound_CFx_Visc;                        AllBound_CFx_Visc = 0.0;
  MyAllBound_CFy_Visc          = AllBound_CFy_Visc;                        AllBound_CFy_Visc = 0.0;
  MyAllBound_CFz_Visc          = AllBound_CFz_Visc;                        AllBound_CFz_Visc = 0.0;
  MyAllBound_CoPx_Visc          = AllBound_CoPx_Visc;                        AllBound_CoPx_Visc = 0.0;
  MyAllBound_CoPy_Visc          = AllBound_CoPy_Visc;                        AllBound_CoPy_Visc = 0.0;
  MyAllBound_CoPz_Visc          = AllBound_CoPz_Visc;                        AllBound_CoPz_Visc = 0.0;
  MyAllBound_CT_Visc           = AllBound_CT_Visc;                         AllBound_CT_Visc = 0.0;
  MyAllBound_CQ_Visc           = AllBound_CQ_Visc;                         AllBound_CQ_Visc = 0.0;
  AllBound_CMerit_Visc = 0.0;
  MyAllBound_HF_Visc     = AllBound_HF_Visc;                   AllBound_HF_Visc = 0.0;
  MyAllBound_MaxHF_Visc  = pow(AllBound_MaxHF_Visc, MaxNorm);  AllBound_MaxHF_Visc = 0.0;

  SU2_MPI::Allreduce(&MyAllBound_CD_Visc, &AllBound_CD_Visc, 1, MPI_DOUBLE, MPI_SUM, MPI_COMM_WORLD);
  SU2_MPI::Allreduce(&MyAllBound_CL_Visc, &AllBound_CL_Visc, 1, MPI_DOUBLE, MPI_SUM, MPI_COMM_WORLD);
  SU2_MPI::Allreduce(&MyAllBound_CSF_Visc, &AllBound_CSF_Visc, 1, MPI_DOUBLE, MPI_SUM, MPI_COMM_WORLD);
  AllBound_CEff_Visc = AllBound_CL_Visc / (AllBound_CD_Visc + EPS);
  SU2_MPI::Allreduce(&MyAllBound_CMx_Visc, &AllBound_CMx_Visc, 1, MPI_DOUBLE, MPI_SUM, MPI_COMM_WORLD);
  SU2_MPI::Allreduce(&MyAllBound_CMy_Visc, &AllBound_CMy_Visc, 1, MPI_DOUBLE, MPI_SUM, MPI_COMM_WORLD);
  SU2_MPI::Allreduce(&MyAllBound_CMz_Visc, &AllBound_CMz_Visc, 1, MPI_DOUBLE, MPI_SUM, MPI_COMM_WORLD);
  SU2_MPI::Allreduce(&MyAllBound_CFx_Visc, &AllBound_CFx_Visc, 1, MPI_DOUBLE, MPI_SUM, MPI_COMM_WORLD);
  SU2_MPI::Allreduce(&MyAllBound_CFy_Visc, &AllBound_CFy_Visc, 1, MPI_DOUBLE, MPI_SUM, MPI_COMM_WORLD);
  SU2_MPI::Allreduce(&MyAllBound_CFz_Visc, &AllBound_CFz_Visc, 1, MPI_DOUBLE, MPI_SUM, MPI_COMM_WORLD);
  SU2_MPI::Allreduce(&MyAllBound_CoPx_Visc, &AllBound_CoPx_Visc, 1, MPI_DOUBLE, MPI_SUM, MPI_COMM_WORLD);
  SU2_MPI::Allreduce(&MyAllBound_CoPy_Visc, &AllBound_CoPy_Visc, 1, MPI_DOUBLE, MPI_SUM, MPI_COMM_WORLD);
  SU2_MPI::Allreduce(&MyAllBound_CoPz_Visc, &AllBound_CoPz_Visc, 1, MPI_DOUBLE, MPI_SUM, MPI_COMM_WORLD);
  SU2_MPI::Allreduce(&MyAllBound_CT_Visc, &AllBound_CT_Visc, 1, MPI_DOUBLE, MPI_SUM, MPI_COMM_WORLD);
  SU2_MPI::Allreduce(&MyAllBound_CQ_Visc, &AllBound_CQ_Visc, 1, MPI_DOUBLE, MPI_SUM, MPI_COMM_WORLD);
  AllBound_CMerit_Visc = AllBound_CT_Visc / (AllBound_CQ_Visc + EPS);
  SU2_MPI::Allreduce(&MyAllBound_HF_Visc, &AllBound_HF_Visc, 1, MPI_DOUBLE, MPI_SUM, MPI_COMM_WORLD);
  SU2_MPI::Allreduce(&MyAllBound_MaxHF_Visc, &AllBound_MaxHF_Visc, 1, MPI_DOUBLE, MPI_SUM, MPI_COMM_WORLD);
  AllBound_MaxHF_Visc = pow(AllBound_MaxHF_Visc, 1.0/MaxNorm);

  /*--- Add the forces on the surfaces using all the nodes ---*/

  MySurface_CL_Visc      = new su2double[config->GetnMarker_Monitoring()];
  MySurface_CD_Visc      = new su2double[config->GetnMarker_Monitoring()];
  MySurface_CSF_Visc = new su2double[config->GetnMarker_Monitoring()];
  MySurface_CEff_Visc       = new su2double[config->GetnMarker_Monitoring()];
  MySurface_CFx_Visc        = new su2double[config->GetnMarker_Monitoring()];
  MySurface_CFy_Visc        = new su2double[config->GetnMarker_Monitoring()];
  MySurface_CFz_Visc        = new su2double[config->GetnMarker_Monitoring()];
  MySurface_CMx_Visc        = new su2double[config->GetnMarker_Monitoring()];
  MySurface_CMy_Visc        = new su2double[config->GetnMarker_Monitoring()];
  MySurface_CMz_Visc        = new su2double[config->GetnMarker_Monitoring()];
  MySurface_HF_Visc         = new su2double[config->GetnMarker_Monitoring()];
  MySurface_MaxHF_Visc      = new su2double[config->GetnMarker_Monitoring()];

  for (iMarker_Monitoring = 0; iMarker_Monitoring < config->GetnMarker_Monitoring(); iMarker_Monitoring++) {

    MySurface_CL_Visc[iMarker_Monitoring]      = Surface_CL_Visc[iMarker_Monitoring];
    MySurface_CD_Visc[iMarker_Monitoring]      = Surface_CD_Visc[iMarker_Monitoring];
    MySurface_CSF_Visc[iMarker_Monitoring] = Surface_CSF_Visc[iMarker_Monitoring];
    MySurface_CEff_Visc[iMarker_Monitoring]       = Surface_CEff_Visc[iMarker_Monitoring];
    MySurface_CFx_Visc[iMarker_Monitoring]        = Surface_CFx_Visc[iMarker_Monitoring];
    MySurface_CFy_Visc[iMarker_Monitoring]        = Surface_CFy_Visc[iMarker_Monitoring];
    MySurface_CFz_Visc[iMarker_Monitoring]        = Surface_CFz_Visc[iMarker_Monitoring];
    MySurface_CMx_Visc[iMarker_Monitoring]        = Surface_CMx_Visc[iMarker_Monitoring];
    MySurface_CMy_Visc[iMarker_Monitoring]        = Surface_CMy_Visc[iMarker_Monitoring];
    MySurface_CMz_Visc[iMarker_Monitoring]        = Surface_CMz_Visc[iMarker_Monitoring];
    MySurface_HF_Visc[iMarker_Monitoring]         = Surface_HF_Visc[iMarker_Monitoring];
    MySurface_MaxHF_Visc[iMarker_Monitoring]      = Surface_MaxHF_Visc[iMarker_Monitoring];

    Surface_CL_Visc[iMarker_Monitoring]      = 0.0;
    Surface_CD_Visc[iMarker_Monitoring]      = 0.0;
    Surface_CSF_Visc[iMarker_Monitoring] = 0.0;
    Surface_CEff_Visc[iMarker_Monitoring]       = 0.0;
    Surface_CFx_Visc[iMarker_Monitoring]        = 0.0;
    Surface_CFy_Visc[iMarker_Monitoring]        = 0.0;
    Surface_CFz_Visc[iMarker_Monitoring]        = 0.0;
    Surface_CMx_Visc[iMarker_Monitoring]        = 0.0;
    Surface_CMy_Visc[iMarker_Monitoring]        = 0.0;
    Surface_CMz_Visc[iMarker_Monitoring]        = 0.0;
    Surface_HF_Visc[iMarker_Monitoring]         = 0.0;
    Surface_MaxHF_Visc[iMarker_Monitoring]      = 0.0;
  }

  SU2_MPI::Allreduce(MySurface_CL_Visc, Surface_CL_Visc, config->GetnMarker_Monitoring(), MPI_DOUBLE, MPI_SUM, MPI_COMM_WORLD);
  SU2_MPI::Allreduce(MySurface_CD_Visc, Surface_CD_Visc, config->GetnMarker_Monitoring(), MPI_DOUBLE, MPI_SUM, MPI_COMM_WORLD);
  SU2_MPI::Allreduce(MySurface_CSF_Visc, Surface_CSF_Visc, config->GetnMarker_Monitoring(), MPI_DOUBLE, MPI_SUM, MPI_COMM_WORLD);
  for (iMarker_Monitoring = 0; iMarker_Monitoring < config->GetnMarker_Monitoring(); iMarker_Monitoring++)
    Surface_CEff_Visc[iMarker_Monitoring] = Surface_CL_Visc[iMarker_Monitoring] / (Surface_CD_Visc[iMarker_Monitoring] + EPS);
  SU2_MPI::Allreduce(MySurface_CFx_Visc, Surface_CFx_Visc, config->GetnMarker_Monitoring(), MPI_DOUBLE, MPI_SUM, MPI_COMM_WORLD);
  SU2_MPI::Allreduce(MySurface_CFy_Visc, Surface_CFy_Visc, config->GetnMarker_Monitoring(), MPI_DOUBLE, MPI_SUM, MPI_COMM_WORLD);
  SU2_MPI::Allreduce(MySurface_CFz_Visc, Surface_CFz_Visc, config->GetnMarker_Monitoring(), MPI_DOUBLE, MPI_SUM, MPI_COMM_WORLD);
  SU2_MPI::Allreduce(MySurface_CMx_Visc, Surface_CMx_Visc, config->GetnMarker_Monitoring(), MPI_DOUBLE, MPI_SUM, MPI_COMM_WORLD);
  SU2_MPI::Allreduce(MySurface_CMy_Visc, Surface_CMy_Visc, config->GetnMarker_Monitoring(), MPI_DOUBLE, MPI_SUM, MPI_COMM_WORLD);
  SU2_MPI::Allreduce(MySurface_CMz_Visc, Surface_CMz_Visc, config->GetnMarker_Monitoring(), MPI_DOUBLE, MPI_SUM, MPI_COMM_WORLD);
  SU2_MPI::Allreduce(MySurface_HF_Visc, Surface_HF_Visc, config->GetnMarker_Monitoring(), MPI_DOUBLE, MPI_SUM, MPI_COMM_WORLD);
  SU2_MPI::Allreduce(MySurface_MaxHF_Visc, Surface_MaxHF_Visc, config->GetnMarker_Monitoring(), MPI_DOUBLE, MPI_SUM, MPI_COMM_WORLD);

  delete [] MySurface_CL_Visc; delete [] MySurface_CD_Visc; delete [] MySurface_CSF_Visc;
  delete [] MySurface_CEff_Visc;  delete [] MySurface_CFx_Visc;   delete [] MySurface_CFy_Visc;
  delete [] MySurface_CFz_Visc;   delete [] MySurface_CMx_Visc;   delete [] MySurface_CMy_Visc;
  delete [] MySurface_CMz_Visc; delete [] MySurface_HF_Visc; delete [] MySurface_MaxHF_Visc;

#endif

  /*--- Update the total coefficients (note that all the nodes have the same value)---*/

  Total_CD          += AllBound_CD_Visc;
  Total_CL          += AllBound_CL_Visc;
  Total_CSF         += AllBound_CSF_Visc;
  Total_CEff        = Total_CL / (Total_CD + EPS);
  Total_CMx         += AllBound_CMx_Visc;
  Total_CMy         += AllBound_CMy_Visc;
  Total_CMz         += AllBound_CMz_Visc;
  Total_CFx         += AllBound_CFx_Visc;
  Total_CFy         += AllBound_CFy_Visc;
  Total_CFz         += AllBound_CFz_Visc;
  Total_CoPx        += AllBound_CoPx_Visc;
  Total_CoPy        += AllBound_CoPy_Visc;
  Total_CoPz        += AllBound_CoPz_Visc;
  Total_CT          += AllBound_CT_Visc;
  Total_CQ          += AllBound_CQ_Visc;
  Total_CMerit      = AllBound_CT_Visc / (AllBound_CQ_Visc + EPS);
  Total_Heat        = AllBound_HF_Visc;
  Total_MaxHeat     = AllBound_MaxHF_Visc;

  /*--- Update the total coefficients per surface (note that all the nodes have the same value)---*/

  for (iMarker_Monitoring = 0; iMarker_Monitoring < config->GetnMarker_Monitoring(); iMarker_Monitoring++) {
    Surface_CL[iMarker_Monitoring]      += Surface_CL_Visc[iMarker_Monitoring];
    Surface_CD[iMarker_Monitoring]      += Surface_CD_Visc[iMarker_Monitoring];
    Surface_CSF[iMarker_Monitoring] += Surface_CSF_Visc[iMarker_Monitoring];
    Surface_CEff[iMarker_Monitoring]       = Surface_CL[iMarker_Monitoring] / (Surface_CD[iMarker_Monitoring] + EPS);
    Surface_CFx[iMarker_Monitoring]        += Surface_CFx_Visc[iMarker_Monitoring];
    Surface_CFy[iMarker_Monitoring]        += Surface_CFy_Visc[iMarker_Monitoring];
    Surface_CFz[iMarker_Monitoring]        += Surface_CFz_Visc[iMarker_Monitoring];
    Surface_CMx[iMarker_Monitoring]        += Surface_CMx_Visc[iMarker_Monitoring];
    Surface_CMy[iMarker_Monitoring]        += Surface_CMy_Visc[iMarker_Monitoring];
    Surface_CMz[iMarker_Monitoring]        += Surface_CMz_Visc[iMarker_Monitoring];
    Surface_HF_Visc[iMarker_Monitoring]    += Surface_CMy_Visc[iMarker_Monitoring];
    Surface_MaxHF_Visc[iMarker_Monitoring] += Surface_CMz_Visc[iMarker_Monitoring];
  }

}

void CIncNSSolver::BC_HeatFlux_Wall(CGeometry *geometry, CSolver **solver_container, CNumerics *conv_numerics, CNumerics *visc_numerics, CConfig *config, unsigned short val_marker) {
  
  unsigned short iDim, iVar, jVar, Wall_Function;
  unsigned long iVertex, iPoint, total_index;
  
  su2double *GridVel, *Normal, Area, Wall_HeatFlux;

  bool implicit      = (config->GetKind_TimeIntScheme_Flow() == EULER_IMPLICIT);
  bool grid_movement = config->GetGrid_Movement();
  bool energy        = config->GetEnergy_Equation();

  /*--- Identify the boundary by string name ---*/
  
  string Marker_Tag = config->GetMarker_All_TagBound(val_marker);
  
  /*--- Get the specified wall heat flux from config ---*/
  
  Wall_HeatFlux = config->GetWall_HeatFlux(Marker_Tag)/config->GetHeat_Flux_Ref();

  /*--- Get wall function treatment from config. ---*/

  Wall_Function = config->GetWallFunction_Treatment(Marker_Tag);
  if (Wall_Function != NO_WALL_FUNCTION) {
    SU2_MPI::Error("Wall function treatment not implemented yet.", CURRENT_FUNCTION);
  }

  /*--- Loop over all of the vertices on this boundary marker ---*/
  
  for (iVertex = 0; iVertex < geometry->nVertex[val_marker]; iVertex++) {
    iPoint = geometry->vertex[val_marker][iVertex]->GetNode();
    
    /*--- Check if the node belongs to the domain (i.e, not a halo node) ---*/
    
    if (geometry->node[iPoint]->GetDomain()) {
      
      /*--- Compute dual-grid area and boundary normal ---*/
      
      Normal = geometry->vertex[val_marker][iVertex]->GetNormal();
      
      Area = 0.0;
      for (iDim = 0; iDim < nDim; iDim++)
        Area += Normal[iDim]*Normal[iDim];
      Area = sqrt (Area);

      /*--- Initialize the convective & viscous residuals to zero ---*/
      
      for (iVar = 0; iVar < nVar; iVar++) {
        Res_Conv[iVar] = 0.0;
        Res_Visc[iVar] = 0.0;
        if (implicit) {
          for (jVar = 0; jVar < nVar; jVar++)
            Jacobian_i[iVar][jVar] = 0.0;
        }
      }

      /*--- Store the corrected velocity at the wall which will
       be zero (v = 0), unless there are moving walls (v = u_wall)---*/
      
      if (grid_movement) {
        GridVel = geometry->node[iPoint]->GetGridVel();
        for (iDim = 0; iDim < nDim; iDim++) Vector[iDim] = GridVel[iDim];
      } else {
        for (iDim = 0; iDim < nDim; iDim++) Vector[iDim] = 0.0;
      }
      
      /*--- Impose the value of the velocity as a strong boundary
       condition (Dirichlet). Fix the velocity and remove any
       contribution to the residual at this node. ---*/
      
      node[iPoint]->SetVelocity_Old(Vector);
      
      for (iDim = 0; iDim < nDim; iDim++)
        LinSysRes.SetBlock_Zero(iPoint, iDim+1);
      node[iPoint]->SetVel_ResTruncError_Zero();
      
      if (energy) {

        /*--- Apply a weak boundary condition for the energy equation.
        Compute the residual due to the prescribed heat flux. ---*/

        Res_Visc[nDim+1] = Wall_HeatFlux*Area;

        /*--- Viscous contribution to the residual at the wall ---*/

        LinSysRes.SubtractBlock(iPoint, Res_Visc);

      }

      /*--- Enforce the no-slip boundary condition in a strong way by
       modifying the velocity-rows of the Jacobian (1 on the diagonal). ---*/
      
      if (implicit) {
        for (iVar = 1; iVar <= nDim; iVar++) {
          total_index = iPoint*nVar+iVar;
          Jacobian.DeleteValsRowi(total_index);
        }
      }
      
    }
  }
}

void CIncNSSolver::BC_Isothermal_Wall(CGeometry *geometry, CSolver **solver_container, CNumerics *conv_numerics, CNumerics *visc_numerics, CConfig *config, unsigned short val_marker) {
  
  unsigned short iDim, iVar, jVar, Wall_Function;
  unsigned long iVertex, iPoint, Point_Normal, total_index;
  
  su2double *GridVel;
  su2double *Normal, *Coord_i, *Coord_j, Area, dist_ij;
  su2double Twall, dTdn;
  su2double thermal_conductivity;

  bool implicit      = (config->GetKind_TimeIntScheme_Flow() == EULER_IMPLICIT);
  bool grid_movement = config->GetGrid_Movement();
  bool energy        = config->GetEnergy_Equation();

  /*--- Identify the boundary by string name ---*/
  
  string Marker_Tag = config->GetMarker_All_TagBound(val_marker);
  
  /*--- Retrieve the specified wall temperature ---*/
  
  Twall = config->GetIsothermal_Temperature(Marker_Tag)/config->GetTemperature_Ref();

  /*--- Get wall function treatment from config. ---*/

  Wall_Function = config->GetWallFunction_Treatment(Marker_Tag);
  if (Wall_Function != NO_WALL_FUNCTION) {
    SU2_MPI::Error("Wall function treatment not implemented yet.", CURRENT_FUNCTION);
  }

  /*--- Loop over all of the vertices on this boundary marker ---*/
  
  for (iVertex = 0; iVertex < geometry->nVertex[val_marker]; iVertex++) {

    iPoint = geometry->vertex[val_marker][iVertex]->GetNode();
    
    /*--- Check if the node belongs to the domain (i.e, not a halo node) ---*/
    
    if (geometry->node[iPoint]->GetDomain()) {
      
      /*--- Initialize the convective & viscous residuals to zero ---*/
      
      for (iVar = 0; iVar < nVar; iVar++) {
        Res_Conv[iVar] = 0.0;
        Res_Visc[iVar] = 0.0;
        if (implicit) {
          for (jVar = 0; jVar < nVar; jVar++)
            Jacobian_i[iVar][jVar] = 0.0;
        }
      }

      /*--- Store the corrected velocity at the wall which will
       be zero (v = 0), unless there are moving walls (v = u_wall)---*/
      
      if (grid_movement) {
        GridVel = geometry->node[iPoint]->GetGridVel();
        for (iDim = 0; iDim < nDim; iDim++) Vector[iDim] = GridVel[iDim];
      } else {
        for (iDim = 0; iDim < nDim; iDim++) Vector[iDim] = 0.0;
      }
      
      /*--- Impose the value of the velocity as a strong boundary
       condition (Dirichlet). Fix the velocity and remove any
       contribution to the residual at this node. ---*/
      
      node[iPoint]->SetVelocity_Old(Vector);
      
      for (iDim = 0; iDim < nDim; iDim++)
        LinSysRes.SetBlock_Zero(iPoint, iDim+1);
      node[iPoint]->SetVel_ResTruncError_Zero();
      
      if (energy) {

        /*--- Compute dual grid area and boundary normal ---*/
        
        Normal = geometry->vertex[val_marker][iVertex]->GetNormal();
        
        Area = 0.0; 
        for (iDim = 0; iDim < nDim; iDim++) 
          Area += Normal[iDim]*Normal[iDim]; 
        Area = sqrt (Area);
        
        /*--- Compute closest normal neighbor ---*/
        
        Point_Normal = geometry->vertex[val_marker][iVertex]->GetNormal_Neighbor();
        
        /*--- Get coordinates of i & nearest normal and compute distance ---*/
        
        Coord_i = geometry->node[iPoint]->GetCoord();
        Coord_j = geometry->node[Point_Normal]->GetCoord();
        dist_ij = 0;
        for (iDim = 0; iDim < nDim; iDim++)
          dist_ij += (Coord_j[iDim]-Coord_i[iDim])*(Coord_j[iDim]-Coord_i[iDim]);
        dist_ij = sqrt(dist_ij);

        /*--- Compute the normal gradient in temperature using Twall ---*/
        
        dTdn = -(node[Point_Normal]->GetTemperature() - Twall)/dist_ij;
        
        /*--- Get thermal conductivity ---*/

        thermal_conductivity = node[iPoint]->GetThermalConductivity();

        /*--- Apply a weak boundary condition for the energy equation.
        Compute the residual due to the prescribed heat flux. ---*/

        Res_Visc[nDim+1] = thermal_conductivity*dTdn*Area;

        /*--- Jacobian contribution for temperature equation. ---*/
    
        if (implicit) {
          su2double Edge_Vector[3];
          su2double dist_ij_2 = 0, proj_vector_ij = 0;
          for (iDim = 0; iDim < nDim; iDim++) {
            Edge_Vector[iDim] = Coord_j[iDim]-Coord_i[iDim];
            dist_ij_2 += Edge_Vector[iDim]*Edge_Vector[iDim];
            proj_vector_ij += Edge_Vector[iDim]*Normal[iDim];
          }
          if (dist_ij_2 == 0.0) proj_vector_ij = 0.0;
          else proj_vector_ij = proj_vector_ij/dist_ij_2;

          Jacobian_i[nDim+1][nDim+1] = -thermal_conductivity*proj_vector_ij;

          Jacobian.SubtractBlock(iPoint, iPoint, Jacobian_i);
        }

        /*--- Viscous contribution to the residual at the wall ---*/
        
        LinSysRes.SubtractBlock(iPoint, Res_Visc);

      }

      /*--- Enforce the no-slip boundary condition in a strong way by
       modifying the velocity-rows of the Jacobian (1 on the diagonal). ---*/
      
      if (implicit) {
        for (iVar = 1; iVar <= nDim; iVar++) {
          total_index = iPoint*nVar+iVar;
          Jacobian.DeleteValsRowi(total_index);
        }
      }
      
    }
  }
}


void CIncNSSolver::BC_ConjugateHeat_Interface(CGeometry *geometry, CSolver **solver_container, CNumerics *conv_numerics, CConfig *config, unsigned short val_marker) {

  unsigned short iVar, jVar, iDim, Wall_Function;
  unsigned long iVertex, iPoint, Point_Normal, total_index;

  su2double *GridVel;
  su2double *Normal, *Coord_i, *Coord_j, Area, dist_ij;
  su2double Tconjugate, dTdn;
  su2double thermal_conductivity;
  su2double Temperature_Ref = config->GetTemperature_Ref();

  bool implicit      = (config->GetKind_TimeIntScheme_Flow() == EULER_IMPLICIT);
  bool grid_movement = config->GetGrid_Movement();
  bool energy        = config->GetEnergy_Equation();

  /*--- Identify the boundary ---*/

  string Marker_Tag = config->GetMarker_All_TagBound(val_marker);

  /*--- Retrieve the specified wall function treatment.---*/

  Wall_Function = config->GetWallFunction_Treatment(Marker_Tag);
  if(Wall_Function != NO_WALL_FUNCTION) {
      SU2_MPI::Error("Wall function treament not implemented yet", CURRENT_FUNCTION);
  }

  /*--- Loop over boundary points ---*/

  for (iVertex = 0; iVertex < geometry->nVertex[val_marker]; iVertex++) {

    iPoint = geometry->vertex[val_marker][iVertex]->GetNode();

    if (geometry->node[iPoint]->GetDomain()) {

      /*--- Initialize the convective & viscous residuals to zero ---*/

      for (iVar = 0; iVar < nVar; iVar++) {
        Res_Conv[iVar] = 0.0;
        Res_Visc[iVar] = 0.0;
        if (implicit) {
          for (jVar = 0; jVar < nVar; jVar++)
            Jacobian_i[iVar][jVar] = 0.0;
        }
      }

      /*--- Store the corrected velocity at the wall which will
       be zero (v = 0), unless there are moving walls (v = u_wall)---*/

      if (grid_movement) {
        GridVel = geometry->node[iPoint]->GetGridVel();
        for (iDim = 0; iDim < nDim; iDim++) Vector[iDim] = GridVel[iDim];
      } else {
        for (iDim = 0; iDim < nDim; iDim++) Vector[iDim] = 0.0;
      }

      /*--- Impose the value of the velocity as a strong boundary
       condition (Dirichlet). Fix the velocity and remove any
       contribution to the residual at this node. ---*/

      node[iPoint]->SetVelocity_Old(Vector);

      for (iDim = 0; iDim < nDim; iDim++)
        LinSysRes.SetBlock_Zero(iPoint, iDim+1);
      node[iPoint]->SetVel_ResTruncError_Zero();

      if (energy) {

        Tconjugate = GetConjugateHeatVariable(val_marker, iVertex, 0)/Temperature_Ref;

//        node[iPoint]->SetSolution_Old(nDim+1, Tconjugate);
//        node[iPoint]->SetEnergy_ResTruncError_Zero();

        Normal = geometry->vertex[val_marker][iVertex]->GetNormal();

        Area = 0.0;
        for (iDim = 0; iDim < nDim; iDim++)
          Area += Normal[iDim]*Normal[iDim];
        Area = sqrt (Area);

        /*--- Compute closest normal neighbor ---*/

        Point_Normal = geometry->vertex[val_marker][iVertex]->GetNormal_Neighbor();

        /*--- Get coordinates of i & nearest normal and compute distance ---*/

        Coord_i = geometry->node[iPoint]->GetCoord();
        Coord_j = geometry->node[Point_Normal]->GetCoord();
        dist_ij = 0;
        for (iDim = 0; iDim < nDim; iDim++)
          dist_ij += (Coord_j[iDim]-Coord_i[iDim])*(Coord_j[iDim]-Coord_i[iDim]);
        dist_ij = sqrt(dist_ij);

        /*--- Compute the normal gradient in temperature using Twall ---*/

        dTdn = -(node[Point_Normal]->GetTemperature() - Tconjugate)/dist_ij;

        /*--- Get thermal conductivity ---*/

        thermal_conductivity = node[iPoint]->GetThermalConductivity();

        /*--- Apply a weak boundary condition for the energy equation.
        Compute the residual due to the prescribed heat flux. ---*/

        Res_Visc[nDim+1] = thermal_conductivity*dTdn*Area;

        /*--- Jacobian contribution for temperature equation. ---*/

        if (implicit) {
          su2double Edge_Vector[3];
          su2double dist_ij_2 = 0, proj_vector_ij = 0;
          for (iDim = 0; iDim < nDim; iDim++) {
            Edge_Vector[iDim] = Coord_j[iDim]-Coord_i[iDim];
            dist_ij_2 += Edge_Vector[iDim]*Edge_Vector[iDim];
            proj_vector_ij += Edge_Vector[iDim]*Normal[iDim];
          }
          if (dist_ij_2 == 0.0) proj_vector_ij = 0.0;
          else proj_vector_ij = proj_vector_ij/dist_ij_2;

          Jacobian_i[nDim+1][nDim+1] = -thermal_conductivity*proj_vector_ij;

          Jacobian.SubtractBlock(iPoint, iPoint, Jacobian_i);
        }

        /*--- Viscous contribution to the residual at the wall ---*/

        LinSysRes.SubtractBlock(iPoint, Res_Visc);

      }

      /*--- Enforce the no-slip boundary condition in a strong way by
       modifying the velocity-rows of the Jacobian (1 on the diagonal). ---*/

      if (implicit) {
        for (iVar = 1; iVar <= nDim; iVar++) {
          total_index = iPoint*nVar+iVar;
          Jacobian.DeleteValsRowi(total_index);
        }
//        if(energy) {
//          total_index = iPoint*nVar+nDim+1;
//          Jacobian.DeleteValsRowi(total_index);
//        }
      }

    }
  }
}<|MERGE_RESOLUTION|>--- conflicted
+++ resolved
@@ -5586,17 +5586,6 @@
       Flow_Dir = Inlet_FlowDir[val_marker][iVertex];
       Flow_Dir_Mag = 0.0;
       for (iDim = 0; iDim < nDim; iDim++)
-<<<<<<< HEAD
-        UnitNormal[iDim] = Normal[iDim]/Area;
-    
-      /*--- Both types of inlets may use the prescribed flow direction.
-       Ensure that the flow direction is a unit vector. ---*/
-      
-      Flow_Dir = Inlet_FlowDir[val_marker][iVertex];
-      Flow_Dir_Mag = 0.0;
-      for (iDim = 0; iDim < nDim; iDim++)
-=======
->>>>>>> 8974efe1
         Flow_Dir_Mag += Flow_Dir[iDim]*Flow_Dir[iDim];
       Flow_Dir_Mag = sqrt(Flow_Dir_Mag);
       
