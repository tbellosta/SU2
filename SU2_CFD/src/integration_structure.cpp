--- conflicted
+++ resolved
@@ -811,7 +811,6 @@
 
 void CIntegration::Convergence_Monitoring_FSI(CGeometry *fea_geometry, CConfig *fea_config, CSolver *fea_solver, unsigned long iFSIIter) {
 
-<<<<<<< HEAD
 	int rank = MASTER_NODE;
 	#ifdef HAVE_MPI
     	int size;
@@ -820,8 +819,7 @@
 	#endif
 
 	unsigned short iCounter;
-=======
->>>>>>> 42140fe5
+
 	su2double FEA_check[2] = {0.0, 0.0};
 	su2double magResidualFSI, logResidualFSI_initial, logResidualFSI;
 	su2double magResidualFSI_criteria, logResidualFSI_criteria;
