--- conflicted
+++ resolved
@@ -1,6871 +1,6829 @@
-/*!
- * \file solution_direct_tne2.cpp
- * \brief Main subrotuines for solving flows in thermochemical nonequilibrium.
- * \author Aerospace Design Laboratory (Stanford University) <http://su2.stanford.edu>.
- * \version 3.0.0 "eagle"
- *
- * Copyright (C) 2012 Aerospace Design Laboratory
- *
- * This program is free software: you can redistribute it and/or modify
- * it under the terms of the GNU General Public License as published by
- * the Free Software Foundation, either version 3 of the License, or
- * (at your option) any later version.
- *
- * This program is distributed in the hope that it will be useful,
- * but WITHOUT ANY WARRANTY; without even the implied warranty of
- * MERCHANTABILITY or FITNESS FOR A PARTICULAR PURPOSE.  See the
- * GNU General Public License for more details.
- *
- * You should have received a copy of the GNU General Public License
- * along with this program.  If not, see <http://www.gnu.org/licenses/>.
- */
-
-#include "../include/solver_structure.hpp"
-#include <math.h>
-
-CTNE2EulerSolver::CTNE2EulerSolver(void) : CSolver() {
-  
-	/*--- Array initialization ---*/
-  Velocity_Inf    = NULL;
-	CDrag_Inv       = NULL;
-	CLift_Inv       = NULL;
-	CSideForce_Inv  = NULL;
-	CMx_Inv         = NULL;
-	CMy_Inv         = NULL;
-	CMz_Inv         = NULL;
-	CFx_Inv         = NULL;
-	CFy_Inv         = NULL;
-	CFz_Inv         = NULL;
-	CEff_Inv        = NULL;
-	ForceInviscid   = NULL;
-	MomentInviscid  = NULL;
-	PrimVar_i       = NULL;
-	PrimVar_j       = NULL;
-	LowMach_Precontioner  = NULL;
-	CPressure       = NULL;
-	HeatFlux   = NULL;
-  lowerlimit      = NULL;
-  upperlimit      = NULL;
-  
-}
-
-CTNE2EulerSolver::CTNE2EulerSolver(CGeometry *geometry, CConfig *config,
-                                   unsigned short iMesh) : CSolver() {
-
-	unsigned long iPoint, index, counter_local = 0, counter_global = 0;
-	unsigned short iVar, iDim, iMarker, iSpecies, nZone, nLineLets;
-  double *Mvec_Inf;
-  double Alpha, Beta, dull_val;
-	bool restart, check_infty, check_temp, check_press;
-  
-  /*--- Get MPI rank ---*/
-	int rank = MASTER_NODE;
-#ifndef NO_MPI
-#ifdef WINDOWS
-	MPI_Comm_rank(MPI_COMM_WORLD,&rank);
-#else
-	rank = MPI::COMM_WORLD.Get_rank();
-#endif
-#endif
-  
-	/*--- Array initialization ---*/
-  Velocity_Inf    = NULL;
-	CDrag_Inv       = NULL;
-	CLift_Inv       = NULL;
-	CSideForce_Inv  = NULL;
-	CMx_Inv         = NULL;
-	CMy_Inv         = NULL;
-	CMz_Inv         = NULL;
-	CFx_Inv         = NULL;
-	CFy_Inv         = NULL;
-	CFz_Inv         = NULL;
-	CEff_Inv        = NULL;
-	ForceInviscid   = NULL;
-	MomentInviscid  = NULL;
-	PrimVar_i       = NULL;
-	PrimVar_j       = NULL;
-	LowMach_Precontioner  = NULL;
-	CPressure       = NULL;
-	HeatFlux   = NULL;
-  lowerlimit      = NULL;
-  upperlimit      = NULL;
-  
-  /*--- Set booleans for solver settings ---*/
-  restart    = (config->GetRestart() || config->GetRestart_Flow());
-  
-  /*--- Define constants in the solver structure ---*/	
-	nSpecies     = config->GetnSpecies();
-  nMarker      = config->GetnMarker_All();
-	nPoint       = geometry->GetnPoint();
-	nPointDomain = geometry->GetnPointDomain();
-  nZone        = geometry->GetnZone();
-  nDim         = geometry->GetnDim();
-  
-  /*--- Set size of the conserved and primitive vectors ---*/
-  //     U: [rho1, ..., rhoNs, rhou, rhov, rhow, rhoe, rhoeve]^T
-  //     V: [rho1, ..., rhoNs, T, Tve, u, v, w, P, rho, h, a, rhoCvtr, rhoCvve]^T
-  // GradV: [rho1, ..., rhoNs, T, Tve, u, v, w, P, rho, h, a, rhoCvtr, rhoCvve]^T
-  nVar         = nSpecies + nDim + 2;
-  nPrimVar     = nSpecies + nDim + 8;
-  nPrimVarGrad = nSpecies + nDim + 8;
-  
-	/*--- Allocate a CVariable array for each node of the mesh ---*/
-	node = new CVariable*[nPoint];
-  
-	/*--- Define some auxiliary vectors related to the residual ---*/
-	Residual = new double[nVar];
-  for (iVar = 0; iVar < nVar; iVar++) Residual[iVar]     = 0.0;
-	Residual_RMS = new double[nVar];
-  for (iVar = 0; iVar < nVar; iVar++) Residual_RMS[iVar] = 0.0;
-	Residual_Max  = new double[nVar];
-  for (iVar = 0; iVar < nVar; iVar++) Residual_Max[iVar] = 0.0;
-	Point_Max = new unsigned long[nVar];
-  for (iVar = 0; iVar < nVar; iVar++) Point_Max[iVar]    = 0;
-	Residual_i = new double[nVar];
-  for (iVar = 0; iVar < nVar; iVar++) Residual_i[iVar]   = 0.0;
-	Residual_j = new double[nVar];
-  for (iVar = 0; iVar < nVar; iVar++) Residual_j[iVar]   = 0.0;
-	Res_Conv = new double[nVar];
-  for (iVar = 0; iVar < nVar; iVar++) Res_Conv[iVar]     = 0.0;
-	Res_Visc = new double[nVar];
-  for (iVar = 0; iVar < nVar; iVar++) Res_Visc[iVar]     = 0.0;
-	Res_Sour = new double[nVar];
-  for (iVar = 0; iVar < nVar; iVar++) Res_Sour[iVar]     = 0.0;
-  
-	/*--- Define some auxiliary vectors related to the solution ---*/
-	Solution   = new double[nVar];
-  for (iVar = 0; iVar < nVar; iVar++) Solution[iVar]   = 0.0;
-	Solution_i = new double[nVar];
-  for (iVar = 0; iVar < nVar; iVar++) Solution_i[iVar] = 0.0;
-	Solution_j = new double[nVar];
-  for (iVar = 0; iVar < nVar; iVar++) Solution_j[iVar] = 0.0;
-  
-  /*--- Define some auxiliary vectors related to the geometry ---*/
-	Vector   = new double[nDim];
-  for (iDim = 0; iDim < nDim; iDim++) Vector[iDim]   = 0.0;
-	Vector_i = new double[nDim];
-  for (iDim = 0; iDim < nDim; iDim++) Vector_i[iDim] = 0.0;
-	Vector_j = new double[nDim];
-  for (iDim = 0; iDim < nDim; iDim++) Vector_j[iDim] = 0.0;
-  
-  /*--- Allocate arrays for conserved variable limits ---*/
-  lowerlimit = new double[nVar];
-  upperlimit = new double[nVar];
-  for (iSpecies = 0; iSpecies < nSpecies; iSpecies++) {
-    lowerlimit[iSpecies] = 0.0;
-    upperlimit[iSpecies] = 1E16;
-  }
-  for (iVar = nSpecies; iVar < nSpecies+nDim; iVar++) {
-    lowerlimit[iVar] = -1E16;
-    upperlimit[iVar] = 1E16;
-  }
-  for (iVar = nSpecies+nDim; iVar < nSpecies+nDim+2; iVar++) {
-    lowerlimit[iVar] = 0.0;
-    upperlimit[iVar] = 1E16;
-  }
-  
-  /*--- Initialize the solution & residual CVectors ---*/
-  LinSysSol.Initialize(nPoint, nPointDomain, nVar, 0.0);
-  LinSysRes.Initialize(nPoint, nPointDomain, nVar, 0.0);
-  
-  /*--- Create the structure for storing extra information ---*/
-  if (config->GetExtraOutput()) {
-    nOutputVariables = nVar;
-    OutputVariables.Initialize(nPoint, nPointDomain, nOutputVariables, 0.0);
-  }
-  
-	/*--- Allocate Jacobians for implicit time-stepping ---*/
-	if (config->GetKind_TimeIntScheme_TNE2() == EULER_IMPLICIT) {
-		Jacobian_i = new double* [nVar];
-		Jacobian_j = new double* [nVar];
-		for (iVar = 0; iVar < nVar; iVar++) {
-			Jacobian_i[iVar] = new double [nVar];
-			Jacobian_j[iVar] = new double [nVar];
-		}
-    
-		/*--- Initialization of the structure for the global Jacobian ---*/
-		if (rank == MASTER_NODE)
-      cout << "Initialize Jacobian structure. MG level: " << iMesh <<"." << endl;
-		Jacobian.Initialize(nPoint, nPointDomain, nVar, nVar, true, geometry);
-    
-    if (config->GetKind_Linear_Solver_Prec() == LINELET) {
-      nLineLets = Jacobian.BuildLineletPreconditioner(geometry, config);
-      if (rank == MASTER_NODE) cout << "Compute linelet structure. " << nLineLets << " elements in each line (average)." << endl;
-    }
-    
-	} else {
-		if (rank == MASTER_NODE)
-			cout << "Explicit scheme. No jacobian structure (Euler). MG level: "
-           << iMesh <<"." << endl;
-	}
-  
-	/*--- Allocate arrays for gradient computation by least squares ---*/
-	if (config->GetKind_Gradient_Method() == WEIGHTED_LEAST_SQUARES) {
-    
-		/*--- S matrix := inv(R)*traspose(inv(R)) ---*/
-		Smatrix = new double* [nDim];
-		for (iDim = 0; iDim < nDim; iDim++)
-			Smatrix[iDim] = new double [nDim];
-    
-		/*--- c vector := transpose(WA)*(Wb) ---*/
-		cvector = new double* [nPrimVarGrad];
-		for (iVar = 0; iVar < nPrimVarGrad; iVar++)
-			cvector[iVar] = new double [nDim];
-	}
-  
-	/*--- Allocate force & coefficient arrays on boundaries ---*/
-	CPressure = new double* [nMarker];
-	for (iMarker = 0; iMarker < nMarker; iMarker++)
-		CPressure[iMarker] = new double [geometry->nVertex[iMarker]];
-  
-	/*--- Non dimensional coefficients ---*/
-	ForceInviscid    = new double[nDim];
-	MomentInviscid   = new double[3];
-	CDrag_Inv        = new double[nMarker];
-	CLift_Inv        = new double[nMarker];
-	CSideForce_Inv   = new double[nMarker];
-	CMx_Inv          = new double[nMarker];
-	CMy_Inv          = new double[nMarker];
-	CMz_Inv          = new double[nMarker];
-	CEff_Inv         = new double[nMarker];
-	CFx_Inv          = new double[nMarker];
-	CFy_Inv          = new double[nMarker];
-	CFz_Inv          = new double[nMarker];
-  
-	/*--- Initialize total coefficients ---*/
-	Total_CDrag = 0.0;  Total_CLift = 0.0;  Total_CSideForce = 0.0;
-	Total_CMx   = 0.0;  Total_CMy   = 0.0;  Total_CMz = 0.0;
-	Total_CFx   = 0.0;  Total_CFy   = 0.0;  Total_CFz = 0.0;
-  Total_CEff  = 0.0;
-  Total_MaxHeat  = 0.0;
-  
-	/*--- Read farfield conditions from the config file ---*/
-	Pressure_Inf       = config->GetPressure_FreeStream();
-  Temperature_Inf    = config->GetTemperature_FreeStream();
-  Temperature_ve_Inf = config->GetTemperature_ve_FreeStream();
-  MassFrac_Inf       = config->GetMassFrac_FreeStream();
-  Mach_Inf           = config->GetMach_FreeStreamND();
-  
-  /*--- Vectorize free stream Mach number based on AoA & AoS ---*/
-  Mvec_Inf = new double[nDim];
-  Alpha    = config->GetAoA();
-  Beta     = config->GetAoS();
-  if (nDim == 2) {
-    Mvec_Inf[0] = cos(Alpha)*Mach_Inf;
-    Mvec_Inf[1] = sin(Alpha)*Mach_Inf;
-  }
-  if (nDim == 3) {
-    Mvec_Inf[0] = cos(Alpha)*cos(Beta)*Mach_Inf;
-    Mvec_Inf[1] = sin(Beta)*Mach_Inf;
-    Mvec_Inf[2] = sin(Alpha)*cos(Beta)*Mach_Inf;
-  }  
-  
-  /*--- Create a CVariable that stores the free-stream values ---*/
-  node_infty = new CTNE2EulerVariable(Pressure_Inf, MassFrac_Inf,
-                                      Mvec_Inf, Temperature_Inf,
-                                      Temperature_ve_Inf, nDim, nVar,
-                                      nPrimVar, nPrimVarGrad, config);
-  check_infty = node_infty->SetPrimVar_Compressible(config);
-  
-  Velocity_Inf = new double[nDim];
-  for (iDim = 0; iDim < nDim; iDim++)
-    Velocity_Inf[iDim] = node_infty->GetVelocity(iDim);
-  
-	/*--- Check for a restart and set up the variables at each node
-   appropriately. Coarse multigrid levels will be intitially set to
-   the farfield values bc the solver will immediately interpolate
-   the solution from the finest mesh to the coarser levels. ---*/
-  
-	if (!restart || geometry->GetFinestMGLevel() == false || nZone > 1) {
-
-		/*--- Initialize using freestream values ---*/
-		for (iPoint = 0; iPoint < nPoint; iPoint++) {
-			node[iPoint] = new CTNE2EulerVariable(Pressure_Inf, MassFrac_Inf,
-                                            Mvec_Inf, Temperature_Inf,
-                                            Temperature_ve_Inf, nDim,
-                                            nVar, nPrimVar, nPrimVarGrad,
-                                            config);
-//      node[iPoint]->SetPrimVar_Compressible(config);
-    }
-	} else {
-    
-		/*--- Restart the solution from file information ---*/
-		ifstream restart_file;
-		string filename = config->GetSolution_FlowFileName();
-    
-    /*--- Open the restart file, throw an error if this fails ---*/
-		restart_file.open(filename.data(), ios::in);
-		if (restart_file.fail()) {
-			cout << "There is no flow restart file!! " << filename.data()
-           << "."<< endl;
-			exit(1);
-		}
-    
-		/*--- In case this is a parallel simulation, we need to perform the
-     Global2Local index transformation first. ---*/
-		long *Global2Local = new long[geometry->GetGlobal_nPointDomain()];
-    
-		/*--- First, set all indices to a negative value by default ---*/
-		for(iPoint = 0; iPoint < geometry->GetGlobal_nPointDomain(); iPoint++)
-			Global2Local[iPoint] = -1;
-    
-		/*--- Now fill array with the transform values only for local points ---*/
-		for(iPoint = 0; iPoint < nPointDomain; iPoint++)
-			Global2Local[geometry->node[iPoint]->GetGlobalIndex()] = iPoint;
-    
-		/*--- Read all lines in the restart file ---*/
-		long iPoint_Local; unsigned long iPoint_Global = 0; string text_line;
-    
-		/*--- The first line is the header ---*/
-		getline (restart_file, text_line);
-    
-		while (getline (restart_file, text_line)) {
-			istringstream point_line(text_line);
-      
-			/*--- Retrieve local index. If this node from the restart file lives
-       on a different processor, the value of iPoint_Local will be -1.
-       Otherwise, the local index for this node on the current processor
-       will be returned and used to instantiate the vars. ---*/
-			iPoint_Local = Global2Local[iPoint_Global];
-			if (iPoint_Local >= 0) {
-        point_line >> index;
-        for (iDim = 0; iDim < nDim; iDim++)
-          point_line >> dull_val;
-        for (iVar = 0; iVar < nVar; iVar++) {
-          point_line >> Solution[iVar];
-        }
-        
-        /*--- Call the CVariable constructor with the solution ---*/
-				node[iPoint_Local] = new CTNE2EulerVariable(Solution, nDim, nVar, nPrimVar,
-                                                    nPrimVarGrad, config);
-			}
-			iPoint_Global++;
-		}
-    
-		/*--- Instantiate the variable class with an arbitrary solution
-     at any halo/periodic nodes. The initial solution can be arbitrary,
-     because a send/recv is performed immediately in the solver. ---*/
-    //Solution = node_infty->GetSolution();
-		for(iPoint = nPointDomain; iPoint < nPoint; iPoint++)
-      node[iPoint] = new CTNE2EulerVariable(Pressure_Inf, MassFrac_Inf,
-                                            Mvec_Inf, Temperature_Inf,
-                                            Temperature_ve_Inf, nDim,
-                                            nVar, nPrimVar, nPrimVarGrad,
-                                            config);
-			//node[iPoint] = new CTNE2EulerVariable(Solution, nDim, nVar, nPrimVar, nPrimVarGrad, config);
-    
-		/*--- Close the restart file ---*/
-		restart_file.close();
-    
-		/*--- Free memory needed for the transformation ---*/
-		delete [] Global2Local;
-	}
-  
-  /*--- Check that the initial solution is physical ---*/
-  counter_local = 0;
-  for (iPoint = 0; iPoint < nPoint; iPoint++) {
- 
-//    check_node = node[iPoint]->SetPrimVar_Compressible(config);
-    
-    node[iPoint]->SetDensity();
-    node[iPoint]->SetVelocity2();
-    check_temp = node[iPoint]->SetTemperature(config);
-    check_press = node[iPoint]->SetPressure(config);
-    
-    if (check_temp || check_press) {
-      bool ionization;
-      unsigned short iEl, nHeavy, nEl, *nElStates;
-      double Ru, T, Tve, rhoCvtr, sqvel, rhoE, rhoEve, num, denom, conc;
-      double rho, rhos, Ef, Ev, Ee, soundspeed;
-      double *xi, *Ms, *thetav, **thetae, **g, *Tref, *hf;
-      /*--- Determine the number of heavy species ---*/
-      ionization = config->GetIonization();
-      if (ionization) { nHeavy = nSpecies-1; nEl = 1; }
-      else            { nHeavy = nSpecies;   nEl = 0; }
-      
-      /*--- Load variables from the config class --*/
-      xi        = config->GetRotationModes();      // Rotational modes of energy storage
-      Ms        = config->GetMolar_Mass();         // Species molar mass
-      thetav    = config->GetCharVibTemp();        // Species characteristic vib. temperature [K]
-      thetae    = config->GetCharElTemp();         // Characteristic electron temperature [K]
-      g         = config->GetElDegeneracy();       // Degeneracy of electron states
-      nElStates = config->GetnElStates();          // Number of electron states
-      Tref      = config->GetRefTemperature();     // Thermodynamic reference temperature [K]
-      hf        = config->GetEnthalpy_Formation(); // Formation enthalpy [J/kg]
-      
-      /*--- Rename & initialize for convenience ---*/
-      Ru      = UNIVERSAL_GAS_CONSTANT;         // Universal gas constant [J/(kmol*K)]
-      Tve     = Temperature_ve_Inf;             // Vibrational temperature [K]
-      T       = Temperature_Inf;                // Translational-rotational temperature [K]
-      sqvel   = 0.0;                            // Velocity^2 [m2/s2]
-      rhoE    = 0.0;                            // Mixture total energy per mass [J/kg]
-      rhoEve  = 0.0;                            // Mixture vib-el energy per mass [J/kg]
-      denom   = 0.0;
-      conc    = 0.0;
-      rhoCvtr = 0.0;
-      
-      /*--- Calculate mixture density from supplied primitive quantities ---*/
-      for (iSpecies = 0; iSpecies < nHeavy; iSpecies++)
-        denom += MassFrac_Inf[iSpecies] * (Ru/Ms[iSpecies]) * T;
-      for (iSpecies = 0; iSpecies < nEl; iSpecies++)
-        denom += MassFrac_Inf[nSpecies-1] * (Ru/Ms[nSpecies-1]) * Tve;
-      rho = Pressure_Inf / denom;
-      
-      /*--- Calculate sound speed and extract velocities ---*/
-      for (iSpecies = 0; iSpecies < nHeavy; iSpecies++) {
-        conc += MassFrac_Inf[iSpecies]*rho/Ms[iSpecies];
-        rhoCvtr += rho*MassFrac_Inf[iSpecies] * (3.0/2.0 + xi[iSpecies]/2.0) * Ru/Ms[iSpecies];
-      }
-      soundspeed = sqrt((1.0 + Ru/rhoCvtr*conc) * Pressure_Inf/rho);
-      for (iDim = 0; iDim < nDim; iDim++)
-        sqvel += Mvec_Inf[iDim]*soundspeed * Mvec_Inf[iDim]*soundspeed;
-      
-      /*--- Calculate energy (RRHO) from supplied primitive quanitites ---*/
-      for (iSpecies = 0; iSpecies < nHeavy; iSpecies++) {
-        // Species density
-        rhos = MassFrac_Inf[iSpecies]*rho;
-        
-        // Species formation energy
-        Ef = hf[iSpecies] - Ru/Ms[iSpecies]*Tref[iSpecies];
-        
-        // Species vibrational energy
-        if (thetav[iSpecies] != 0.0)
-          Ev = Ru/Ms[iSpecies] * thetav[iSpecies] / (exp(thetav[iSpecies]/Tve)-1.0);
-        else
-          Ev = 0.0;
-        
-        // Species electronic energy
-        num = 0.0;
-        denom = g[iSpecies][0] * exp(thetae[iSpecies][0]/Tve);
-        for (iEl = 1; iEl < nElStates[iSpecies]; iEl++) {
-          num   += g[iSpecies][iEl] * thetae[iSpecies][iEl] * exp(-thetae[iSpecies][iEl]/Tve);
-          denom += g[iSpecies][iEl] * exp(-thetae[iSpecies][iEl]/Tve);
-        }
-        Ee = Ru/Ms[iSpecies] * (num/denom);
-        
-        // Mixture total energy
-        rhoE += rhos * ((3.0/2.0+xi[iSpecies]/2.0) * Ru/Ms[iSpecies] * (T-Tref[iSpecies])
-                        + Ev + Ee + Ef + 0.5*sqvel);
-        
-        // Mixture vibrational-electronic energy
-        rhoEve += rhos * (Ev + Ee);
-      }
-      for (iSpecies = 0; iSpecies < nEl; iSpecies++) {
-        // Species formation energy
-        Ef = hf[nSpecies-1] - Ru/Ms[nSpecies-1] * Tref[nSpecies-1];
-        
-        // Electron t-r mode contributes to mixture vib-el energy
-        rhoEve += (3.0/2.0) * Ru/Ms[nSpecies-1] * (Tve - Tref[nSpecies-1]);
-      }
-      
-      /*--- Initialize Solution & Solution_Old vectors ---*/
-      for (iSpecies = 0; iSpecies < nSpecies; iSpecies++) {
-        Solution[iSpecies]     = rho*MassFrac_Inf[iSpecies];
-      }
-      for (iDim = 0; iDim < nDim; iDim++) {
-        Solution[nSpecies+iDim]     = rho*Mvec_Inf[iDim]*soundspeed;
-      }
-      Solution[nSpecies+nDim]       = rhoE;
-      Solution[nSpecies+nDim+1]     = rhoEve;
-      
-      node[iPoint]->SetSolution(Solution);
-      node[iPoint]->SetSolution_Old(Solution);
-
-      counter_local++;
-    }
-    
-  }
-  
-#ifndef NO_MPI
-#ifdef WINDOWS
-  MPI_Reduce(&counter_local, &counter_global, 1, MPI_UNSIGNED_LONG, MPI_SUM, MASTER_NODE, MPI_COMM_WORLD);
-#else  
-  MPI::COMM_WORLD.Reduce(&counter_local, &counter_global, 1, MPI::UNSIGNED_LONG, MPI::SUM, MASTER_NODE);
-#endif  
-#else
-  
-  counter_global = counter_local;
-  
-#endif
-  
-  
-  if ((rank == MASTER_NODE) && (counter_global != 0))
-    cout << "Warning. The original solution contains "<< counter_global
-         << " points that are not physical." << endl;
-  
-	if (config->GetKind_Gradient_Method() == WEIGHTED_LEAST_SQUARES) least_squares = true;
-	else least_squares = false;
-  
-	/*--- MPI solution ---*/
-	Set_MPI_Solution(geometry, config);
-  
-  /*--- Deallocate arrays ---*/
-  delete [] Mvec_Inf;
-}
-
-CTNE2EulerSolver::~CTNE2EulerSolver(void) {
-	unsigned short iVar, iMarker;
-  
-	/*--- Array initialization ---*/
-  if (Velocity_Inf != NULL) delete [] Velocity_Inf;
-	if (CDrag_Inv != NULL) delete [] CDrag_Inv;
-	if (CLift_Inv != NULL) delete [] CLift_Inv;
-	if (CSideForce_Inv != NULL) delete [] CSideForce_Inv;
-	if (CMx_Inv != NULL) delete [] CMx_Inv;
-	if (CMy_Inv != NULL) delete [] CMy_Inv;
-	if (CMz_Inv != NULL) delete [] CMz_Inv;
-	if (CFx_Inv != NULL) delete [] CFx_Inv;
-	if (CFy_Inv != NULL) delete [] CFy_Inv;
-	if (CFz_Inv != NULL) delete [] CFz_Inv;
-	if (CEff_Inv != NULL) delete [] CEff_Inv;
-	if (ForceInviscid != NULL) delete [] ForceInviscid;
-	if (MomentInviscid != NULL) delete [] MomentInviscid;
-	if (PrimVar_i != NULL) delete [] PrimVar_i;
-	if (PrimVar_j != NULL) delete [] PrimVar_j;
-  if (lowerlimit != NULL) delete [] lowerlimit;
-  if (upperlimit != NULL) delete [] upperlimit;
-  
-	if (LowMach_Precontioner != NULL) {
-		for (iVar = 0; iVar < nVar; iVar ++)
-			delete LowMach_Precontioner[iVar];
-		delete [] LowMach_Precontioner;
-	}
-  
-	if (CPressure != NULL) {
-		for (iMarker = 0; iMarker < nMarker; iMarker++)
-			delete CPressure[iMarker];
-		delete [] CPressure;
-	}
-  
-	if (HeatFlux != NULL) {
-		for (iMarker = 0; iMarker < nMarker; iMarker++) {
-			delete HeatFlux[iMarker];
-		}
-		delete [] HeatFlux;
-	}
-}
-
-void CTNE2EulerSolver::Set_MPI_Solution(CGeometry *geometry, CConfig *config) {
-	unsigned short iVar, iMarker, iPeriodic_Index, MarkerS, MarkerR;
-	unsigned long iVertex, iPoint, nVertexS, nVertexR, nBufferS_Vector, nBufferR_Vector;
-	double rotMatrix[3][3], *angles, theta, cosTheta, sinTheta, phi, cosPhi, sinPhi, psi, cosPsi, sinPsi, *Buffer_Receive_U = NULL, *Buffer_Send_U = NULL;
-	int send_to, receive_from;
-  
-	for (iMarker = 0; iMarker < nMarker; iMarker++) {
-    
-		if ((config->GetMarker_All_Boundary(iMarker) == SEND_RECEIVE) &&
-        (config->GetMarker_All_SendRecv(iMarker) > 0)) {
-			
-			MarkerS = iMarker;  MarkerR = iMarker+1;
-      
-      send_to = config->GetMarker_All_SendRecv(MarkerS)-1;
-			receive_from = abs(config->GetMarker_All_SendRecv(MarkerR))-1;
-			
-			nVertexS = geometry->nVertex[MarkerS];  nVertexR = geometry->nVertex[MarkerR];
-			nBufferS_Vector = nVertexS*nVar;        nBufferR_Vector = nVertexR*nVar;
-      
-      /*--- Allocate Receive and send buffers  ---*/
-      Buffer_Receive_U = new double [nBufferR_Vector];
-      Buffer_Send_U = new double[nBufferS_Vector];
-      
-      /*--- Copy the solution that should be sended ---*/
-      for (iVertex = 0; iVertex < nVertexS; iVertex++) {
-        iPoint = geometry->vertex[MarkerS][iVertex]->GetNode();
-        for (iVar = 0; iVar < nVar; iVar++)
-          Buffer_Send_U[iVar*nVertexS+iVertex] = node[iPoint]->GetSolution(iVar);
-      }
-      
-#ifndef NO_MPI
-      
-      //      /*--- Send/Receive using non-blocking communications ---*/
-      //      send_request = MPI::COMM_WORLD.Isend(Buffer_Send_U, nBufferS_Vector, MPI::DOUBLE, 0, send_to);
-      //      recv_request = MPI::COMM_WORLD.Irecv(Buffer_Receive_U, nBufferR_Vector, MPI::DOUBLE, 0, receive_from);
-      //      send_request.Wait(status);
-      //      recv_request.Wait(status);
-      
-      /*--- Send/Receive information using Sendrecv ---*/
-#ifdef WINDOWS
-	  MPI_Sendrecv(Buffer_Send_U, nBufferS_Vector, MPI_DOUBLE, send_to, 0,
-                               Buffer_Receive_U, nBufferR_Vector, MPI_DOUBLE, receive_from, 0, MPI_COMM_WORLD, NULL);
-#else
-      MPI::COMM_WORLD.Sendrecv(Buffer_Send_U, nBufferS_Vector, MPI::DOUBLE, send_to, 0,
-                               Buffer_Receive_U, nBufferR_Vector, MPI::DOUBLE, receive_from, 0);
-#endif
-      
-#else
-      
-      /*--- Receive information without MPI ---*/
-      for (iVertex = 0; iVertex < nVertexR; iVertex++) {
-        iPoint = geometry->vertex[MarkerR][iVertex]->GetNode();
-        for (iVar = 0; iVar < nVar; iVar++)
-          Buffer_Receive_U[iVar*nVertexR+iVertex] = Buffer_Send_U[iVar*nVertexR+iVertex];
-      }
-      
-#endif
-      
-      /*--- Deallocate send buffer ---*/
-      delete [] Buffer_Send_U;
-      
-      /*--- Do the coordinate transformation ---*/
-      for (iVertex = 0; iVertex < nVertexR; iVertex++) {
-        
-        /*--- Find point and its type of transformation ---*/
-        iPoint = geometry->vertex[MarkerR][iVertex]->GetNode();
-        iPeriodic_Index = geometry->vertex[MarkerR][iVertex]->GetRotation_Type();
-        
-        /*--- Retrieve the supplied periodic information. ---*/
-        angles = config->GetPeriodicRotation(iPeriodic_Index);
-        
-        /*--- Store angles separately for clarity. ---*/
-        theta    = angles[0];   phi    = angles[1];     psi    = angles[2];
-        cosTheta = cos(theta);  cosPhi = cos(phi);      cosPsi = cos(psi);
-        sinTheta = sin(theta);  sinPhi = sin(phi);      sinPsi = sin(psi);
-        
-        /*--- Compute the rotation matrix. Note that the implicit
-         ordering is rotation about the x-axis, y-axis,
-         then z-axis. Note that this is the transpose of the matrix
-         used during the preprocessing stage. ---*/
-        rotMatrix[0][0] = cosPhi*cosPsi;
-        rotMatrix[1][0] = sinTheta*sinPhi*cosPsi - cosTheta*sinPsi;
-        rotMatrix[2][0] = cosTheta*sinPhi*cosPsi + sinTheta*sinPsi;
-        
-        rotMatrix[0][1] = cosPhi*sinPsi;
-        rotMatrix[1][1] = sinTheta*sinPhi*sinPsi + cosTheta*cosPsi;
-        rotMatrix[2][1] = cosTheta*sinPhi*sinPsi - sinTheta*cosPsi;
-        
-        rotMatrix[0][2] = -sinPhi;
-        rotMatrix[1][2] = sinTheta*cosPhi;
-        rotMatrix[2][2] = cosTheta*cosPhi;
-        
-        /*--- Copy conserved variables before performing transformation. ---*/
-        for (iVar = 0; iVar < nVar; iVar++)
-          Solution[iVar] = Buffer_Receive_U[iVar*nVertexR+iVertex];
-        
-        /*--- Rotate the momentum components. ---*/
-        if (nDim == 2) {
-          Solution[nSpecies]   = rotMatrix[0][0]*Buffer_Receive_U[(nSpecies)*nVertexR+iVertex]
-                               + rotMatrix[0][1]*Buffer_Receive_U[(nSpecies+1)*nVertexR+iVertex];
-          Solution[nSpecies+1] = rotMatrix[1][0]*Buffer_Receive_U[(nSpecies)*nVertexR+iVertex]
-                               + rotMatrix[1][1]*Buffer_Receive_U[(nSpecies+1)*nVertexR+iVertex];
-        }
-        else {
-          Solution[nSpecies]   = rotMatrix[0][0]*Buffer_Receive_U[(nSpecies)*nVertexR+iVertex]
-                               + rotMatrix[0][1]*Buffer_Receive_U[(nSpecies+1)*nVertexR+iVertex]
-                               + rotMatrix[0][2]*Buffer_Receive_U[(nSpecies+2)*nVertexR+iVertex];
-          Solution[nSpecies+1] = rotMatrix[1][0]*Buffer_Receive_U[(nSpecies)*nVertexR+iVertex]
-                               + rotMatrix[1][1]*Buffer_Receive_U[(nSpecies+1)*nVertexR+iVertex]
-                               + rotMatrix[1][2]*Buffer_Receive_U[(nSpecies+2)*nVertexR+iVertex];
-          Solution[nSpecies+2] = rotMatrix[2][0]*Buffer_Receive_U[(nSpecies)*nVertexR+iVertex]
-                               + rotMatrix[2][1]*Buffer_Receive_U[(nSpecies+1)*nVertexR+iVertex]
-                               + rotMatrix[2][2]*Buffer_Receive_U[(nSpecies+2)*nVertexR+iVertex];
-        }
-        
-        /*--- Copy transformed conserved variables back into buffer. ---*/
-        for (iVar = 0; iVar < nVar; iVar++)
-          node[iPoint]->SetSolution(iVar, Solution[iVar]);
-        
-      }
-      
-      /*--- Deallocate receive buffer ---*/
-      delete [] Buffer_Receive_U;
-      
-    } 
-	}
-}
-
-void CTNE2EulerSolver::Set_MPI_Solution_Old(CGeometry *geometry, CConfig *config) {
-	unsigned short iVar, iMarker, iPeriodic_Index, MarkerS, MarkerR;
-	unsigned long iVertex, iPoint, nVertexS, nVertexR, nBufferS_Vector, nBufferR_Vector;
-	double rotMatrix[3][3], *angles, theta, cosTheta, sinTheta, phi, cosPhi, sinPhi, psi, cosPsi, sinPsi,
-  *Buffer_Receive_U = NULL, *Buffer_Send_U = NULL;
-	int send_to, receive_from;
-  
-	for (iMarker = 0; iMarker < nMarker; iMarker++) {
-    
-		if ((config->GetMarker_All_Boundary(iMarker) == SEND_RECEIVE) &&
-        (config->GetMarker_All_SendRecv(iMarker) > 0)) {
-			
-			MarkerS = iMarker;  MarkerR = iMarker+1;
-      
-      send_to = config->GetMarker_All_SendRecv(MarkerS)-1;
-			receive_from = abs(config->GetMarker_All_SendRecv(MarkerR))-1;
-			
-			nVertexS = geometry->nVertex[MarkerS];  nVertexR = geometry->nVertex[MarkerR];
-			nBufferS_Vector = nVertexS*nVar;        nBufferR_Vector = nVertexR*nVar;
-      
-      /*--- Allocate Receive and send buffers  ---*/
-      Buffer_Receive_U = new double [nBufferR_Vector];
-      Buffer_Send_U = new double[nBufferS_Vector];
-      
-      /*--- Copy the solution old that should be sended ---*/
-      for (iVertex = 0; iVertex < nVertexS; iVertex++) {
-        iPoint = geometry->vertex[MarkerS][iVertex]->GetNode();
-        for (iVar = 0; iVar < nVar; iVar++)
-          Buffer_Send_U[iVar*nVertexS+iVertex] = node[iPoint]->GetSolution_Old(iVar);
-      }
-      
-#ifndef NO_MPI
-      
-      //      /*--- Send/Receive using non-blocking communications ---*/
-      //      send_request = MPI::COMM_WORLD.Isend(Buffer_Send_U, nBufferS_Vector, MPI::DOUBLE, 0, send_to);
-      //      recv_request = MPI::COMM_WORLD.Irecv(Buffer_Receive_U, nBufferR_Vector, MPI::DOUBLE, 0, receive_from);
-      //      send_request.Wait(status);
-      //      recv_request.Wait(status);
-      
-      /*--- Send/Receive information using Sendrecv ---*/
-#ifdef WINDOWS
-	  MPI_Sendrecv(Buffer_Send_U, nBufferS_Vector, MPI_DOUBLE, send_to, 0,
-                               Buffer_Receive_U, nBufferR_Vector, MPI_DOUBLE, receive_from, 0, MPI_COMM_WORLD, NULL);
-#else
-      MPI::COMM_WORLD.Sendrecv(Buffer_Send_U, nBufferS_Vector, MPI::DOUBLE, send_to, 0,
-                               Buffer_Receive_U, nBufferR_Vector, MPI::DOUBLE, receive_from, 0);
-#endif
-      
-#else
-      
-      /*--- Receive information without MPI ---*/
-      for (iVertex = 0; iVertex < nVertexR; iVertex++) {
-        iPoint = geometry->vertex[MarkerR][iVertex]->GetNode();
-        for (iVar = 0; iVar < nVar; iVar++)
-          Buffer_Receive_U[iVar*nVertexR+iVertex] = Buffer_Send_U[iVar*nVertexR+iVertex];
-      }
-      
-#endif
-      
-      /*--- Deallocate send buffer ---*/
-      delete [] Buffer_Send_U;
-      
-      /*--- Do the coordinate transformation ---*/
-      for (iVertex = 0; iVertex < nVertexR; iVertex++) {
-        
-        /*--- Find point and its type of transformation ---*/
-        iPoint = geometry->vertex[MarkerR][iVertex]->GetNode();
-        iPeriodic_Index = geometry->vertex[MarkerR][iVertex]->GetRotation_Type();
-        
-        /*--- Retrieve the supplied periodic information. ---*/
-        angles = config->GetPeriodicRotation(iPeriodic_Index);
-        
-        /*--- Store angles separately for clarity. ---*/
-        theta    = angles[0];   phi    = angles[1];     psi    = angles[2];
-        cosTheta = cos(theta);  cosPhi = cos(phi);      cosPsi = cos(psi);
-        sinTheta = sin(theta);  sinPhi = sin(phi);      sinPsi = sin(psi);
-        
-        /*--- Compute the rotation matrix. Note that the implicit
-         ordering is rotation about the x-axis, y-axis,
-         then z-axis. Note that this is the transpose of the matrix
-         used during the preprocessing stage. ---*/
-        rotMatrix[0][0] = cosPhi*cosPsi;    rotMatrix[1][0] = sinTheta*sinPhi*cosPsi - cosTheta*sinPsi;     rotMatrix[2][0] = cosTheta*sinPhi*cosPsi + sinTheta*sinPsi;
-        rotMatrix[0][1] = cosPhi*sinPsi;    rotMatrix[1][1] = sinTheta*sinPhi*sinPsi + cosTheta*cosPsi;     rotMatrix[2][1] = cosTheta*sinPhi*sinPsi - sinTheta*cosPsi;
-        rotMatrix[0][2] = -sinPhi;          rotMatrix[1][2] = sinTheta*cosPhi;                              rotMatrix[2][2] = cosTheta*cosPhi;
-        
-        /*--- Copy conserved variables before performing transformation. ---*/
-        for (iVar = 0; iVar < nVar; iVar++)
-          Solution[iVar] = Buffer_Receive_U[iVar*nVertexR+iVertex];
-        
-        /*--- Rotate the momentum components. ---*/
-        if (nDim == 2) {
-          Solution[nSpecies]   = rotMatrix[0][0]*Buffer_Receive_U[(nSpecies)*nVertexR+iVertex]
-                               + rotMatrix[0][1]*Buffer_Receive_U[(nSpecies+1)*nVertexR+iVertex];
-          Solution[nSpecies+1] = rotMatrix[1][0]*Buffer_Receive_U[(nSpecies)*nVertexR+iVertex]
-                               + rotMatrix[1][1]*Buffer_Receive_U[(nSpecies+1)*nVertexR+iVertex];
-        }
-        else {
-          Solution[nSpecies]   = rotMatrix[0][0]*Buffer_Receive_U[(nSpecies)*nVertexR+iVertex]
-                               + rotMatrix[0][1]*Buffer_Receive_U[(nSpecies+1)*nVertexR+iVertex]
-                               + rotMatrix[0][2]*Buffer_Receive_U[(nSpecies+2)*nVertexR+iVertex];
-          Solution[nSpecies+1] = rotMatrix[1][0]*Buffer_Receive_U[(nSpecies)*nVertexR+iVertex]
-                               + rotMatrix[1][1]*Buffer_Receive_U[(nSpecies+1)*nVertexR+iVertex]
-                               + rotMatrix[1][2]*Buffer_Receive_U[(nSpecies+2)*nVertexR+iVertex];
-          Solution[nSpecies+2] = rotMatrix[2][0]*Buffer_Receive_U[(nSpecies)*nVertexR+iVertex]
-                               + rotMatrix[2][1]*Buffer_Receive_U[(nSpecies+1)*nVertexR+iVertex]
-                               + rotMatrix[2][2]*Buffer_Receive_U[(nSpecies+2)*nVertexR+iVertex];
-        }
-        
-        /*--- Copy transformed conserved variables back into buffer. ---*/
-        for (iVar = 0; iVar < nVar; iVar++)
-          node[iPoint]->SetSolution_Old(iVar, Solution[iVar]);
-        
-      }
-      
-      /*--- Deallocate receive buffer ---*/
-      delete [] Buffer_Receive_U;
-      
-    }
-	}
-}
-
-void CTNE2EulerSolver::Set_MPI_Primitive(CGeometry *geometry, CConfig *config) {
-	unsigned short iVar, iMarker, iPeriodic_Index, MarkerS, MarkerR, VEL_INDEX;
-	unsigned long iVertex, iPoint, nVertexS, nVertexR, nBufferS_Vector, nBufferR_Vector;
-	double rotMatrix[3][3], *angles, theta, cosTheta, sinTheta, phi, cosPhi, sinPhi, psi, cosPsi, sinPsi, *Buffer_Receive_V = NULL, *Buffer_Send_V = NULL;
-	int send_to, receive_from;
-  double *Primitive;
-  
-  Primitive = new double[nPrimVar];
-  VEL_INDEX = node_infty->GetVelIndex();
-  
-	for (iMarker = 0; iMarker < nMarker; iMarker++) {
-    
-		if ((config->GetMarker_All_Boundary(iMarker) == SEND_RECEIVE) &&
-        (config->GetMarker_All_SendRecv(iMarker) > 0)) {
-			
-			MarkerS = iMarker;  MarkerR = iMarker+1;
-      
-      send_to = config->GetMarker_All_SendRecv(MarkerS)-1;
-			receive_from = abs(config->GetMarker_All_SendRecv(MarkerR))-1;
-			
-			nVertexS = geometry->nVertex[MarkerS];  nVertexR = geometry->nVertex[MarkerR];
-			nBufferS_Vector = nVertexS*nPrimVar;    nBufferR_Vector = nVertexR*nPrimVar;
-      
-      /*--- Allocate Receive and send buffers  ---*/
-      Buffer_Receive_V = new double [nBufferR_Vector];
-      Buffer_Send_V    = new double[nBufferS_Vector];
-      
-      /*--- Copy the solution that should be sended ---*/
-      for (iVertex = 0; iVertex < nVertexS; iVertex++) {
-        iPoint = geometry->vertex[MarkerS][iVertex]->GetNode();
-        for (iVar = 0; iVar < nPrimVar; iVar++)
-          Buffer_Send_V[iVar*nVertexS+iVertex] = node[iPoint]->GetPrimVar(iVar);
-      }
-      
-#ifndef NO_MPI
-      
-      /*--- Send/Receive information using Sendrecv ---*/
-#ifdef WINDOWS
-	  MPI_Sendrecv(Buffer_Send_V, nBufferS_Vector, MPI_DOUBLE, send_to, 0,
-                               Buffer_Receive_V, nBufferR_Vector, MPI_DOUBLE, receive_from, 0, MPI_COMM_WORLD, NULL);
-#else
-      MPI::COMM_WORLD.Sendrecv(Buffer_Send_V, nBufferS_Vector, MPI::DOUBLE, send_to, 0,
-                               Buffer_Receive_V, nBufferR_Vector, MPI::DOUBLE, receive_from, 0);
-#endif
-#else
-      
-      /*--- Receive information without MPI ---*/
-      for (iVertex = 0; iVertex < nVertexR; iVertex++) {
-        iPoint = geometry->vertex[MarkerR][iVertex]->GetNode();
-        for (iVar = 0; iVar < nPrimVar; iVar++)
-          Buffer_Receive_V[iVar*nVertexR+iVertex] = Buffer_Send_V[iVar*nVertexR+iVertex];
-      }
-      
-#endif
-      
-      /*--- Deallocate send buffer ---*/
-      delete [] Buffer_Send_V;
-      
-      /*--- Do the coordinate transformation ---*/
-      for (iVertex = 0; iVertex < nVertexR; iVertex++) {
-        
-        /*--- Find point and its type of transformation ---*/
-        iPoint = geometry->vertex[MarkerR][iVertex]->GetNode();
-        iPeriodic_Index = geometry->vertex[MarkerR][iVertex]->GetRotation_Type();
-        
-        /*--- Retrieve the supplied periodic information. ---*/
-        angles = config->GetPeriodicRotation(iPeriodic_Index);
-        
-        /*--- Store angles separately for clarity. ---*/
-        theta    = angles[0];   phi    = angles[1];     psi    = angles[2];
-        cosTheta = cos(theta);  cosPhi = cos(phi);      cosPsi = cos(psi);
-        sinTheta = sin(theta);  sinPhi = sin(phi);      sinPsi = sin(psi);
-        
-        /*--- Compute the rotation matrix. Note that the implicit
-         ordering is rotation about the x-axis, y-axis,
-         then z-axis. Note that this is the transpose of the matrix
-         used during the preprocessing stage. ---*/
-        rotMatrix[0][0] = cosPhi*cosPsi;    rotMatrix[1][0] = sinTheta*sinPhi*cosPsi - cosTheta*sinPsi;     rotMatrix[2][0] = cosTheta*sinPhi*cosPsi + sinTheta*sinPsi;
-        rotMatrix[0][1] = cosPhi*sinPsi;    rotMatrix[1][1] = sinTheta*sinPhi*sinPsi + cosTheta*cosPsi;     rotMatrix[2][1] = cosTheta*sinPhi*sinPsi - sinTheta*cosPsi;
-        rotMatrix[0][2] = -sinPhi;          rotMatrix[1][2] = sinTheta*cosPhi;                              rotMatrix[2][2] = cosTheta*cosPhi;
-        
-        /*--- Copy conserved variables before performing transformation. ---*/
-        for (iVar = 0; iVar < nPrimVar; iVar++)
-          Primitive[iVar] = Buffer_Receive_V[iVar*nVertexR+iVertex];
-        
-        /*--- Rotate the velocity components. ---*/
-        if (nDim == 2) {
-          Primitive[VEL_INDEX]   = rotMatrix[0][0]*Buffer_Receive_V[(VEL_INDEX)*nVertexR+iVertex]
-                                 + rotMatrix[0][1]*Buffer_Receive_V[(VEL_INDEX+1)*nVertexR+iVertex];
-          Primitive[VEL_INDEX+1] = rotMatrix[1][0]*Buffer_Receive_V[(VEL_INDEX)*nVertexR+iVertex]
-                                 + rotMatrix[1][1]*Buffer_Receive_V[(VEL_INDEX+1)*nVertexR+iVertex];
-        }
-        else {
-          Primitive[VEL_INDEX]   = rotMatrix[0][0]*Buffer_Receive_V[(VEL_INDEX)*nVertexR+iVertex]
-                                 + rotMatrix[0][1]*Buffer_Receive_V[(VEL_INDEX+1)*nVertexR+iVertex]
-                                 + rotMatrix[0][2]*Buffer_Receive_V[(VEL_INDEX+2)*nVertexR+iVertex];
-          Primitive[VEL_INDEX+1] = rotMatrix[1][0]*Buffer_Receive_V[(VEL_INDEX)*nVertexR+iVertex]
-                                 + rotMatrix[1][1]*Buffer_Receive_V[(VEL_INDEX+1)*nVertexR+iVertex]
-                                 + rotMatrix[1][2]*Buffer_Receive_V[(VEL_INDEX+2)*nVertexR+iVertex];
-          Primitive[VEL_INDEX+2] = rotMatrix[2][0]*Buffer_Receive_V[(VEL_INDEX)*nVertexR+iVertex]
-                                 + rotMatrix[2][1]*Buffer_Receive_V[(VEL_INDEX+1)*nVertexR+iVertex]
-                                 + rotMatrix[2][2]*Buffer_Receive_V[(VEL_INDEX+2)*nVertexR+iVertex];
-        }
-        
-        /*--- Copy transformed conserved variables back into buffer. ---*/
-        for (iVar = 0; iVar < nPrimVar; iVar++)
-          node[iPoint]->SetPrimVar(iVar, Primitive[iVar]);
-        
-      }
-      
-      /*--- Deallocate receive buffer ---*/
-      delete [] Buffer_Receive_V;
-    }
-	}
-  delete [] Primitive;
-}
-
-
-void CTNE2EulerSolver::Set_MPI_Solution_Limiter(CGeometry *geometry,
-                                                CConfig *config) {
-  
-	unsigned short iVar, iMarker, iPeriodic_Index, MarkerS, MarkerR;
-	unsigned long iVertex, iPoint;
-  unsigned long nVertexS, nVertexR, nBufferS_Vector, nBufferR_Vector;
-  int send_to, receive_from;
-  double theta, cosTheta, sinTheta, phi, cosPhi, sinPhi, psi, cosPsi, sinPsi;
-	double rotMatrix[3][3], *angles;
-  double *Buffer_Receive_Limit = NULL, *Buffer_Send_Limit = NULL;
-  
-  double *Limiter = new double[nVar];
-	
-  
-	for (iMarker = 0; iMarker < nMarker; iMarker++) {
-    
-		if ((config->GetMarker_All_Boundary(iMarker) == SEND_RECEIVE) &&
-        (config->GetMarker_All_SendRecv(iMarker) > 0)) {
-			
-			MarkerS = iMarker;  MarkerR = iMarker+1;
-      
-      send_to = config->GetMarker_All_SendRecv(MarkerS)-1;
-			receive_from = abs(config->GetMarker_All_SendRecv(MarkerR))-1;
-			
-			nVertexS = geometry->nVertex[MarkerS];
-      nVertexR = geometry->nVertex[MarkerR];
-			nBufferS_Vector = nVertexS*nVar;
-      nBufferR_Vector = nVertexR*nVar;
-      
-      /*--- Allocate Receive and send buffers  ---*/
-      Buffer_Receive_Limit = new double [nBufferR_Vector];
-      Buffer_Send_Limit = new double[nBufferS_Vector];
-      
-      /*--- Copy the solution old that should be sended ---*/
-      for (iVertex = 0; iVertex < nVertexS; iVertex++) {
-        iPoint = geometry->vertex[MarkerS][iVertex]->GetNode();
-        for (iVar = 0; iVar < nVar; iVar++)
-          Buffer_Send_Limit[iVar*nVertexS+iVertex] = node[iPoint]->GetLimiter(iVar);
-      }
-      
-#ifndef NO_MPI
-      
-      /*--- Send/Receive information using Sendrecv ---*/
-#ifdef WINDOWS
-	  MPI_Sendrecv(Buffer_Send_Limit, nBufferS_Vector, MPI_DOUBLE, send_to, 0,
-                 Buffer_Receive_Limit, nBufferR_Vector, MPI_DOUBLE,
-                 receive_from, 0, MPI_COMM_WORLD, NULL);
-#else
-      MPI::COMM_WORLD.Sendrecv(Buffer_Send_Limit, nBufferS_Vector, MPI::DOUBLE,
-                               send_to, 0, Buffer_Receive_Limit,
-                               nBufferR_Vector, MPI::DOUBLE, receive_from, 0);
-#endif      
-#else
-      
-      /*--- Receive information without MPI ---*/
-      for (iVertex = 0; iVertex < nVertexR; iVertex++) {
-        iPoint = geometry->vertex[MarkerR][iVertex]->GetNode();
-        for (iVar = 0; iVar < nVar; iVar++)
-          Buffer_Receive_Limit[iVar*nVertexR+iVertex] = Buffer_Send_Limit[iVar*nVertexR+iVertex];
-      }
-      
-#endif
-      
-      /*--- Deallocate send buffer ---*/
-      delete [] Buffer_Send_Limit;
-      
-      /*--- Do the coordinate transformation ---*/
-      for (iVertex = 0; iVertex < nVertexR; iVertex++) {
-        
-        /*--- Find point and its type of transformation ---*/
-        iPoint = geometry->vertex[MarkerR][iVertex]->GetNode();
-        iPeriodic_Index = geometry->vertex[MarkerR][iVertex]->GetRotation_Type();
-        
-        /*--- Retrieve the supplied periodic information. ---*/
-        angles = config->GetPeriodicRotation(iPeriodic_Index);
-        
-        /*--- Store angles separately for clarity. ---*/
-        theta    = angles[0];   phi    = angles[1];     psi    = angles[2];
-        cosTheta = cos(theta);  cosPhi = cos(phi);      cosPsi = cos(psi);
-        sinTheta = sin(theta);  sinPhi = sin(phi);      sinPsi = sin(psi);
-        
-        /*--- Compute the rotation matrix. Note that the implicit
-         ordering is rotation about the x-axis, y-axis,
-         then z-axis. Note that this is the transpose of the matrix
-         used during the preprocessing stage. ---*/
-        //1st column
-        rotMatrix[0][0] = cosPhi*cosPsi;
-        rotMatrix[1][0] = sinTheta*sinPhi*cosPsi - cosTheta*sinPsi;
-        rotMatrix[2][0] = cosTheta*sinPhi*cosPsi + sinTheta*sinPsi;
-        //2nd column
-        rotMatrix[0][1] = cosPhi*sinPsi;
-        rotMatrix[1][1] = sinTheta*sinPhi*sinPsi + cosTheta*cosPsi;
-        rotMatrix[2][1] = cosTheta*sinPhi*sinPsi - sinTheta*cosPsi;
-        //3rd column
-        rotMatrix[0][2] = -sinPhi;
-        rotMatrix[1][2] = sinTheta*cosPhi;
-        rotMatrix[2][2] = cosTheta*cosPhi;
-        
-        /*--- Copy conserved variables before performing transformation. ---*/
-        for (iVar = 0; iVar < nVar; iVar++)
-          Limiter[iVar] = Buffer_Receive_Limit[iVar*nVertexR+iVertex];
-        
-        /*--- Rotate the momentum components. ---*/
-        if (nDim == 2) {
-          Limiter[nSpecies]   = rotMatrix[0][0]*Buffer_Receive_Limit[(nSpecies)*nVertexR+iVertex]
-                               + rotMatrix[0][1]*Buffer_Receive_Limit[(nSpecies+1)*nVertexR+iVertex];
-          Limiter[nSpecies+1] = rotMatrix[1][0]*Buffer_Receive_Limit[(nSpecies)*nVertexR+iVertex]
-                               + rotMatrix[1][1]*Buffer_Receive_Limit[(nSpecies+1)*nVertexR+iVertex];
-        }
-        else {
-          Limiter[nSpecies]   = rotMatrix[0][0]*Buffer_Receive_Limit[(nSpecies)*nVertexR+iVertex]
-                               + rotMatrix[0][1]*Buffer_Receive_Limit[(nSpecies+1)*nVertexR+iVertex]
-                               + rotMatrix[0][2]*Buffer_Receive_Limit[(nSpecies+2)*nVertexR+iVertex];
-          Limiter[nSpecies+1] = rotMatrix[1][0]*Buffer_Receive_Limit[(nSpecies)*nVertexR+iVertex]
-                               + rotMatrix[1][1]*Buffer_Receive_Limit[(nSpecies+1)*nVertexR+iVertex]
-                               + rotMatrix[1][2]*Buffer_Receive_Limit[(nSpecies+2)*nVertexR+iVertex];
-          Limiter[nSpecies+2] = rotMatrix[2][0]*Buffer_Receive_Limit[(nSpecies)*nVertexR+iVertex]
-                               + rotMatrix[2][1]*Buffer_Receive_Limit[(nSpecies+1)*nVertexR+iVertex]
-                               + rotMatrix[2][2]*Buffer_Receive_Limit[(nSpecies+2)*nVertexR+iVertex];
-        }
-        
-        /*--- Copy transformed conserved variables back into buffer. ---*/
-        for (iVar = 0; iVar < nVar; iVar++)
-          node[iPoint]->SetLimiter(iVar, Limiter[iVar]);
-        
-      }
-      
-      /*--- Deallocate receive buffer ---*/
-      delete [] Buffer_Receive_Limit;
-      
-    }
-	}
-  
-  delete [] Limiter;
-}
-
-void CTNE2EulerSolver::Set_MPI_Undivided_Laplacian(CGeometry *geometry,
-                                                   CConfig *config) {
-	unsigned short iVar, iMarker, iPeriodic_Index, MarkerS, MarkerR;
-	unsigned long iVertex, iPoint, nVertexS, nVertexR, nBufferS_Vector, nBufferR_Vector;
-	double rotMatrix[3][3], *angles, theta, cosTheta, sinTheta, phi, cosPhi, sinPhi, psi, cosPsi, sinPsi,
-  *Buffer_Receive_Undivided_Laplacian = NULL, *Buffer_Send_Undivided_Laplacian = NULL;
-	int send_to, receive_from;
-  
-	for (iMarker = 0; iMarker < nMarker; iMarker++) {
-    
-		if ((config->GetMarker_All_Boundary(iMarker) == SEND_RECEIVE) &&
-        (config->GetMarker_All_SendRecv(iMarker) > 0)) {
-			
-			MarkerS = iMarker;  MarkerR = iMarker+1;
-      
-      send_to = config->GetMarker_All_SendRecv(MarkerS)-1;
-			receive_from = abs(config->GetMarker_All_SendRecv(MarkerR))-1;
-			
-			nVertexS = geometry->nVertex[MarkerS];  nVertexR = geometry->nVertex[MarkerR];
-			nBufferS_Vector = nVertexS*nVar;        nBufferR_Vector = nVertexR*nVar;
-      
-      /*--- Allocate Receive and send buffers  ---*/
-      Buffer_Receive_Undivided_Laplacian = new double [nBufferR_Vector];
-      Buffer_Send_Undivided_Laplacian = new double[nBufferS_Vector];
-      
-      /*--- Copy the solution old that should be sended ---*/
-      for (iVertex = 0; iVertex < nVertexS; iVertex++) {
-        iPoint = geometry->vertex[MarkerS][iVertex]->GetNode();
-        for (iVar = 0; iVar < nVar; iVar++)
-          Buffer_Send_Undivided_Laplacian[iVar*nVertexS+iVertex] = node[iPoint]->GetUndivided_Laplacian(iVar);
-      }
-      
-#ifndef NO_MPI
-      
-      //      /*--- Send/Receive using non-blocking communications ---*/
-      //      send_request = MPI::COMM_WORLD.Isend(Buffer_Send_Undivided_Laplacian, nBufferS_Vector, MPI::DOUBLE, 0, send_to);
-      //      recv_request = MPI::COMM_WORLD.Irecv(Buffer_Receive_Undivided_Laplacian, nBufferR_Vector, MPI::DOUBLE, 0, receive_from);
-      //      send_request.Wait(status);
-      //      recv_request.Wait(status);
-      
-      /*--- Send/Receive information using Sendrecv ---*/
-#ifdef WINDOWS
-	  MPI_Sendrecv(Buffer_Send_Undivided_Laplacian, nBufferS_Vector,
-                               MPI_DOUBLE, send_to, 0,
-                               Buffer_Receive_Undivided_Laplacian,
-                               nBufferR_Vector, MPI_DOUBLE, receive_from, 0, MPI_COMM_WORLD, NULL);
-#else
-      MPI::COMM_WORLD.Sendrecv(Buffer_Send_Undivided_Laplacian, nBufferS_Vector,
-                               MPI::DOUBLE, send_to, 0,
-                               Buffer_Receive_Undivided_Laplacian,
-                               nBufferR_Vector, MPI::DOUBLE, receive_from, 0);
-#endif
-      
-#else
-      
-      /*--- Receive information without MPI ---*/
-      for (iVertex = 0; iVertex < nVertexR; iVertex++) {
-        iPoint = geometry->vertex[MarkerR][iVertex]->GetNode();
-        for (iVar = 0; iVar < nVar; iVar++)
-          Buffer_Receive_Undivided_Laplacian[iVar*nVertexR+iVertex] = Buffer_Send_Undivided_Laplacian[iVar*nVertexR+iVertex];
-      }
-      
-#endif
-      
-      /*--- Deallocate send buffer ---*/
-      delete [] Buffer_Send_Undivided_Laplacian;
-      
-      /*--- Do the coordinate transformation ---*/
-      for (iVertex = 0; iVertex < nVertexR; iVertex++) {
-        
-        /*--- Find point and its type of transformation ---*/
-        iPoint = geometry->vertex[MarkerR][iVertex]->GetNode();
-        iPeriodic_Index = geometry->vertex[MarkerR][iVertex]->GetRotation_Type();
-        
-        /*--- Retrieve the supplied periodic information. ---*/
-        angles = config->GetPeriodicRotation(iPeriodic_Index);
-        
-        /*--- Store angles separately for clarity. ---*/
-        theta    = angles[0];   phi    = angles[1];     psi    = angles[2];
-        cosTheta = cos(theta);  cosPhi = cos(phi);      cosPsi = cos(psi);
-        sinTheta = sin(theta);  sinPhi = sin(phi);      sinPsi = sin(psi);
-        
-        /*--- Compute the rotation matrix. Note that the implicit
-         ordering is rotation about the x-axis, y-axis,
-         then z-axis. Note that this is the transpose of the matrix
-         used during the preprocessing stage. ---*/
-        rotMatrix[0][0] = cosPhi*cosPsi;    rotMatrix[1][0] = sinTheta*sinPhi*cosPsi - cosTheta*sinPsi;     rotMatrix[2][0] = cosTheta*sinPhi*cosPsi + sinTheta*sinPsi;
-        rotMatrix[0][1] = cosPhi*sinPsi;    rotMatrix[1][1] = sinTheta*sinPhi*sinPsi + cosTheta*cosPsi;     rotMatrix[2][1] = cosTheta*sinPhi*sinPsi - sinTheta*cosPsi;
-        rotMatrix[0][2] = -sinPhi;          rotMatrix[1][2] = sinTheta*cosPhi;                              rotMatrix[2][2] = cosTheta*cosPhi;
-        
-        /*--- Copy conserved variables before performing transformation. ---*/
-        for (iVar = 0; iVar < nVar; iVar++)
-          Solution[iVar] = Buffer_Receive_Undivided_Laplacian[iVar*nVertexR+iVertex];
-        
-        /*--- Rotate the momentum components. ---*/
-        if (nDim == 2) {
-          Solution[nSpecies]   = rotMatrix[0][0]*Buffer_Receive_Undivided_Laplacian[(nSpecies)*nVertexR+iVertex]
-                               + rotMatrix[0][1]*Buffer_Receive_Undivided_Laplacian[(nSpecies+1)*nVertexR+iVertex];
-          Solution[nSpecies+1] = rotMatrix[1][0]*Buffer_Receive_Undivided_Laplacian[(nSpecies)*nVertexR+iVertex]
-                               + rotMatrix[1][1]*Buffer_Receive_Undivided_Laplacian[(nSpecies+1)*nVertexR+iVertex];
-        }
-        else {
-          Solution[nSpecies]   = rotMatrix[0][0]*Buffer_Receive_Undivided_Laplacian[(nSpecies)*nVertexR+iVertex]
-                               + rotMatrix[0][1]*Buffer_Receive_Undivided_Laplacian[(nSpecies+1)*nVertexR+iVertex]
-                               + rotMatrix[0][2]*Buffer_Receive_Undivided_Laplacian[(nSpecies+2)*nVertexR+iVertex];
-          Solution[nSpecies+1] = rotMatrix[1][0]*Buffer_Receive_Undivided_Laplacian[(nSpecies)*nVertexR+iVertex]
-                               + rotMatrix[1][1]*Buffer_Receive_Undivided_Laplacian[(nSpecies+1)*nVertexR+iVertex]
-                               + rotMatrix[1][2]*Buffer_Receive_Undivided_Laplacian[(nSpecies+2)*nVertexR+iVertex];
-          Solution[nSpecies+2] = rotMatrix[2][0]*Buffer_Receive_Undivided_Laplacian[(nSpecies)*nVertexR+iVertex]
-                               + rotMatrix[2][1]*Buffer_Receive_Undivided_Laplacian[(nSpecies+1)*nVertexR+iVertex]
-                               + rotMatrix[2][2]*Buffer_Receive_Undivided_Laplacian[(nSpecies+2)*nVertexR+iVertex];
-        }
-        
-        /*--- Copy transformed conserved variables back into buffer. ---*/
-        for (iVar = 0; iVar < nVar; iVar++)
-          node[iPoint]->SetUndivided_Laplacian(iVar, Solution[iVar]);
-        
-      }
-      
-      /*--- Deallocate receive buffer ---*/
-      delete [] Buffer_Receive_Undivided_Laplacian;
-      
-    }
-	}
-}
-
-void CTNE2EulerSolver::Set_MPI_MaxEigenvalue(CGeometry *geometry, CConfig *config) {
-	unsigned short iMarker, MarkerS, MarkerR, *Buffer_Receive_Neighbor = NULL, *Buffer_Send_Neighbor = NULL;
-	unsigned long iVertex, iPoint, nVertexS, nVertexR, nBufferS_Vector, nBufferR_Vector;
-	double *Buffer_Receive_Lambda = NULL, *Buffer_Send_Lambda = NULL;
-	int send_to, receive_from;
-  
-	for (iMarker = 0; iMarker < nMarker; iMarker++) {
-    
-		if ((config->GetMarker_All_Boundary(iMarker) == SEND_RECEIVE) &&
-        (config->GetMarker_All_SendRecv(iMarker) > 0)) {
-			
-			MarkerS = iMarker;  MarkerR = iMarker+1;
-      
-      send_to = config->GetMarker_All_SendRecv(MarkerS)-1;
-			receive_from = abs(config->GetMarker_All_SendRecv(MarkerR))-1;
-			
-			nVertexS = geometry->nVertex[MarkerS];  nVertexR = geometry->nVertex[MarkerR];
-			nBufferS_Vector = nVertexS;        nBufferR_Vector = nVertexR;
-      
-      /*--- Allocate Receive and send buffers  ---*/
-      Buffer_Receive_Lambda = new double [nBufferR_Vector];
-      Buffer_Send_Lambda = new double[nBufferS_Vector];
-      Buffer_Receive_Neighbor = new unsigned short [nBufferR_Vector];
-      Buffer_Send_Neighbor = new unsigned short[nBufferS_Vector];
-      
-      /*--- Copy the solution old that should be sended ---*/
-      for (iVertex = 0; iVertex < nVertexS; iVertex++) {
-        iPoint = geometry->vertex[MarkerS][iVertex]->GetNode();
-        Buffer_Send_Lambda[iVertex] = node[iPoint]->GetLambda();
-        Buffer_Send_Neighbor[iVertex] = geometry->node[iPoint]->GetnPoint();
-      }
-      
-#ifndef NO_MPI
-      
-      //      /*--- Send/Receive using non-blocking communications ---*/
-      //      send_request = MPI::COMM_WORLD.Isend(Buffer_Send_Lambda, nBufferS_Vector, MPI::DOUBLE, 0, send_to);
-      //      recv_request = MPI::COMM_WORLD.Irecv(Buffer_Receive_Lambda, nBufferR_Vector, MPI::DOUBLE, 0, receive_from);
-      //      send_request.Wait(status);
-      //      recv_request.Wait(status);
-      //
-      //      /*--- Send/Receive using non-blocking communications ---*/
-      //      send_request = MPI::COMM_WORLD.Isend(Buffer_Send_Neighbor, nBufferS_Vector, MPI::UNSIGNED_SHORT, 1, send_to);
-      //      recv_request = MPI::COMM_WORLD.Irecv(Buffer_Receive_Neighbor, nBufferR_Vector, MPI::UNSIGNED_SHORT, 1, receive_from);
-      //      send_request.Wait(status);
-      //      recv_request.Wait(status);
-      
-      /*--- Send/Receive information using Sendrecv ---*/
-#ifdef WINDOWS
-	  MPI_Sendrecv(Buffer_Send_Lambda, nBufferS_Vector, MPI_DOUBLE, send_to, 0,
-                               Buffer_Receive_Lambda, nBufferR_Vector, MPI_DOUBLE, receive_from, 0, MPI_COMM_WORLD, NULL);
-      MPI_Sendrecv(Buffer_Send_Neighbor, nBufferS_Vector, MPI_UNSIGNED_SHORT, send_to, 1,
-                               Buffer_Receive_Neighbor, nBufferR_Vector, MPI_UNSIGNED_SHORT, receive_from, 1, MPI_COMM_WORLD, NULL);
-#else
-      MPI::COMM_WORLD.Sendrecv(Buffer_Send_Lambda, nBufferS_Vector, MPI::DOUBLE, send_to, 0,
-                               Buffer_Receive_Lambda, nBufferR_Vector, MPI::DOUBLE, receive_from, 0);
-      MPI::COMM_WORLD.Sendrecv(Buffer_Send_Neighbor, nBufferS_Vector, MPI::UNSIGNED_SHORT, send_to, 1,
-                               Buffer_Receive_Neighbor, nBufferR_Vector, MPI::UNSIGNED_SHORT, receive_from, 1);
-#endif
-      
-#else
-      
-      /*--- Receive information without MPI ---*/
-      for (iVertex = 0; iVertex < nVertexR; iVertex++) {
-        iPoint = geometry->vertex[MarkerR][iVertex]->GetNode();
-        Buffer_Receive_Lambda[iVertex] = Buffer_Send_Lambda[iVertex];
-        Buffer_Receive_Neighbor[iVertex] = Buffer_Send_Neighbor[iVertex];
-      }
-      
-#endif
-      
-      /*--- Deallocate send buffer ---*/
-      delete [] Buffer_Send_Lambda;
-      delete [] Buffer_Send_Neighbor;
-      
-      /*--- Do the coordinate transformation ---*/
-      for (iVertex = 0; iVertex < nVertexR; iVertex++) {
-        
-        /*--- Find point and its type of transformation ---*/
-        iPoint = geometry->vertex[MarkerR][iVertex]->GetNode();
-        node[iPoint]->SetLambda(Buffer_Receive_Lambda[iVertex]);
-        geometry->node[iPoint]->SetnNeighbor(Buffer_Receive_Neighbor[iVertex]);
-        
-      }
-      
-      /*--- Deallocate receive buffer ---*/
-      delete [] Buffer_Receive_Lambda;
-      delete [] Buffer_Receive_Neighbor;
-      
-    }
-	}
-}
-
-void CTNE2EulerSolver::Set_MPI_Dissipation_Switch(CGeometry *geometry, CConfig *config) {
-	unsigned short iMarker, MarkerS, MarkerR;
-	unsigned long iVertex, iPoint, nVertexS, nVertexR, nBufferS_Vector, nBufferR_Vector;
-	double *Buffer_Receive_Lambda = NULL, *Buffer_Send_Lambda = NULL;
-	int send_to, receive_from;
-  
-	for (iMarker = 0; iMarker < nMarker; iMarker++) {
-    
-		if ((config->GetMarker_All_Boundary(iMarker) == SEND_RECEIVE) &&
-        (config->GetMarker_All_SendRecv(iMarker) > 0)) {
-			
-			MarkerS = iMarker;  MarkerR = iMarker+1;
-      
-      send_to = config->GetMarker_All_SendRecv(MarkerS)-1;
-			receive_from = abs(config->GetMarker_All_SendRecv(MarkerR))-1;
-			
-			nVertexS = geometry->nVertex[MarkerS];  nVertexR = geometry->nVertex[MarkerR];
-			nBufferS_Vector = nVertexS;        nBufferR_Vector = nVertexR;
-      
-      /*--- Allocate Receive and send buffers  ---*/
-      Buffer_Receive_Lambda = new double [nBufferR_Vector];
-      Buffer_Send_Lambda = new double[nBufferS_Vector];
-      
-      /*--- Copy the solution old that should be sended ---*/
-      for (iVertex = 0; iVertex < nVertexS; iVertex++) {
-        iPoint = geometry->vertex[MarkerS][iVertex]->GetNode();
-        Buffer_Send_Lambda[iVertex] = node[iPoint]->GetSensor();
-      }
-      
-#ifndef NO_MPI
-      
-      //      /*--- Send/Receive using non-blocking communications ---*/
-      //      send_request = MPI::COMM_WORLD.Isend(Buffer_Send_Lambda, nBufferS_Vector, MPI::DOUBLE, 0, send_to);
-      //      recv_request = MPI::COMM_WORLD.Irecv(Buffer_Receive_Lambda, nBufferR_Vector, MPI::DOUBLE, 0, receive_from);
-      //      send_request.Wait(status);
-      //      recv_request.Wait(status);
-      
-      /*--- Send/Receive information using Sendrecv ---*/
-#ifdef WINDOWS
-	  MPI_Sendrecv(Buffer_Send_Lambda, nBufferS_Vector, MPI_DOUBLE, send_to, 0,
-                               Buffer_Receive_Lambda, nBufferR_Vector, MPI_DOUBLE, receive_from, 0, MPI_COMM_WORLD, NULL);
-#else
-      MPI::COMM_WORLD.Sendrecv(Buffer_Send_Lambda, nBufferS_Vector, MPI::DOUBLE, send_to, 0,
-                               Buffer_Receive_Lambda, nBufferR_Vector, MPI::DOUBLE, receive_from, 0);
-#endif
-      
-#else
-      
-      /*--- Receive information without MPI ---*/
-      for (iVertex = 0; iVertex < nVertexR; iVertex++) {
-        iPoint = geometry->vertex[MarkerR][iVertex]->GetNode();
-        Buffer_Receive_Lambda[iVertex] = Buffer_Send_Lambda[iVertex];
-      }
-      
-#endif
-      
-      /*--- Deallocate send buffer ---*/
-      delete [] Buffer_Send_Lambda;
-      
-      /*--- Do the coordinate transformation ---*/
-      for (iVertex = 0; iVertex < nVertexR; iVertex++) {
-        
-        /*--- Find point and its type of transformation ---*/
-        iPoint = geometry->vertex[MarkerR][iVertex]->GetNode();
-        node[iPoint]->SetSensor(Buffer_Receive_Lambda[iVertex]);
-        
-      }
-      
-      /*--- Deallocate receive buffer ---*/
-      delete [] Buffer_Receive_Lambda;
-      
-    }
-	}
-}
-
-void CTNE2EulerSolver::Set_MPI_Solution_Gradient(CGeometry *geometry, CConfig *config) {
-	unsigned short iVar, iDim, iMarker, iPeriodic_Index, MarkerS, MarkerR;
-	unsigned long iVertex, iPoint, nVertexS, nVertexR, nBufferS_Vector, nBufferR_Vector;
-	double rotMatrix[3][3], *angles, theta, cosTheta, sinTheta, phi, cosPhi, sinPhi, psi, cosPsi, sinPsi,
-  *Buffer_Receive_Gradient = NULL, *Buffer_Send_Gradient = NULL;
-	int send_to, receive_from;
-  
-  double **Gradient = new double* [nVar];
-  for (iVar = 0; iVar < nVar; iVar++)
-    Gradient[iVar] = new double[nDim];
-  
-	for (iMarker = 0; iMarker < nMarker; iMarker++) {
-    
-		if ((config->GetMarker_All_Boundary(iMarker) == SEND_RECEIVE) &&
-        (config->GetMarker_All_SendRecv(iMarker) > 0)) {
-			
-			MarkerS = iMarker;  MarkerR = iMarker+1;
-      
-      send_to = config->GetMarker_All_SendRecv(MarkerS)-1;
-			receive_from = abs(config->GetMarker_All_SendRecv(MarkerR))-1;
-			
-			nVertexS = geometry->nVertex[MarkerS];  nVertexR = geometry->nVertex[MarkerR];
-			nBufferS_Vector = nVertexS*nVar*nDim;        nBufferR_Vector = nVertexR*nVar*nDim;
-      
-      /*--- Allocate Receive and send buffers  ---*/
-      Buffer_Receive_Gradient = new double [nBufferR_Vector];
-      Buffer_Send_Gradient = new double[nBufferS_Vector];
-      
-      /*--- Copy the solution old that should be sent ---*/
-      for (iVertex = 0; iVertex < nVertexS; iVertex++) {
-        iPoint = geometry->vertex[MarkerS][iVertex]->GetNode();
-        for (iVar = 0; iVar < nVar; iVar++)
-          for (iDim = 0; iDim < nDim; iDim++)
-            Buffer_Send_Gradient[iDim*nVar*nVertexS+iVar*nVertexS+iVertex] = node[iPoint]->GetGradient(iVar, iDim);
-      }
-      
-#ifndef NO_MPI
-      
-      //      /*--- Send/Receive using non-blocking communications ---*/
-      //      send_request = MPI::COMM_WORLD.Isend(Buffer_Send_Gradient, nBufferS_Vector, MPI::DOUBLE, 0, send_to);
-      //      recv_request = MPI::COMM_WORLD.Irecv(Buffer_Receive_Gradient, nBufferR_Vector, MPI::DOUBLE, 0, receive_from);
-      //      send_request.Wait(status);
-      //      recv_request.Wait(status);
-      
-      /*--- Send/Receive information using Sendrecv ---*/
-
-#ifdef WINDOWS
-	  MPI_Sendrecv(Buffer_Send_Gradient, nBufferS_Vector, MPI_DOUBLE, send_to, 0,
-                               Buffer_Receive_Gradient, nBufferR_Vector, MPI_DOUBLE, receive_from, 0, MPI_COMM_WORLD, NULL);
-#else
-      MPI::COMM_WORLD.Sendrecv(Buffer_Send_Gradient, nBufferS_Vector, MPI::DOUBLE, send_to, 0,
-                               Buffer_Receive_Gradient, nBufferR_Vector, MPI::DOUBLE, receive_from, 0);
-#endif
-      
-#else
-      
-      /*--- Receive information without MPI ---*/
-      for (iVertex = 0; iVertex < nVertexR; iVertex++) {
-        iPoint = geometry->vertex[MarkerR][iVertex]->GetNode();
-        for (iVar = 0; iVar < nVar; iVar++)
-          for (iDim = 0; iDim < nDim; iDim++)
-            Buffer_Receive_Gradient[iDim*nVar*nVertexR+iVar*nVertexR+iVertex] = Buffer_Send_Gradient[iDim*nVar*nVertexR+iVar*nVertexR+iVertex];
-      }
-      
-#endif
-      
-      /*--- Deallocate send buffer ---*/
-      delete [] Buffer_Send_Gradient;
-      
-      /*--- Do the coordinate transformation ---*/
-      for (iVertex = 0; iVertex < nVertexR; iVertex++) {
-        
-        /*--- Find point and its type of transformation ---*/
-        iPoint = geometry->vertex[MarkerR][iVertex]->GetNode();
-        iPeriodic_Index = geometry->vertex[MarkerR][iVertex]->GetRotation_Type();
-        
-        /*--- Retrieve the supplied periodic information. ---*/
-        angles = config->GetPeriodicRotation(iPeriodic_Index);
-        
-        /*--- Store angles separately for clarity. ---*/
-        theta    = angles[0];   phi    = angles[1];     psi    = angles[2];
-        cosTheta = cos(theta);  cosPhi = cos(phi);      cosPsi = cos(psi);
-        sinTheta = sin(theta);  sinPhi = sin(phi);      sinPsi = sin(psi);
-        
-        /*--- Compute the rotation matrix. Note that the implicit
-         ordering is rotation about the x-axis, y-axis,
-         then z-axis. Note that this is the transpose of the matrix
-         used during the preprocessing stage. ---*/
-        rotMatrix[0][0] = cosPhi*cosPsi;    rotMatrix[1][0] = sinTheta*sinPhi*cosPsi - cosTheta*sinPsi;     rotMatrix[2][0] = cosTheta*sinPhi*cosPsi + sinTheta*sinPsi;
-        rotMatrix[0][1] = cosPhi*sinPsi;    rotMatrix[1][1] = sinTheta*sinPhi*sinPsi + cosTheta*cosPsi;     rotMatrix[2][1] = cosTheta*sinPhi*sinPsi - sinTheta*cosPsi;
-        rotMatrix[0][2] = -sinPhi;          rotMatrix[1][2] = sinTheta*cosPhi;                              rotMatrix[2][2] = cosTheta*cosPhi;
-        
-        /*--- Copy conserved variables before performing transformation. ---*/
-        for (iVar = 0; iVar < nVar; iVar++)
-          for (iDim = 0; iDim < nDim; iDim++)
-            Gradient[iVar][iDim] = Buffer_Receive_Gradient[iDim*nVar*nVertexR+iVar*nVertexR+iVertex];
-        
-        /*--- Need to rotate the gradients for all conserved variables. ---*/
-        for (iVar = 0; iVar < nVar; iVar++) {
-          if (nDim == 2) {
-            Gradient[iVar][0] = rotMatrix[0][0]*Buffer_Receive_Gradient[0*nVar*nVertexR+iVar*nVertexR+iVertex]
-                              + rotMatrix[0][1]*Buffer_Receive_Gradient[1*nVar*nVertexR+iVar*nVertexR+iVertex];
-            Gradient[iVar][1] = rotMatrix[1][0]*Buffer_Receive_Gradient[0*nVar*nVertexR+iVar*nVertexR+iVertex]
-                              + rotMatrix[1][1]*Buffer_Receive_Gradient[1*nVar*nVertexR+iVar*nVertexR+iVertex];
-          }
-          else {
-            Gradient[iVar][0] = rotMatrix[0][0]*Buffer_Receive_Gradient[0*nVar*nVertexR+iVar*nVertexR+iVertex]
-                              + rotMatrix[0][1]*Buffer_Receive_Gradient[1*nVar*nVertexR+iVar*nVertexR+iVertex]
-                              + rotMatrix[0][2]*Buffer_Receive_Gradient[2*nVar*nVertexR+iVar*nVertexR+iVertex];
-            Gradient[iVar][1] = rotMatrix[1][0]*Buffer_Receive_Gradient[0*nVar*nVertexR+iVar*nVertexR+iVertex]
-                              + rotMatrix[1][1]*Buffer_Receive_Gradient[1*nVar*nVertexR+iVar*nVertexR+iVertex]
-                              + rotMatrix[1][2]*Buffer_Receive_Gradient[2*nVar*nVertexR+iVar*nVertexR+iVertex];
-            Gradient[iVar][2] = rotMatrix[2][0]*Buffer_Receive_Gradient[0*nVar*nVertexR+iVar*nVertexR+iVertex]
-                              + rotMatrix[2][1]*Buffer_Receive_Gradient[1*nVar*nVertexR+iVar*nVertexR+iVertex]
-                              + rotMatrix[2][2]*Buffer_Receive_Gradient[2*nVar*nVertexR+iVar*nVertexR+iVertex];
-          }
-        }
-        
-        /*--- Store the received information ---*/
-        for (iVar = 0; iVar < nVar; iVar++)
-          for (iDim = 0; iDim < nDim; iDim++)
-            node[iPoint]->SetGradient(iVar, iDim, Gradient[iVar][iDim]);
-        
-      }
-      
-      /*--- Deallocate receive buffer ---*/
-      delete [] Buffer_Receive_Gradient;
-      
-    }
-	}
-  
-  for (iVar = 0; iVar < nVar; iVar++)
-    delete [] Gradient[iVar];
-  delete [] Gradient;
-  
-}
-
-void CTNE2EulerSolver::Set_MPI_Primitive_Gradient(CGeometry *geometry, CConfig *config) {
-	unsigned short iVar, iDim, iMarker, iPeriodic_Index, MarkerS, MarkerR;
-	unsigned long iVertex, iPoint, nVertexS, nVertexR, nBufferS_Vector, nBufferR_Vector;
-	double rotMatrix[3][3], *angles, theta, cosTheta, sinTheta, phi, cosPhi, sinPhi, psi, cosPsi, sinPsi,
-  *Buffer_Receive_Gradient = NULL, *Buffer_Send_Gradient = NULL;
-	int send_to, receive_from;
-  
-  double **Gradient = new double* [nPrimVarGrad];
-  for (iVar = 0; iVar < nPrimVarGrad; iVar++)
-    Gradient[iVar] = new double[nDim];
-  
-	for (iMarker = 0; iMarker < nMarker; iMarker++) {
-    
-		if ((config->GetMarker_All_Boundary(iMarker) == SEND_RECEIVE) &&
-        (config->GetMarker_All_SendRecv(iMarker) > 0)) {
-			
-			MarkerS = iMarker;  MarkerR = iMarker+1;
-      
-      send_to = config->GetMarker_All_SendRecv(MarkerS)-1;
-			receive_from = abs(config->GetMarker_All_SendRecv(MarkerR))-1;
-			
-			nVertexS = geometry->nVertex[MarkerS];  nVertexR = geometry->nVertex[MarkerR];
-			nBufferS_Vector = nVertexS*nPrimVarGrad*nDim;        nBufferR_Vector = nVertexR*nPrimVarGrad*nDim;
-      
-      /*--- Allocate Receive and send buffers  ---*/
-      Buffer_Receive_Gradient = new double [nBufferR_Vector];
-      Buffer_Send_Gradient = new double[nBufferS_Vector];
-      
-      /*--- Copy the solution old that should be sended ---*/
-      for (iVertex = 0; iVertex < nVertexS; iVertex++) {
-        iPoint = geometry->vertex[MarkerS][iVertex]->GetNode();
-        for (iVar = 0; iVar < nPrimVarGrad; iVar++)
-          for (iDim = 0; iDim < nDim; iDim++)
-            Buffer_Send_Gradient[iDim*nPrimVarGrad*nVertexS+iVar*nVertexS+iVertex] = node[iPoint]->GetGradient_Primitive(iVar, iDim);
-      }
-      
-#ifndef NO_MPI
-      
-      //      /*--- Send/Receive using non-blocking communications ---*/
-      //      send_request = MPI::COMM_WORLD.Isend(Buffer_Send_Gradient, nBufferS_Vector, MPI::DOUBLE, 0, send_to);
-      //      recv_request = MPI::COMM_WORLD.Irecv(Buffer_Receive_Gradient, nBufferR_Vector, MPI::DOUBLE, 0, receive_from);
-      //      send_request.Wait(status);
-      //      recv_request.Wait(status);
-      
-      /*--- Send/Receive information using Sendrecv ---*/
-#ifdef WINDOWS
-	  MPI_Sendrecv(Buffer_Send_Gradient, nBufferS_Vector, MPI_DOUBLE, send_to, 0,
-                               Buffer_Receive_Gradient, nBufferR_Vector, MPI_DOUBLE, receive_from, 0, MPI_COMM_WORLD, NULL);
-#else
-      MPI::COMM_WORLD.Sendrecv(Buffer_Send_Gradient, nBufferS_Vector, MPI::DOUBLE, send_to, 0,
-                               Buffer_Receive_Gradient, nBufferR_Vector, MPI::DOUBLE, receive_from, 0);
-#endif
-      
-#else
-      
-      /*--- Receive information without MPI ---*/
-      for (iVertex = 0; iVertex < nVertexR; iVertex++) {
-        iPoint = geometry->vertex[MarkerR][iVertex]->GetNode();
-        for (iVar = 0; iVar < nPrimVarGrad; iVar++)
-          for (iDim = 0; iDim < nDim; iDim++)
-            Buffer_Receive_Gradient[iDim*nPrimVarGrad*nVertexR+iVar*nVertexR+iVertex] = Buffer_Send_Gradient[iDim*nPrimVarGrad*nVertexR+iVar*nVertexR+iVertex];
-      }
-      
-#endif
-      
-      /*--- Deallocate send buffer ---*/
-      delete [] Buffer_Send_Gradient;
-      
-      /*--- Do the coordinate transformation ---*/
-      for (iVertex = 0; iVertex < nVertexR; iVertex++) {
-        
-        /*--- Find point and its type of transformation ---*/
-        iPoint = geometry->vertex[MarkerR][iVertex]->GetNode();
-        iPeriodic_Index = geometry->vertex[MarkerR][iVertex]->GetRotation_Type();
-        
-        /*--- Retrieve the supplied periodic information. ---*/
-        angles = config->GetPeriodicRotation(iPeriodic_Index);
-        
-        /*--- Store angles separately for clarity. ---*/
-        theta    = angles[0];   phi    = angles[1];     psi    = angles[2];
-        cosTheta = cos(theta);  cosPhi = cos(phi);      cosPsi = cos(psi);
-        sinTheta = sin(theta);  sinPhi = sin(phi);      sinPsi = sin(psi);
-        
-        /*--- Compute the rotation matrix. Note that the implicit
-         ordering is rotation about the x-axis, y-axis,
-         then z-axis. Note that this is the transpose of the matrix
-         used during the preprocessing stage. ---*/
-        rotMatrix[0][0] = cosPhi*cosPsi;    rotMatrix[1][0] = sinTheta*sinPhi*cosPsi - cosTheta*sinPsi;     rotMatrix[2][0] = cosTheta*sinPhi*cosPsi + sinTheta*sinPsi;
-        rotMatrix[0][1] = cosPhi*sinPsi;    rotMatrix[1][1] = sinTheta*sinPhi*sinPsi + cosTheta*cosPsi;     rotMatrix[2][1] = cosTheta*sinPhi*sinPsi - sinTheta*cosPsi;
-        rotMatrix[0][2] = -sinPhi;          rotMatrix[1][2] = sinTheta*cosPhi;                              rotMatrix[2][2] = cosTheta*cosPhi;
-        
-        /*--- Copy conserved variables before performing transformation. ---*/
-        for (iVar = 0; iVar < nPrimVarGrad; iVar++)
-          for (iDim = 0; iDim < nDim; iDim++)
-            Gradient[iVar][iDim] = Buffer_Receive_Gradient[iDim*nPrimVarGrad*nVertexR+iVar*nVertexR+iVertex];
-        
-        /*--- Need to rotate the gradients for all conserved variables. ---*/
-        for (iVar = 0; iVar < nPrimVarGrad; iVar++) {
-          if (nDim == 2) {
-            Gradient[iVar][0] = rotMatrix[0][0]*Buffer_Receive_Gradient[0*nPrimVarGrad*nVertexR+iVar*nVertexR+iVertex]
-                              + rotMatrix[0][1]*Buffer_Receive_Gradient[1*nPrimVarGrad*nVertexR+iVar*nVertexR+iVertex];
-            Gradient[iVar][1] = rotMatrix[1][0]*Buffer_Receive_Gradient[0*nPrimVarGrad*nVertexR+iVar*nVertexR+iVertex]
-                              + rotMatrix[1][1]*Buffer_Receive_Gradient[1*nPrimVarGrad*nVertexR+iVar*nVertexR+iVertex];
-          }
-          else {
-            Gradient[iVar][0] = rotMatrix[0][0]*Buffer_Receive_Gradient[0*nPrimVarGrad*nVertexR+iVar*nVertexR+iVertex]
-                              + rotMatrix[0][1]*Buffer_Receive_Gradient[1*nPrimVarGrad*nVertexR+iVar*nVertexR+iVertex]
-                              + rotMatrix[0][2]*Buffer_Receive_Gradient[2*nPrimVarGrad*nVertexR+iVar*nVertexR+iVertex];
-            Gradient[iVar][1] = rotMatrix[1][0]*Buffer_Receive_Gradient[0*nPrimVarGrad*nVertexR+iVar*nVertexR+iVertex]
-                              + rotMatrix[1][1]*Buffer_Receive_Gradient[1*nPrimVarGrad*nVertexR+iVar*nVertexR+iVertex]
-                              + rotMatrix[1][2]*Buffer_Receive_Gradient[2*nPrimVarGrad*nVertexR+iVar*nVertexR+iVertex];
-            Gradient[iVar][2] = rotMatrix[2][0]*Buffer_Receive_Gradient[0*nPrimVarGrad*nVertexR+iVar*nVertexR+iVertex]
-                              + rotMatrix[2][1]*Buffer_Receive_Gradient[1*nPrimVarGrad*nVertexR+iVar*nVertexR+iVertex]
-                              + rotMatrix[2][2]*Buffer_Receive_Gradient[2*nPrimVarGrad*nVertexR+iVar*nVertexR+iVertex];
-          }
-        }
-        
-        /*--- Store the received information ---*/
-        for (iVar = 0; iVar < nPrimVarGrad; iVar++)
-          for (iDim = 0; iDim < nDim; iDim++)
-            node[iPoint]->SetGradient_Primitive(iVar, iDim, Gradient[iVar][iDim]);
-        
-      }
-      
-      /*--- Deallocate receive buffer ---*/
-      delete [] Buffer_Receive_Gradient;
-      
-    }
-	}
-  
-  for (iVar = 0; iVar < nPrimVarGrad; iVar++)
-    delete [] Gradient[iVar];
-  delete [] Gradient;
-  
-}
-
-void CTNE2EulerSolver::Set_MPI_Primitive_Limiter(CGeometry *geometry,
-                                                 CConfig *config) {
-
-  unsigned short iVar, iMarker, iPeriodic_Index, MarkerS, MarkerR;
-  unsigned short VEL_INDEX;
-  unsigned long iVertex, iPoint;
-  unsigned long nVertexS, nVertexR, nBufferS_Vector, nBufferR_Vector;
-  int send_to, receive_from;
-  double theta, cosTheta, sinTheta, phi, cosPhi, sinPhi, psi, cosPsi, sinPsi;
-  double rotMatrix[3][3], *angles;
-  double *Buffer_Receive_Limit = NULL, *Buffer_Send_Limit = NULL;
-  
-  /*--- Initialize array to store the limiter ---*/
-  double *Limiter = new double [nPrimVarGrad];
-  
-  /*--- Get the position of the velocity terms in the primitive vector ---*/
-  VEL_INDEX = node_infty->GetVelIndex();
-  
-  /*--- Loop over all send/receive boundaries ---*/
-  for (iMarker = 0; iMarker < nMarker; iMarker++) {
-    
-    if ((config->GetMarker_All_Boundary(iMarker) == SEND_RECEIVE) &&
-        (config->GetMarker_All_SendRecv(iMarker) > 0)) {
-      
-      MarkerS = iMarker;  MarkerR = iMarker+1;
-      
-      send_to = config->GetMarker_All_SendRecv(MarkerS)-1;
-      receive_from = abs(config->GetMarker_All_SendRecv(MarkerR))-1;
-      
-      nVertexS = geometry->nVertex[MarkerS];
-      nVertexR = geometry->nVertex[MarkerR];
-      nBufferS_Vector = nVertexS*nPrimVarGrad;
-      nBufferR_Vector = nVertexR*nPrimVarGrad;
-      
-      /*--- Allocate Receive and send buffers  ---*/
-      Buffer_Receive_Limit = new double[nBufferR_Vector];
-      Buffer_Send_Limit    = new double[nBufferS_Vector];
-      
-      /*--- Copy the solution old that should be sended ---*/
-      for (iVertex = 0; iVertex < nVertexS; iVertex++) {
-        iPoint = geometry->vertex[MarkerS][iVertex]->GetNode();
-        for (iVar = 0; iVar < nPrimVarGrad; iVar++)
-          Buffer_Send_Limit[iVar*nVertexS+iVertex] = node[iPoint]->GetLimiter_Primitive(iVar);
-      }
-      
-#ifndef NO_MPI
-      
-      /*--- Send/Receive information using Sendrecv ---*/
-#ifdef WINDOWS
-      MPI_Sendrecv(Buffer_Send_Limit, nBufferS_Vector, MPI_DOUBLE, send_to, 0,
-                   Buffer_Receive_Limit, nBufferR_Vector, MPI_DOUBLE, receive_from, 0, MPI_COMM_WORLD, NULL);
-#else
-      MPI::COMM_WORLD.Sendrecv(Buffer_Send_Limit, nBufferS_Vector, MPI::DOUBLE, send_to, 0,
-                               Buffer_Receive_Limit, nBufferR_Vector, MPI::DOUBLE, receive_from, 0);
-#endif
-      
-#else
-      
-      /*--- Receive information without MPI ---*/
-      for (iVertex = 0; iVertex < nVertexR; iVertex++) {
-        iPoint = geometry->vertex[MarkerR][iVertex]->GetNode();
-        for (iVar = 0; iVar < nPrimVarGrad; iVar++)
-          Buffer_Receive_Limit[iVar*nVertexR+iVertex] = Buffer_Send_Limit[iVar*nVertexR+iVertex];
-      }
-      
-#endif
-      
-      /*--- Deallocate send buffer ---*/
-      delete [] Buffer_Send_Limit;
-      
-      /*--- Do the coordinate transformation ---*/
-      for (iVertex = 0; iVertex < nVertexR; iVertex++) {
-        
-        /*--- Find point and its type of transformation ---*/
-        iPoint          = geometry->vertex[MarkerR][iVertex]->GetNode();
-        iPeriodic_Index = geometry->vertex[MarkerR][iVertex]->GetRotation_Type();
-        
-        /*--- Retrieve the supplied periodic information. ---*/
-        angles = config->GetPeriodicRotation(iPeriodic_Index);
-        
-        /*--- Store angles separately for clarity. ---*/
-        theta    = angles[0];   phi    = angles[1];     psi    = angles[2];
-        cosTheta = cos(theta);  cosPhi = cos(phi);      cosPsi = cos(psi);
-        sinTheta = sin(theta);  sinPhi = sin(phi);      sinPsi = sin(psi);
-        
-        /*--- Compute the rotation matrix. Note that the implicit
-         ordering is rotation about the x-axis, y-axis,
-         then z-axis. Note that this is the transpose of the matrix
-         used during the preprocessing stage. ---*/
-        //1st column
-        rotMatrix[0][0] = cosPhi*cosPsi;
-        rotMatrix[1][0] = sinTheta*sinPhi*cosPsi - cosTheta*sinPsi;
-        rotMatrix[2][0] = cosTheta*sinPhi*cosPsi + sinTheta*sinPsi;
-        //2nd column
-        rotMatrix[0][1] = cosPhi*sinPsi;
-        rotMatrix[1][1] = sinTheta*sinPhi*sinPsi + cosTheta*cosPsi;
-        rotMatrix[2][1] = cosTheta*sinPhi*sinPsi - sinTheta*cosPsi;
-        //3rd column
-        rotMatrix[0][2] = -sinPhi;
-        rotMatrix[1][2] = sinTheta*cosPhi;
-        rotMatrix[2][2] = cosTheta*cosPhi;
-        
-        /*--- Copy conserved variables before performing transformation. ---*/
-        for (iVar = 0; iVar < nPrimVarGrad; iVar++)
-          Limiter[iVar] = Buffer_Receive_Limit[iVar*nVertexR+iVertex];
-        
-        /*--- Rotate the momentum components. ---*/
-        if (nDim == 2) {
-          Limiter[VEL_INDEX]   = rotMatrix[0][0]*Buffer_Receive_Limit[(VEL_INDEX  )*nVertexR+iVertex] +
-                                 rotMatrix[0][1]*Buffer_Receive_Limit[(VEL_INDEX+1)*nVertexR+iVertex];
-          Limiter[VEL_INDEX+1] = rotMatrix[1][0]*Buffer_Receive_Limit[(VEL_INDEX  )*nVertexR+iVertex] +
-                                 rotMatrix[1][1]*Buffer_Receive_Limit[(VEL_INDEX+1)*nVertexR+iVertex];
-        }
-        else {
-          Limiter[VEL_INDEX]   = rotMatrix[0][0]*Buffer_Receive_Limit[(VEL_INDEX  )*nVertexR+iVertex] +
-                                 rotMatrix[0][1]*Buffer_Receive_Limit[(VEL_INDEX+1)*nVertexR+iVertex] +
-                                 rotMatrix[0][2]*Buffer_Receive_Limit[(VEL_INDEX+2)*nVertexR+iVertex];
-          Limiter[VEL_INDEX+1] = rotMatrix[1][0]*Buffer_Receive_Limit[(VEL_INDEX  )*nVertexR+iVertex] +
-                                 rotMatrix[1][1]*Buffer_Receive_Limit[(VEL_INDEX+1)*nVertexR+iVertex] +
-                                 rotMatrix[1][2]*Buffer_Receive_Limit[(VEL_INDEX+2)*nVertexR+iVertex];
-          Limiter[VEL_INDEX+2] = rotMatrix[2][0]*Buffer_Receive_Limit[(VEL_INDEX  )*nVertexR+iVertex] +
-                                 rotMatrix[2][1]*Buffer_Receive_Limit[(VEL_INDEX+1)*nVertexR+iVertex] +
-                                 rotMatrix[2][2]*Buffer_Receive_Limit[(VEL_INDEX+2)*nVertexR+iVertex];
-        }
-        
-        /*--- Copy transformed conserved variables back into buffer. ---*/
-        for (iVar = 0; iVar < nPrimVarGrad; iVar++)
-          node[iPoint]->SetLimiter_Primitive(iVar, Limiter[iVar]);
-        
-      }
-      
-      /*--- Deallocate receive buffer ---*/
-      delete [] Buffer_Receive_Limit;
-      
-    }
-    
-  }
-  
-  delete [] Limiter;
-  
-}
-
-void CTNE2EulerSolver::Preprocessing(CGeometry *geometry,
-                                     CSolver **solution_container,
-                                     CConfig *config,
-                                     unsigned short iMesh,
-                                     unsigned short iRKStep,
-                                     unsigned short RunTime_EqSystem, bool Output) {
-	int rank;
-  unsigned long iPoint, ErrorCounter = 0;
-
-#ifdef NO_MPI
-	rank = MASTER_NODE;
-#else
-#ifdef WINDOWS
-	MPI_Comm_rank(MPI_COMM_WORLD,&rank);
-#else
-	rank = MPI::COMM_WORLD.Get_rank();
-#endif
-#endif
-	
-  bool adjoint      = config->GetAdjoint();
-	bool implicit     = (config->GetKind_TimeIntScheme_TNE2() == EULER_IMPLICIT);
-  bool center       = ((config->GetKind_ConvNumScheme_TNE2() == SPACE_CENTERED) ||
-                     (adjoint && config->GetKind_ConvNumScheme_AdjTNE2() == SPACE_CENTERED));
-<<<<<<< HEAD
-	bool upwind_2nd = ((config->GetKind_Upwind_TNE2() == ROE_2ND)  ||
-                     (config->GetKind_Upwind_TNE2() == AUSM_2ND) ||
-                     (config->GetKind_Upwind_TNE2() == HLLC_2ND) ||
-                     (config->GetKind_Upwind_TNE2() == MSW_2ND)  ||
-                     (config->GetKind_Upwind_TNE2() == TURKEL_2ND)  );
-	bool limiter = (config->GetKind_SlopeLimit_TNE2() != NONE);
-=======
-	bool second_order = ((config->GetSpatialOrder_TNE2() == SECOND_ORDER) || (config->GetSpatialOrder_TNE2() == SECOND_ORDER_LIMITER));
-	bool limiter      = (config->GetSpatialOrder_TNE2() == SECOND_ORDER_LIMITER);
->>>>>>> ac88e7fc
-  bool RightSol;
-  
-	for (iPoint = 0; iPoint < nPoint; iPoint ++) {
-
-		/*--- Primitive variables [rho1,...,rhoNs,T,Tve,u,v,w,P,rho,h,c] ---*/
-		RightSol = node[iPoint]->SetPrimVar_Compressible(config);
-    if (!RightSol) ErrorCounter++;
-    
-    /*--- Initialize the convective residual vector ---*/
-		LinSysRes.SetBlock_Zero(iPoint);
-    
-	}
-  
-  Set_MPI_Primitive(geometry, config);
-  
-	/*--- Upwind second order reconstruction ---*/
-<<<<<<< HEAD
-	if ((upwind_2nd) && (iMesh == MESH_0)) {
-    
-    /*--- Calculate the gradients ---*/
-    switch (config->GetKind_Gradient_Method()) {
-      case GREEN_GAUSS:
-        SetSolution_Gradient_GG(geometry, config);
-        SetPrimVar_Gradient_GG(geometry, config);
-        break;
-      case WEIGHTED_LEAST_SQUARES:
-        SetSolution_Gradient_LS(geometry, config);
-        SetPrimVar_Gradient_LS(geometry, config);
-        break;
-    }
-=======
-	if ((second_order) && (iMesh == MESH_0)) {
-		if (config->GetKind_Gradient_Method() == GREEN_GAUSS) SetSolution_Gradient_GG(geometry, config);
-		if (config->GetKind_Gradient_Method() == WEIGHTED_LEAST_SQUARES) SetSolution_Gradient_LS(geometry, config);
->>>>>>> ac88e7fc
-    
-		/*--- Limiter computation ---*/
-		if ((limiter) && (iMesh == MESH_0)) {
-      SetPrimVar_Limiter(geometry, config);
-      SetSolution_Limiter(geometry, config);
-    }
-	}
-  
-  /*--- Artificial dissipation ---*/
-  if (center)
-    SetMax_Eigenvalue(geometry, config);
-  
-	/*--- Initialize the jacobian matrices ---*/
-	if (implicit) Jacobian.SetValZero();
-  
-  /*--- Error message ---*/
-#ifndef NO_MPI
-  unsigned long MyErrorCounter = ErrorCounter; ErrorCounter = 0;
-#ifdef WINDOWS
-  MPI_Allreduce(&MyErrorCounter, &ErrorCounter, 1, MPI_UNSIGNED_LONG, MPI_SUM, MPI_COMM_WORLD);
-#else
-  MPI::COMM_WORLD.Allreduce(&MyErrorCounter, &ErrorCounter, 1, MPI::UNSIGNED_LONG, MPI::SUM);
-#endif
-#endif
-  if ((ErrorCounter != 0) && (rank == MASTER_NODE))
-    cout <<"The solution contains "<< ErrorCounter << " non-physical points." << endl;
-  
-}
-
-void CTNE2EulerSolver::SetTime_Step(CGeometry *geometry, CSolver **solution_container, CConfig *config,
-                                      unsigned short iMesh, unsigned long Iteration) {
-	double *Normal, Area, Vol, Mean_SoundSpeed, Mean_ProjVel, Lambda, Local_Delta_Time,
-	Global_Delta_Time = 1E6;
-	unsigned long iEdge, iVertex, iPoint, jPoint;
-	unsigned short iDim, iMarker;
-  
-	Min_Delta_Time = 1.E6; Max_Delta_Time = 0.0;
-  
-	/*--- Set maximum inviscid eigenvalue to zero, and compute sound speed ---*/
-	for (iPoint = 0; iPoint < nPointDomain; iPoint++)
-		node[iPoint]->SetMax_Lambda_Inv(0.0);
-  
-	/*--- Loop interior edges ---*/
-	for (iEdge = 0; iEdge < geometry->GetnEdge(); iEdge++) {
-    
-		/*--- Point identification, Normal vector and area ---*/
-		iPoint = geometry->edge[iEdge]->GetNode(0);
-		jPoint = geometry->edge[iEdge]->GetNode(1);
-    
-		Normal = geometry->edge[iEdge]->GetNormal();
-		Area = 0.0; for (iDim = 0; iDim < nDim; iDim++) Area += Normal[iDim]*Normal[iDim]; Area = sqrt(Area);
-    
-		/*--- Mean Values ---*/
-    Mean_ProjVel = 0.5 * (node[iPoint]->GetProjVel(Normal) + node[jPoint]->GetProjVel(Normal));
-    Mean_SoundSpeed = 0.5 * (node[iPoint]->GetSoundSpeed() + node[jPoint]->GetSoundSpeed()) * Area;
-    
-		/*--- Inviscid contribution ---*/
-		Lambda = fabs(Mean_ProjVel) + Mean_SoundSpeed;
-		if (geometry->node[iPoint]->GetDomain()) node[iPoint]->AddMax_Lambda_Inv(Lambda);
-		if (geometry->node[jPoint]->GetDomain()) node[jPoint]->AddMax_Lambda_Inv(Lambda);
-    
-	}
-  
-	/*--- Loop boundary edges ---*/
-	for (iMarker = 0; iMarker < geometry->GetnMarker(); iMarker++) {
-		for (iVertex = 0; iVertex < geometry->GetnVertex(iMarker); iVertex++) {
-      
-			/*--- Point identification, Normal vector and area ---*/
-			iPoint = geometry->vertex[iMarker][iVertex]->GetNode();
-			Normal = geometry->vertex[iMarker][iVertex]->GetNormal();
-			Area = 0.0; for (iDim = 0; iDim < nDim; iDim++) Area += Normal[iDim]*Normal[iDim]; Area = sqrt(Area);
-      
-			/*--- Mean Values ---*/
-      Mean_ProjVel = node[iPoint]->GetProjVel(Normal);
-      Mean_SoundSpeed = node[iPoint]->GetSoundSpeed() * Area;
-      
-			/*--- Inviscid contribution ---*/
-			Lambda = fabs(Mean_ProjVel) + Mean_SoundSpeed;
-			if (geometry->node[iPoint]->GetDomain()) {
-				node[iPoint]->AddMax_Lambda_Inv(Lambda);
-			}
-		}
-	}
-  
-	/*--- Each element uses their own speed, steady state simulation ---*/
-	for (iPoint = 0; iPoint < nPointDomain; iPoint++) {
-		Vol = geometry->node[iPoint]->GetVolume();
-		Local_Delta_Time = config->GetCFL(iMesh)*Vol / node[iPoint]->GetMax_Lambda_Inv();
-		Global_Delta_Time = min(Global_Delta_Time, Local_Delta_Time);
-		Min_Delta_Time = min(Min_Delta_Time, Local_Delta_Time);
-		Max_Delta_Time = max(Max_Delta_Time, Local_Delta_Time);
-		node[iPoint]->SetDelta_Time(Local_Delta_Time);
-	}
-  
-	/*--- Check if there is any element with only one neighbor...
-   a CV that is inside another CV ---*/
-	for (iPoint = 0; iPoint < nPointDomain; iPoint++) {
-		if (geometry->node[iPoint]->GetnPoint() == 1)
-			node[iPoint]->SetDelta_Time(Min_Delta_Time);
-	}
-  
-	/*--- For exact time solution use the minimum delta time of the whole mesh ---*/
-	if (config->GetUnsteady_Simulation() == TIME_STEPPING) {
-#ifndef NO_MPI
-		double rbuf_time, sbuf_time;
-		sbuf_time = Global_Delta_Time;
-#ifdef WINDOWS
-		MPI_Reduce(&sbuf_time, &rbuf_time, 1, MPI_DOUBLE, MPI_MIN, MASTER_NODE, MPI_COMM_WORLD);
-		MPI_Bcast(&rbuf_time, 1, MPI_DOUBLE, MASTER_NODE, MPI_COMM_WORLD);
-		MPI_Barrier(MPI_COMM_WORLD);
-#else
-		MPI::COMM_WORLD.Reduce(&sbuf_time, &rbuf_time, 1, MPI::DOUBLE, MPI::MIN, MASTER_NODE);
-		MPI::COMM_WORLD.Bcast(&rbuf_time, 1, MPI::DOUBLE, MASTER_NODE);
-		MPI::COMM_WORLD.Barrier();
-#endif
-		Global_Delta_Time = rbuf_time;
-#endif
-		for(iPoint = 0; iPoint < nPointDomain; iPoint++)
-			node[iPoint]->SetDelta_Time(Global_Delta_Time);
-	}
-}
-
-
-void CTNE2EulerSolver::SetMax_Eigenvalue(CGeometry *geometry, CConfig *config) {
-  
-	double *Normal, Area, Mean_SoundSpeed, Mean_ProjVel, Lambda;
-	unsigned long iEdge, iVertex, iPoint, jPoint;
-	unsigned short iDim, iMarker;
-  
-	Min_Delta_Time = 1.E6; Max_Delta_Time = 0.0;
-  
-	/*--- Set maximum inviscid eigenvalue to zero, and compute sound speed ---*/
-	for (iPoint = 0; iPoint < nPointDomain; iPoint++)
-		node[iPoint]->SetLambda(0.0);
-  
-	/*--- Loop interior edges ---*/
-	for (iEdge = 0; iEdge < geometry->GetnEdge(); iEdge++) {
-    
-		/*--- Point identification, Normal vector and area ---*/
-		iPoint = geometry->edge[iEdge]->GetNode(0);
-		jPoint = geometry->edge[iEdge]->GetNode(1);
-    
-		Normal = geometry->edge[iEdge]->GetNormal();
-		Area = 0.0; for (iDim = 0; iDim < nDim; iDim++) Area += Normal[iDim]*Normal[iDim]; Area = sqrt(Area);
-    
-		/*--- Mean Values ---*/
-    Mean_ProjVel = 0.5 * (node[iPoint]->GetProjVel(Normal) + node[jPoint]->GetProjVel(Normal));
-    Mean_SoundSpeed = 0.5 * (node[iPoint]->GetSoundSpeed() + node[jPoint]->GetSoundSpeed()) * Area;
-    
-		/*--- Inviscid contribution ---*/
-		Lambda = fabs(Mean_ProjVel) + Mean_SoundSpeed;
-		if (geometry->node[iPoint]->GetDomain()) node[iPoint]->AddLambda(Lambda);
-		if (geometry->node[jPoint]->GetDomain()) node[jPoint]->AddLambda(Lambda);
-    
-	}
-  
-	/*--- Loop boundary edges ---*/
-	for (iMarker = 0; iMarker < geometry->GetnMarker(); iMarker++) {
-		for (iVertex = 0; iVertex < geometry->GetnVertex(iMarker); iVertex++) {
-      
-			/*--- Point identification, Normal vector and area ---*/
-			iPoint = geometry->vertex[iMarker][iVertex]->GetNode();
-			Normal = geometry->vertex[iMarker][iVertex]->GetNormal();
-			Area = 0.0; for (iDim = 0; iDim < nDim; iDim++) Area += Normal[iDim]*Normal[iDim]; Area = sqrt(Area);
-      
-			/*--- Mean Values ---*/
-      Mean_ProjVel = node[iPoint]->GetProjVel(Normal);
-      Mean_SoundSpeed = node[iPoint]->GetSoundSpeed() * Area;
-      
-			/*--- Inviscid contribution ---*/
-			Lambda = fabs(Mean_ProjVel) + Mean_SoundSpeed;
-			if (geometry->node[iPoint]->GetDomain()) {
-				node[iPoint]->AddLambda(Lambda);
-			}
-		}
-	}
-  
-  /*--- Call the MPI routine ---*/
-  Set_MPI_MaxEigenvalue(geometry, config);
-
-}
-
-
-
-void CTNE2EulerSolver::Centered_Residual(CGeometry *geometry, CSolver **solver_container, CNumerics *numerics,
-                                         CConfig *config, unsigned short iMesh, unsigned short iRKStep) {
-	unsigned long iEdge, iPoint, jPoint;
-  bool implicit, second_order;
-
-  /*--- Set booleans based on config settings ---*/
-	implicit        = (config->GetKind_TimeIntScheme_TNE2() == EULER_IMPLICIT);
-	second_order = ((config->GetKind_Centered_TNE2() == JST) && (iMesh == MESH_0));
-  
-  /*--- Pass structure of the primitive variable vector to CNumerics ---*/
-  numerics->SetRhosIndex   ( node[0]->GetRhosIndex()    );
-  numerics->SetRhoIndex    ( node[0]->GetRhoIndex()     );
-  numerics->SetPIndex      ( node[0]->GetPIndex()       );
-  numerics->SetTIndex      ( node[0]->GetTIndex()       );
-  numerics->SetTveIndex    ( node[0]->GetTveIndex()     );
-  numerics->SetVelIndex    ( node[0]->GetVelIndex()     );
-  numerics->SetHIndex      ( node[0]->GetHIndex()       );
-  numerics->SetAIndex      ( node[0]->GetAIndex()       );
-  numerics->SetRhoCvtrIndex( node[0]->GetRhoCvtrIndex() );
-  numerics->SetRhoCvveIndex( node[0]->GetRhoCvveIndex() );
-  
-	for (iEdge = 0; iEdge < geometry->GetnEdge(); iEdge++) {
-    
-		/*--- Points in edge, set normal vectors, and number of neighbors ---*/
-		iPoint = geometry->edge[iEdge]->GetNode(0); jPoint = geometry->edge[iEdge]->GetNode(1);
-		numerics->SetNormal(geometry->edge[iEdge]->GetNormal());
-		numerics->SetNeighbor(geometry->node[iPoint]->GetnNeighbor(), geometry->node[jPoint]->GetnNeighbor());
-    
-		/*--- Pass conservative & primitive variables w/o reconstruction to CNumerics ---*/
-		numerics->SetConservative(node[iPoint]->GetSolution(), node[jPoint]->GetSolution());
-    numerics->SetPrimitive(node[iPoint]->GetPrimVar(), node[jPoint]->GetPrimVar());
-    
-    /*--- Pass supplementary information to CNumerics ---*/
-    numerics->SetdPdU(node[iPoint]->GetdPdU(), node[jPoint]->GetdPdU());
-    numerics->SetdTdU(node[iPoint]->GetdTdU(), node[jPoint]->GetdTdU());
-    numerics->SetdTvedU(node[iPoint]->GetdTvedU(), node[jPoint]->GetdTvedU());
-    
-    /*--- Set the largest convective eigenvalue ---*/
-		numerics->SetLambda(node[iPoint]->GetLambda(), node[jPoint]->GetLambda());
-    
-		/*--- Compute residuals, and Jacobians ---*/
-		numerics->ComputeResidual(Res_Conv, Res_Visc, Jacobian_i, Jacobian_j, config);
-
-		/*--- Update convective and artificial dissipation residuals ---*/
-		LinSysRes.AddBlock(iPoint, Res_Conv);
-		LinSysRes.SubtractBlock(jPoint, Res_Conv);
-    LinSysRes.AddBlock(iPoint, Res_Visc);
-    LinSysRes.SubtractBlock(jPoint, Res_Visc);
-    
-		/*--- Set implicit computation ---*/
-		if (implicit) {
-			Jacobian.AddBlock(iPoint,iPoint,Jacobian_i);
-			Jacobian.AddBlock(iPoint,jPoint,Jacobian_j);
-			Jacobian.SubtractBlock(jPoint,iPoint,Jacobian_i);
-			Jacobian.SubtractBlock(jPoint,jPoint,Jacobian_j); 
-		}
-	}
-}
-
-
-void CTNE2EulerSolver::Upwind_Residual(CGeometry *geometry, CSolver **solution_container, CNumerics *numerics,
-                                       CConfig *config, unsigned short iMesh) {
-	unsigned long iEdge, iPoint, jPoint;
-  unsigned short RHO_INDEX, RHOS_INDEX;
-  unsigned short iDim, iVar, jVar;
-<<<<<<< HEAD
-  bool implicit, high_order_diss, limiter, chk_err_i, chk_err_j;
-=======
-  bool implicit, second_order, limiter;
->>>>>>> ac88e7fc
-  double *U_i, *U_j, *V_i, *V_j;
-  double **GradU_i, **GradU_j, ProjGradU_i, ProjGradU_j;
-  double *Limiter_i, *Limiter_j;
-  double *Conserved_i, *Conserved_j, *Primitive_i, *Primitive_j;
-  double *dPdU_i, *dPdU_j, *dTdU_i, *dTdU_j, *dTvedU_i, *dTvedU_j;
-  
-  double lim_i, lim_j, lim_ij;
-  
-	/*--- Set booleans based on config settings ---*/
-	implicit     = (config->GetKind_TimeIntScheme_TNE2() == EULER_IMPLICIT);
-	second_order = (((config->GetSpatialOrder_TNE2() == SECOND_ORDER) || (config->GetSpatialOrder_TNE2() == SECOND_ORDER_LIMITER)) && (iMesh == MESH_0));
-  limiter      = (config->GetSpatialOrder_TNE2() == SECOND_ORDER_LIMITER);
-
-  /*--- Allocate arrays ---*/
-  Primitive_i = new double[nPrimVar];
-  Primitive_j = new double[nPrimVar];
-  Conserved_i = new double[nVar];
-  Conserved_j = new double[nVar];
-  dPdU_i      = new double[nVar];
-  dPdU_j      = new double[nVar];
-  dTdU_i      = new double[nVar];
-  dTdU_j      = new double[nVar];
-  dTvedU_i    = new double[nVar];
-  dTvedU_j    = new double[nVar];
-  
-  /*--- Pass structure of the primitive variable vector to CNumerics ---*/
-  numerics->SetRhosIndex   ( node[0]->GetRhosIndex()    );
-  numerics->SetRhoIndex    ( node[0]->GetRhoIndex()     );
-  numerics->SetPIndex      ( node[0]->GetPIndex()       );
-  numerics->SetTIndex      ( node[0]->GetTIndex()       );
-  numerics->SetTveIndex    ( node[0]->GetTveIndex()     );
-  numerics->SetVelIndex    ( node[0]->GetVelIndex()     );
-  numerics->SetHIndex      ( node[0]->GetHIndex()       );
-  numerics->SetAIndex      ( node[0]->GetAIndex()       );
-  numerics->SetRhoCvtrIndex( node[0]->GetRhoCvtrIndex() );
-  numerics->SetRhoCvveIndex( node[0]->GetRhoCvveIndex() );
-  
-  RHO_INDEX  = node[0]->GetRhoIndex();
-  RHOS_INDEX = node[0]->GetRhosIndex();
-  
-  /*--- Loop over edges and calculate convective fluxes ---*/
-	for(iEdge = 0; iEdge < geometry->GetnEdge(); iEdge++) {
-    
-		/*--- Retrieve node numbers and pass edge normal to CNumerics ---*/
-		iPoint = geometry->edge[iEdge]->GetNode(0);
-    jPoint = geometry->edge[iEdge]->GetNode(1);
-		numerics->SetNormal(geometry->edge[iEdge]->GetNormal());
-    
-    /*--- Get conserved & primitive variables from CVariable ---*/
-    U_i = node[iPoint]->GetSolution();
-    U_j = node[jPoint]->GetSolution();
-    V_i = node[iPoint]->GetPrimVar();
-    V_j = node[jPoint]->GetPrimVar();
-    
-    
-    /*--- High order reconstruction using MUSCL strategy ---*/
-    if (second_order) {
-      
-      
-      /*--- Assign i-j and j-i to projection vectors ---*/
-      for (iDim = 0; iDim < nDim; iDim++) {
-        Vector_i[iDim] = 0.5*(geometry->node[jPoint]->GetCoord(iDim) -
-                              geometry->node[iPoint]->GetCoord(iDim)   );
-        Vector_j[iDim] = 0.5*(geometry->node[iPoint]->GetCoord(iDim) -
-                              geometry->node[jPoint]->GetCoord(iDim)   );
-      }
-      
-      
-      /*---+++ Conserved variable reconstruction & limiting +++---*/
-      
-      /*--- Retrieve gradient information & limiter ---*/
-      GradU_i = node[iPoint]->GetGradient();
-      GradU_j = node[jPoint]->GetGradient();
-      if (limiter) {
-        Limiter_i = node[iPoint]->GetLimiter();
-        Limiter_j = node[jPoint]->GetLimiter();
-        lim_i = 1.0;
-        lim_j = 1.0;
-        for (iVar = 0; iVar < nVar; iVar++) {
-          if (lim_i > Limiter_i[iVar]) lim_i = Limiter_i[iVar];
-          if (lim_j > Limiter_j[iVar]) lim_j = Limiter_j[iVar];
-        }
-        lim_ij = min(lim_i, lim_j);
-      }
-      
-      /*--- Reconstruct conserved variables at the edge interface ---*/
-      for (iVar = 0; iVar < nVar; iVar++) {
-        ProjGradU_i = 0.0; ProjGradU_j = 0.0;
-        for (iDim = 0; iDim < nDim; iDim++) {
-          ProjGradU_i += Vector_i[iDim]*GradU_i[iVar][iDim];
-          ProjGradU_j += Vector_j[iDim]*GradU_j[iVar][iDim];
-        }
-        if (limiter) {
-          Conserved_i[iVar] = U_i[iVar] + lim_ij*ProjGradU_i;
-          Conserved_j[iVar] = U_j[iVar] + lim_ij*ProjGradU_j;
-        }
-        else {
-          Conserved_i[iVar] = U_i[iVar] + ProjGradU_i;
-          Conserved_j[iVar] = U_j[iVar] + ProjGradU_j;
-        }
-      }
-      
-      /*--- Calculate corresponding primitive reconstructed variables ---*/
-      chk_err_i = node[iPoint]->Cons2PrimVar(config, Conserved_i, Primitive_i,
-                                             dPdU_i, dTdU_i, dTvedU_i);
-      chk_err_j = node[jPoint]->Cons2PrimVar(config, Conserved_j, Primitive_j,
-                                             dPdU_j, dTdU_j, dTvedU_j);
-      
-      
-      /*--- Check for physical solutions in the reconstructed values ---*/
-      // Note: If non-physical, revert to first order
-      if ( chk_err_i || chk_err_j) {
-        numerics->SetPrimitive(V_i, V_j);
-        numerics->SetConservative(U_i, U_j);
-        numerics->SetdPdU(node[iPoint]->GetdPdU(), node[jPoint]->GetdPdU());
-        numerics->SetdTdU(node[iPoint]->GetdTdU(), node[jPoint]->GetdTdU());
-        numerics->SetdTvedU(node[iPoint]->GetdTvedU(), node[jPoint]->GetdTvedU());
-      } else {
-        numerics->SetConservative(Conserved_i, Conserved_j);
-        numerics->SetPrimitive(Primitive_i, Primitive_j);
-        numerics->SetdPdU  (dPdU_i,   dPdU_j);
-        numerics->SetdTdU  (dTdU_i,   dTdU_j);
-        numerics->SetdTvedU(dTvedU_i, dTvedU_j);
-      }
-      
-
-      
-      
-//      cout << "Solution" << endl;
-//      for (iVar = 0; iVar < nVar; iVar++) {
-//        cout << Conserved_i[iVar] << "\t" << U_i[iVar] << endl;
-//      }
-//      cin.get();
-//      
-//      cout << "Primitive: " << endl;
-//      for (iVar = 0; iVar < nPrimVar; iVar++) {
-//        cout << Primitive_i[iVar] << "\t" << V_i[iVar] << endl;
-//      }
-//      cin.get();
-//      
-      
-      /*---+++ Primitive variable reconstruction +++---*/
-      
-      /*--- Acquire primitive variable gradients ---*/
-      //Note: Mass fraction gradients, NOT species density gradients are stored!
-//      GradV_i = node[iPoint]->GetGradient_Primitive();
-//      GradV_j = node[jPoint]->GetGradient_Primitive();
-      
-      /*--- Retrieve primitive variable limiter values ---*/
-//      if (limiter) {
-//        Limiter_i = node[iPoint]->GetLimiter_Primitive();
-//        Limiter_j = node[jPoint]->GetLimiter_Primitive();
-//
-//      }
-      
-      /*--- Reconstruct ij interface values using the projected gradients ---*/
-      // Reconstruction for all other primitive variables
-//      for (iVar = 0; iVar < nPrimVarGrad; iVar++) {
-//        ProjGradV_i = 0.0; ProjGradV_j = 0.0;
-//        for (iDim = 0; iDim < nDim; iDim++) {
-//          ProjGradV_i += Vector_i[iDim]*GradV_i[iVar][iDim];
-//          ProjGradV_j += Vector_j[iDim]*GradV_j[iVar][iDim];
-//        }
-//        if (limiter) {
-//          Primitive_i[iVar] = V_i[iVar] + Limiter_i[iVar]*ProjGradV_i;
-//          Primitive_j[iVar] = V_j[iVar] + Limiter_j[iVar]*ProjGradV_j;
-//        }
-//        else {
-//          Primitive_i[iVar] = V_i[iVar] + ProjGradV_i;
-//          Primitive_j[iVar] = V_j[iVar] + ProjGradV_j;
-//        }
-//      }
-      
-    } else {
-      
-      /*--- Set variables without reconstruction ---*/
-      numerics->SetPrimitive(V_i, V_j);
-      numerics->SetConservative(U_i, U_j);
-      numerics->SetdPdU(node[iPoint]->GetdPdU(), node[jPoint]->GetdPdU());
-      numerics->SetdTdU(node[iPoint]->GetdTdU(), node[jPoint]->GetdTdU());
-      numerics->SetdTvedU(node[iPoint]->GetdTvedU(), node[jPoint]->GetdTvedU());
-    }
-    
-    /*--- Compute the upwind residual ---*/
-		numerics->ComputeResidual(Res_Conv, Jacobian_i, Jacobian_j, config);    
-		
-    /*--- Error checking ---*/
-    chk_err_i = false;
-    for (iVar = 0; iVar < nVar; iVar++)
-      if (Res_Conv[iVar] != Res_Conv[iVar])
-        chk_err_i = true;
-    if (implicit) {
-      for (iVar = 0; iVar < nVar; iVar++)
-        for (jVar = 0; jVar < nVar; jVar++)
-          if (Jacobian_i[iVar][jVar] != Jacobian_i[iVar][jVar] ||
-              Jacobian_j[iVar][jVar] != Jacobian_j[iVar][jVar])
-            chk_err_i = true;
-    }
-
-    //      cout << "NaN detected in convective flux/Jacobians." << endl;
-//    if (high_order_diss) {
-//      cout << "iPoint: " << iPoint << endl;
-//      for (iVar = 0; iVar < nVar; iVar++)
-//        cout << "Residual[" << iVar << "]: " << Res_Conv[iVar] << endl;
-//      cout << endl;
-//      for (iVar = 0; iVar < nPrimVar; iVar++)
-//        cout << "Prim[" << iVar << "]: " << Primitive_i[iVar] << endl;
-//      cout << endl;
-//      for (iVar = 0; iVar < nPrimVarGrad; iVar++)
-//        cout << "Lim[" << iVar << "]: " << Limiter_i[iVar] << endl;
-//      cout << endl;
-//      for (iVar = 0; iVar < nPrimVarGrad; iVar++)
-//        cout << "GradV: " << GradV_i[iVar][0] << "\t" << GradV_i[iVar][1] << "\t" << GradV_i[iVar][2] << endl;
-//      cin.get();
-//    } else {
-//      cout << "iPoint: " << iPoint << endl;
-//      for (iVar = 0; iVar < nVar; iVar++)
-//        cout << "Residual[" << iVar << "]: " << Res_Conv[iVar] << endl;
-//      cout << endl;
-//      for (iVar = 0; iVar < nPrimVar; iVar++)
-//        cout << "Prim[" << iVar << "]: " << V_i[iVar] << endl;
-//      cin.get();
-//    }
-
-    
-    /*--- Update the residual values ---*/
-		LinSysRes.AddBlock(iPoint, Res_Conv);
-		LinSysRes.SubtractBlock(jPoint, Res_Conv);
-    
-		/*--- Update the implicit Jacobian ---*/
-		if (implicit) {
-			Jacobian.AddBlock(iPoint, iPoint, Jacobian_i);
-			Jacobian.AddBlock(iPoint, jPoint, Jacobian_j);
-			Jacobian.SubtractBlock(jPoint, iPoint, Jacobian_i);
-			Jacobian.SubtractBlock(jPoint, jPoint, Jacobian_j);
-		}
-	}
-  
-  delete [] Conserved_i;
-  delete [] Conserved_j;
-  delete [] Primitive_i;
-  delete [] Primitive_j;
-  delete [] dPdU_i;
-  delete [] dPdU_j;
-  delete [] dTdU_i;
-  delete [] dTdU_j;
-  delete [] dTvedU_i;
-  delete [] dTvedU_j;
-}
-
-void CTNE2EulerSolver::Source_Residual(CGeometry *geometry, CSolver **solution_container, CNumerics *numerics,
-                                       CNumerics *second_solver, CConfig *config, unsigned short iMesh) {
-  bool implicit;
-	unsigned short iMarker, iVar, jVar;
-	unsigned long iPoint, iVertex;
-  
-  /*--- Assign booleans ---*/
-  implicit = (config->GetKind_TimeIntScheme_TNE2() == EULER_IMPLICIT);
-  
-  /*--- Pass structure of the primitive variable vector to CNumerics ---*/
-  numerics->SetRhosIndex   ( node[0]->GetRhosIndex()    );
-  numerics->SetRhoIndex    ( node[0]->GetRhoIndex()     );
-  numerics->SetPIndex      ( node[0]->GetPIndex()       );
-  numerics->SetTIndex      ( node[0]->GetTIndex()       );
-  numerics->SetTveIndex    ( node[0]->GetTveIndex()     );
-  numerics->SetVelIndex    ( node[0]->GetVelIndex()     );
-  numerics->SetHIndex      ( node[0]->GetHIndex()       );
-  numerics->SetAIndex      ( node[0]->GetAIndex()       );
-  numerics->SetRhoCvtrIndex( node[0]->GetRhoCvtrIndex() );
-  numerics->SetRhoCvveIndex( node[0]->GetRhoCvveIndex() );
-  
-  /*--- loop over interior points ---*/
-  for (iPoint = 0; iPoint < nPointDomain; iPoint++) {
-    if (!geometry->node[iPoint]->GetBoundary()) {
-      
-      /*--- Set conserved & primitive variables  ---*/
-      numerics->SetConservative(node[iPoint]->GetSolution(), node[iPoint]->GetSolution());
-      numerics->SetPrimitive   (node[iPoint]->GetPrimVar(),  node[iPoint]->GetPrimVar() );
-      
-      /*--- Pass supplementary information to CNumerics ---*/
-      numerics->SetdPdU(node[iPoint]->GetdPdU(), node[iPoint]->GetdPdU());
-      numerics->SetdTdU(node[iPoint]->GetdTdU(), node[iPoint]->GetdTdU());
-      numerics->SetdTvedU(node[iPoint]->GetdTvedU(), node[iPoint]->GetdTvedU());
-      
-      /*--- Set volume of the dual grid cell ---*/
-      numerics->SetVolume(geometry->node[iPoint]->GetVolume());
-      
-      /*--- Store the value of the source term residuals (only for visualization and debugging) ---*/
-      if (config->GetExtraOutput()) {
-        for (iVar = 0; iVar < nVar; iVar++) {
-          OutputVariables[iPoint* (unsigned long) nOutputVariables + iVar] = 0.0;
-        }
-      }
-      
-      /*--- Compute the non-equilibrium chemistry ---*/
-      numerics->ComputeChemistry(Residual, Jacobian_i, config);
-      LinSysRes.SubtractBlock(iPoint, Residual);
-      if (implicit)
-        Jacobian.SubtractBlock(iPoint, iPoint, Jacobian_i);
-      
-      /*--- Error checking ---*/
-      for (iVar = 0; iVar < nVar; iVar++)
-        if (Residual[iVar] != Residual[iVar])
-          cout << "NaN in Chemistry Residual" << endl;
-      if (implicit) {
-        for (iVar = 0; iVar < nVar; iVar++) {
-          for (jVar = 0; jVar < nVar; jVar++) {
-            if (Jacobian_i[iVar][jVar] != Jacobian_i[iVar][jVar])
-              cout << "NaN in Chemistry Jacobian i" << endl;
-          }
-        }
-      }
-      
-      /*--- Store the value of the source term residuals (only for visualization and debugging) ---*/
-      if (config->GetExtraOutput()) {
-        for (iVar = 0; iVar < nVar; iVar++) {
-          OutputVariables[iPoint* (unsigned long) nOutputVariables + iVar] += Residual[iVar];
-        }
-      }
-      
-      /*--- Compute vibrational energy relaxation ---*/
-      // NOTE: Jacobians don't account for relaxation time derivatives
-      numerics->ComputeVibRelaxation(Residual, Jacobian_i, config);
-      LinSysRes.SubtractBlock(iPoint, Residual);
-      if (implicit)
-        Jacobian.SubtractBlock(iPoint, iPoint, Jacobian_i);
-      
-      /*--- Error checking ---*/
-      for (iVar = 0; iVar < nVar; iVar++)
-        if (Residual[iVar] != Residual[iVar])
-          cout << "NaN in vibrational Residual" << endl;
-      if (implicit) {
-        for (iVar = 0; iVar < nVar; iVar++) {
-          for (jVar = 0; jVar < nVar; jVar++) {
-            if (Jacobian_i[iVar][jVar] != Jacobian_i[iVar][jVar])
-              cout << "NaN in vibrational Jacobian i" << endl;
-          }
-        }
-      }
-      
-      /*--- Store the value of the source term residuals (only for visualization and debugging) ---*/
-      if (config->GetExtraOutput()) {
-        for (iVar = 0; iVar < nVar; iVar++) {
-          OutputVariables[iPoint* (unsigned long) nOutputVariables + iVar] += Residual[iVar];
-        }
-      }
-    }
-  }
-  
-  /*--- Loop over boundaries ---*/
-  for (iMarker = 0; iMarker < config->GetnMarker_All(); iMarker++) {
-		switch (config->GetMarker_All_Boundary(iMarker)) {
-      case EULER_WALL: case SYMMETRY_PLANE: case FAR_FIELD:
-      case HEAT_FLUX: case ISOTHERMAL:
-
-        /*--- Loop over all of the vertices on this boundary marker ---*/
-        for(iVertex = 0; iVertex < geometry->nVertex[iMarker]; iVertex++) {
-          iPoint = geometry->vertex[iMarker][iVertex]->GetNode();
-          
-          /*--- Check if the node belongs to the domain (i.e, not a halo node) ---*/
-          if (geometry->node[iPoint]->GetDomain()) {
-            /*--- Set conserved & primitive variables  ---*/
-            numerics->SetConservative(node[iPoint]->GetSolution(),
-                                      node[iPoint]->GetSolution());
-            numerics->SetPrimitive   (node[iPoint]->GetPrimVar(),
-                                      node[iPoint]->GetPrimVar() );
-            numerics->SetdPdU        (node[iPoint]->GetdPdU(),
-                                      node[iPoint]->GetdPdU());
-            numerics->SetdTdU        (node[iPoint]->GetdTdU(),
-                                      node[iPoint]->GetdTdU());
-            numerics->SetdTvedU      (node[iPoint]->GetdTvedU(),
-                                      node[iPoint]->GetdTvedU());
-            
-            /*--- Set volume of the dual grid cell ---*/
-            numerics->SetVolume(geometry->node[iPoint]->GetVolume());
-            
-            /*--- Compute the non-equilibrium chemistry ---*/
-            numerics->ComputeChemistry(Residual, Jacobian_i, config);
-            LinSysRes.SubtractBlock(iPoint, Residual);
-            if (implicit)
-              Jacobian.SubtractBlock(iPoint, iPoint, Jacobian_i);
-            
-            /*--- Error checking ---*/
-            for (iVar = 0; iVar < nVar; iVar++)
-              if (Residual[iVar] != Residual[iVar])
-                cout << "NaN in Chemistry Residual" << endl;
-            if (implicit) {
-              for (iVar = 0; iVar < nVar; iVar++) {
-                for (jVar = 0; jVar < nVar; jVar++) {
-                  if (Jacobian_i[iVar][jVar] != Jacobian_i[iVar][jVar])
-                    cout << "NaN in Chemistry Jacobian i" << endl;
-                }
-              }
-            }
-            /*--- Compute vibrational energy relaxation ---*/
-            // NOTE: Jacobians don't account for relaxation time derivatives
-            numerics->ComputeVibRelaxation(Residual, Jacobian_i, config);
-            LinSysRes.SubtractBlock(iPoint, Residual);
-            if (implicit)
-              Jacobian.SubtractBlock(iPoint, iPoint, Jacobian_i);
-            
-            /*--- Error checking ---*/
-            for (iVar = 0; iVar < nVar; iVar++)
-              if (Residual[iVar] != Residual[iVar])
-                cout << "NaN in vibrational Residual" << endl;
-            if (implicit) {
-              for (iVar = 0; iVar < nVar; iVar++) {
-                for (jVar = 0; jVar < nVar; jVar++) {
-                  if (Jacobian_i[iVar][jVar] != Jacobian_i[iVar][jVar])
-                    cout << "NaN in vibrational Jacobian i" << endl;
-                }
-              }
-            }
-          }
-        }
-        break;
-        
-      case HEAT_FLUX_NONCATALYTIC: case HEAT_FLUX_CATALYTIC:
-        
-        /*--- Loop over all of the vertices on this boundary marker ---*/
-        for(iVertex = 0; iVertex < geometry->nVertex[iMarker]; iVertex++) {
-          iPoint = geometry->vertex[iMarker][iVertex]->GetNode();
-          
-          /*--- Check if the node belongs to the domain (i.e, not a halo node) ---*/
-          if (geometry->node[iPoint]->GetDomain()) {
-            /*--- Set conserved & primitive variables  ---*/
-            numerics->SetConservative(node[iPoint]->GetSolution(),
-                                      node[iPoint]->GetSolution());
-            numerics->SetPrimitive   (node[iPoint]->GetPrimVar(),
-                                      node[iPoint]->GetPrimVar() );
-            numerics->SetdPdU        (node[iPoint]->GetdPdU(),
-                                      node[iPoint]->GetdPdU());
-            numerics->SetdTdU        (node[iPoint]->GetdTdU(),
-                                      node[iPoint]->GetdTdU());
-            numerics->SetdTvedU      (node[iPoint]->GetdTvedU(),
-                                      node[iPoint]->GetdTvedU());
-            
-            /*--- Set volume of the dual grid cell ---*/
-            numerics->SetVolume(geometry->node[iPoint]->GetVolume());
-            
-            /*--- Compute vibrational energy relaxation ---*/
-            // NOTE: Jacobians don't account for relaxation time derivatives
-            numerics->ComputeVibRelaxation(Residual, Jacobian_i, config);
-            LinSysRes.SubtractBlock(iPoint, Residual);
-            if (implicit)
-              Jacobian.SubtractBlock(iPoint, iPoint, Jacobian_i);
-            
-            /*--- Error checking ---*/
-            for (iVar = 0; iVar < nVar; iVar++)
-              if (Residual[iVar] != Residual[iVar])
-                cout << "NaN in vibrational Residual" << endl;
-            if (implicit) {
-              for (iVar = 0; iVar < nVar; iVar++) {
-                for (jVar = 0; jVar < nVar; jVar++) {
-                  if (Jacobian_i[iVar][jVar] != Jacobian_i[iVar][jVar])
-                    cout << "NaN in vibrational Jacobian i" << endl;
-                }
-              }
-            }
-          }
-        }
-        break;
-        
-      case ISOTHERMAL_NONCATALYTIC: case ISOTHERMAL_CATALYTIC:
-        // NO SOURCE TERMS TO BE SET HERE!
-        break;
-    }
-  }
-}
-
-void CTNE2EulerSolver::Inviscid_Forces(CGeometry *geometry, CConfig *config) {
-	unsigned long iVertex, iPoint;
-	unsigned short iDim, iMarker, Boundary, Monitoring;
-	double Pressure, *Normal = NULL, dist[3], *Coord, Face_Area, PressInviscid;
-	double factor, NFPressOF, RefVel2, RefDensity, RefPressure;
-  
-	double Alpha           = config->GetAoA()*PI_NUMBER/180.0;
-	double Beta            = config->GetAoS()*PI_NUMBER/180.0;
-	double RefAreaCoeff    = config->GetRefAreaCoeff();
-	double RefLengthMoment = config->GetRefLengthMoment();
-	double *Origin         = config->GetRefOriginMoment(0);
-	//double Pressure_Inf    = config->GetPressure_FreeStreamND();
-	//double *Velocity_Inf   = config->GetVelocity_FreeStreamND();
-  
-	/*--- If we have a rotating frame problem or an unsteady problem with
-   mesh motion, use special reference values for the force coefficients.
-   Otherwise, use the freestream values, which is the standard convention. ---*/
-  
-  RefVel2     = node_infty->GetVelocity2();
-	RefDensity  = node_infty->GetDensity();
-	RefPressure = node_infty->GetPressure();
-  
-	/*-- Initialization ---*/
-	Total_CDrag = 0.0; Total_CLift = 0.0;  Total_CSideForce = 0.0;
-	Total_CMx = 0.0;   Total_CMy = 0.0;    Total_CMz = 0.0;
-	Total_CFx = 0.0;   Total_CFy = 0.0;    Total_CFz = 0.0;
-	Total_CEff = 0.0;  Total_Heat = 0.0;
-  Total_MaxHeat = 0.0;
-	AllBound_CDrag_Inv = 0.0;        AllBound_CLift_Inv = 0.0;  AllBound_CSideForce_Inv = 0.0;
-	AllBound_CMx_Inv = 0.0;          AllBound_CMy_Inv = 0.0;    AllBound_CMz_Inv = 0.0;
-	AllBound_CFx_Inv = 0.0;          AllBound_CFy_Inv = 0.0;    AllBound_CFz_Inv = 0.0;
-	AllBound_CEff_Inv = 0.0;
-  
-	/*--- Loop over the Euler and Navier-Stokes markers ---*/
-	factor = 1.0 / (0.5*RefDensity*RefAreaCoeff*RefVel2);
-  
-	for (iMarker = 0; iMarker < nMarker; iMarker++) {
-		Boundary   = config->GetMarker_All_Boundary(iMarker);
-		Monitoring = config->GetMarker_All_Monitoring(iMarker);
-    
-		if ((Boundary == EULER_WALL             ) ||
-        (Boundary == HEAT_FLUX              ) ||
-        (Boundary == HEAT_FLUX_CATALYTIC    ) ||
-        (Boundary == HEAT_FLUX_NONCATALYTIC ) ||
-				(Boundary == ISOTHERMAL             ) ||
-        (Boundary == ISOTHERMAL_CATALYTIC   ) ||
-        (Boundary == ISOTHERMAL_NONCATALYTIC) ||
-        (Boundary == NEARFIELD_BOUNDARY     )) {
-      
-			for (iDim = 0; iDim < nDim; iDim++) ForceInviscid[iDim] = 0.0;
-			MomentInviscid[0] = 0.0; MomentInviscid[1] = 0.0; MomentInviscid[2] = 0.0;
-			NFPressOF = 0.0; PressInviscid = 0.0;
-      
-			for (iVertex = 0; iVertex < geometry->GetnVertex(iMarker); iVertex++) {
-				iPoint = geometry->vertex[iMarker][iVertex]->GetNode();
-				Pressure = node[iPoint]->GetPressure();
-        
-				CPressure[iMarker][iVertex] = (Pressure - RefPressure)*factor*RefAreaCoeff;
-        
-				/*--- Note that the pressure coefficient is computed at the
-				 halo cells (for visualization purposes), but not the forces ---*/
-				if ( (geometry->node[iPoint]->GetDomain()) && (Monitoring == YES) ) {
-					Normal = geometry->vertex[iMarker][iVertex]->GetNormal();
-					Coord = geometry->node[iPoint]->GetCoord();
-          
-					/*--- Quadratic objective function for the near field.
-           This uses the infinity pressure regardless of Mach number. ---*/
-					NFPressOF += 0.5*(Pressure - Pressure_Inf)*(Pressure - Pressure_Inf)*Normal[nDim-1];
-          
-					Face_Area = 0.0;
-					for (iDim = 0; iDim < nDim; iDim++) {
-						/*--- Total force, distance computation, and face area
-             Note that we have subtracted the Pressure at the infinity, this is important when dealing with
-             non-closed surfaces---*/
-						ForceInviscid[iDim] -= (Pressure - Pressure_Inf)*Normal[iDim]*factor;
-						dist[iDim] = Coord[iDim] - Origin[iDim];
-						Face_Area += Normal[iDim]*Normal[iDim];
-					}
-					Face_Area = sqrt(Face_Area);
-					PressInviscid += CPressure[iMarker][iVertex]*Face_Area;
-          
-					/*--- Moment with respect to the reference axis ---*/
-					if (iDim == 3) {
-						MomentInviscid[0] -= (Pressure - Pressure_Inf)*(Normal[2]*dist[1]-Normal[1]*dist[2])*factor/RefLengthMoment;
-						MomentInviscid[1] -= (Pressure - Pressure_Inf)*(Normal[0]*dist[2]-Normal[2]*dist[0])*factor/RefLengthMoment;
-					}
-					MomentInviscid[2]   -= (Pressure - Pressure_Inf)*(Normal[1]*dist[0]-Normal[0]*dist[1])*factor/RefLengthMoment;
-          
-				}
-			}
-      
-			/*--- Transform ForceInviscid and MomentInviscid into non-dimensional coefficient ---*/
-			if  (Monitoring == YES) {
-				if (nDim == 2) {
-					if (Boundary != NEARFIELD_BOUNDARY) {
-						CDrag_Inv[iMarker]        =  ForceInviscid[0]*cos(Alpha) + ForceInviscid[1]*sin(Alpha);
-						CLift_Inv[iMarker]        = -ForceInviscid[0]*sin(Alpha) + ForceInviscid[1]*cos(Alpha);
-						CSideForce_Inv[iMarker]   = 0.0;
-						CMx_Inv[iMarker]          = 0.0;
-						CMy_Inv[iMarker]          = 0.0;
-						CMz_Inv[iMarker]          = MomentInviscid[2];
-						CEff_Inv[iMarker]         = CLift_Inv[iMarker]/(CDrag_Inv[iMarker]+config->GetCteViscDrag()+EPS);
-						CFx_Inv[iMarker]          = ForceInviscid[0];
-						CFy_Inv[iMarker]          = ForceInviscid[1];
-						CFz_Inv[iMarker]          = 0.0;
-					}
-					else {
-						CDrag_Inv[iMarker] = 0.0; CLift_Inv[iMarker] = 0.0; CSideForce_Inv[iMarker] = 0.0;
-						CMx_Inv[iMarker] = 0.0; CMy_Inv[iMarker] = 0.0; CMz_Inv[iMarker] = 0.0;
-						CFx_Inv[iMarker] = 0.0; CFy_Inv[iMarker] = 0.0; CFz_Inv[iMarker] = 0.0;
-						CEff_Inv[iMarker] = 0.0;
-					}
-				}
-				if (nDim == 3) {
-					if (Boundary != NEARFIELD_BOUNDARY) {
-						CDrag_Inv[iMarker] =  ForceInviscid[0]*cos(Alpha)*cos(Beta) + ForceInviscid[1]*sin(Beta) + ForceInviscid[2]*sin(Alpha)*cos(Beta);
-						CLift_Inv[iMarker] = -ForceInviscid[0]*sin(Alpha) + ForceInviscid[2]*cos(Alpha);
-						CSideForce_Inv[iMarker] = -ForceInviscid[0]*sin(Beta)*cos(Alpha) + ForceInviscid[1]*cos(Beta) - ForceInviscid[2]*sin(Beta)*sin(Alpha);
-						CMx_Inv[iMarker] = MomentInviscid[0];
-						CMy_Inv[iMarker] = MomentInviscid[1];
-						CMz_Inv[iMarker] = MomentInviscid[2];
-						CEff_Inv[iMarker] = CLift_Inv[iMarker]/(CDrag_Inv[iMarker]+config->GetCteViscDrag()+EPS);
-						CFx_Inv[iMarker] = ForceInviscid[0];
-						CFy_Inv[iMarker] = ForceInviscid[1];
-						CFz_Inv[iMarker] = ForceInviscid[2];
-            
-					}
-					else {
-						CDrag_Inv[iMarker] = 0.0; CLift_Inv[iMarker] = 0.0; CSideForce_Inv[iMarker] = 0.0;
-						CMx_Inv[iMarker] = 0.0; CMy_Inv[iMarker] = 0.0; CMz_Inv[iMarker] = 0.0;
-						CFx_Inv[iMarker] = 0.0; CFy_Inv[iMarker] = 0.0; CFz_Inv[iMarker] = 0.0;
-						CEff_Inv[iMarker] = 0.0;
-					}
-				}
-        
-				AllBound_CDrag_Inv += CDrag_Inv[iMarker];
-				AllBound_CLift_Inv += CLift_Inv[iMarker];
-				AllBound_CSideForce_Inv += CSideForce_Inv[iMarker];
-				AllBound_CMx_Inv += CMx_Inv[iMarker];
-				AllBound_CMy_Inv += CMy_Inv[iMarker];
-				AllBound_CMz_Inv += CMz_Inv[iMarker];
-				AllBound_CEff_Inv += CEff_Inv[iMarker];
-				AllBound_CFx_Inv += CFx_Inv[iMarker];
-				AllBound_CFy_Inv += CFy_Inv[iMarker];
-				AllBound_CFz_Inv += CFz_Inv[iMarker];
-			}
-		}
-	}
-  
-#ifndef NO_MPI
-  /*--- Add AllBound information using all the nodes ---*/
-  double MyAllBound_CDrag_Inv        = AllBound_CDrag_Inv;        AllBound_CDrag_Inv = 0.0;
-	double MyAllBound_CLift_Inv        = AllBound_CLift_Inv;        AllBound_CLift_Inv = 0.0;
-	double MyAllBound_CSideForce_Inv   = AllBound_CSideForce_Inv;   AllBound_CSideForce_Inv = 0.0;
-	double MyAllBound_CEff_Inv         = AllBound_CEff_Inv;         AllBound_CEff_Inv = 0.0;
-	double MyAllBound_CMx_Inv          = AllBound_CMx_Inv;          AllBound_CMx_Inv = 0.0;
-	double MyAllBound_CMy_Inv          = AllBound_CMy_Inv;          AllBound_CMy_Inv = 0.0;
-	double MyAllBound_CMz_Inv          = AllBound_CMz_Inv;          AllBound_CMz_Inv = 0.0;
-	double MyAllBound_CFx_Inv          = AllBound_CFx_Inv;          AllBound_CFx_Inv = 0.0;
-	double MyAllBound_CFy_Inv          = AllBound_CFy_Inv;          AllBound_CFy_Inv = 0.0;
-	double MyAllBound_CFz_Inv          = AllBound_CFz_Inv;          AllBound_CFz_Inv = 0.0;
-
-#ifdef WINDOWS
-  MPI_Allreduce(&MyAllBound_CDrag_Inv, &AllBound_CDrag_Inv, 1, MPI_DOUBLE, MPI_SUM, MPI_COMM_WORLD);
-  MPI_Allreduce(&MyAllBound_CLift_Inv, &AllBound_CLift_Inv, 1, MPI_DOUBLE, MPI_SUM, MPI_COMM_WORLD);
-  MPI_Allreduce(&MyAllBound_CSideForce_Inv, &AllBound_CSideForce_Inv, 1, MPI_DOUBLE, MPI_SUM, MPI_COMM_WORLD);
-  AllBound_CEff_Inv = AllBound_CLift_Inv / (AllBound_CDrag_Inv + config->GetCteViscDrag() + EPS);
-  MPI_Allreduce(&MyAllBound_CMx_Inv, &AllBound_CMx_Inv, 1, MPI_DOUBLE, MPI_SUM, MPI_COMM_WORLD);
-  MPI_Allreduce(&MyAllBound_CMy_Inv, &AllBound_CMy_Inv, 1, MPI_DOUBLE, MPI_SUM, MPI_COMM_WORLD);
-  MPI_Allreduce(&MyAllBound_CMz_Inv, &AllBound_CMz_Inv, 1, MPI_DOUBLE, MPI_SUM, MPI_COMM_WORLD);
-  MPI_Allreduce(&MyAllBound_CFx_Inv, &AllBound_CFx_Inv, 1, MPI_DOUBLE, MPI_SUM, MPI_COMM_WORLD);
-  MPI_Allreduce(&MyAllBound_CFy_Inv, &AllBound_CFy_Inv, 1, MPI_DOUBLE, MPI_SUM, MPI_COMM_WORLD);
-  MPI_Allreduce(&MyAllBound_CFz_Inv, &AllBound_CFz_Inv, 1, MPI_DOUBLE, MPI_SUM, MPI_COMM_WORLD);
-#else
-  MPI::COMM_WORLD.Allreduce(&MyAllBound_CDrag_Inv, &AllBound_CDrag_Inv, 1, MPI::DOUBLE, MPI::SUM);
-  MPI::COMM_WORLD.Allreduce(&MyAllBound_CLift_Inv, &AllBound_CLift_Inv, 1, MPI::DOUBLE, MPI::SUM);
-  MPI::COMM_WORLD.Allreduce(&MyAllBound_CSideForce_Inv, &AllBound_CSideForce_Inv, 1, MPI::DOUBLE, MPI::SUM);
-  AllBound_CEff_Inv = AllBound_CLift_Inv / (AllBound_CDrag_Inv + config->GetCteViscDrag() + EPS);
-  MPI::COMM_WORLD.Allreduce(&MyAllBound_CMx_Inv, &AllBound_CMx_Inv, 1, MPI::DOUBLE, MPI::SUM);
-  MPI::COMM_WORLD.Allreduce(&MyAllBound_CMy_Inv, &AllBound_CMy_Inv, 1, MPI::DOUBLE, MPI::SUM);
-  MPI::COMM_WORLD.Allreduce(&MyAllBound_CMz_Inv, &AllBound_CMz_Inv, 1, MPI::DOUBLE, MPI::SUM);
-  MPI::COMM_WORLD.Allreduce(&MyAllBound_CFx_Inv, &AllBound_CFx_Inv, 1, MPI::DOUBLE, MPI::SUM);
-  MPI::COMM_WORLD.Allreduce(&MyAllBound_CFy_Inv, &AllBound_CFy_Inv, 1, MPI::DOUBLE, MPI::SUM);
-  MPI::COMM_WORLD.Allreduce(&MyAllBound_CFz_Inv, &AllBound_CFz_Inv, 1, MPI::DOUBLE, MPI::SUM); 
-#endif
-#endif
-
-  
-  
-	Total_CDrag += AllBound_CDrag_Inv;
-	Total_CLift += AllBound_CLift_Inv;
-	Total_CSideForce += AllBound_CSideForce_Inv;
-	Total_CMx += AllBound_CMx_Inv;
-	Total_CMy += AllBound_CMy_Inv;
-	Total_CMz += AllBound_CMz_Inv;
-	Total_CEff += AllBound_CEff_Inv;
-	Total_CFx += AllBound_CFx_Inv;
-	Total_CFy += AllBound_CFy_Inv;
-	Total_CFz += AllBound_CFz_Inv;
-  
-}
-
-void CTNE2EulerSolver::ExplicitEuler_Iteration(CGeometry *geometry, CSolver **solver_container, CConfig *config) {
-  double *local_Residual, *local_Res_TruncError, Vol, Delta, Res;
-  unsigned short iVar;
-  unsigned long iPoint;
-  
-  bool adjoint = config->GetAdjoint();
-  
-  for (iVar = 0; iVar < nVar; iVar++) {
-    SetRes_RMS(iVar, 0.0);
-    SetRes_Max(iVar, 0.0, 0);
-  }
-  
-  /*--- Update the solution ---*/
-  for (iPoint = 0; iPoint < nPointDomain; iPoint++) {
-    Vol = geometry->node[iPoint]->GetVolume();
-    Delta = node[iPoint]->GetDelta_Time() / Vol;
-    
-    local_Res_TruncError = node[iPoint]->GetResTruncError();
-    local_Residual = LinSysRes.GetBlock(iPoint);
-    
-    if (!adjoint) {
-      for (iVar = 0; iVar < nVar; iVar++) {
-        Res = local_Residual[iVar] + local_Res_TruncError[iVar];
-        node[iPoint]->AddSolution(iVar, -Res*Delta);
-        AddRes_RMS(iVar, Res*Res);
-        AddRes_Max(iVar, fabs(Res), geometry->node[iPoint]->GetGlobalIndex());
-      }
-    }
-    
-  }
-  
-  /*--- MPI solution ---*/
-  Set_MPI_Solution(geometry, config);
-  
-  /*--- Compute the root mean square residual ---*/
-  SetResidual_RMS(geometry, config);
-  
-}
-
-void CTNE2EulerSolver::ImplicitEuler_Iteration(CGeometry *geometry,
-                                               CSolver **solution_container,
-                                               CConfig *config) {
-	unsigned short iVar;
-	unsigned long iPoint, total_index, IterLinSol = 0;
-	double Delta, *local_Res_TruncError, Vol;
-  
-	bool adjoint = config->GetAdjoint();
-  
-	/*--- Set maximum residual to zero ---*/
-	for (iVar = 0; iVar < nVar; iVar++) {
-		SetRes_RMS(iVar, 0.0);
-		SetRes_Max(iVar, 0.0, 0);
-	}
-  
-	/*--- Build implicit system ---*/
-	for (iPoint = 0; iPoint < nPointDomain; iPoint++) {
-    
-		/*--- Read the residual ---*/
-		local_Res_TruncError = node[iPoint]->GetResTruncError();
-    
-		/*--- Read the volume ---*/
-		Vol = geometry->node[iPoint]->GetVolume();
-    
-		/*--- Modify matrix diagonal to assure diagonal dominance ---*/
-		Delta = Vol / node[iPoint]->GetDelta_Time();
-    Jacobian.AddVal2Diag(iPoint, Delta);
-    if (Delta != Delta) {
-      cout << "NaN in Timestep" << endl;
-    }
-    
-		/*--- Right hand side of the system (-Residual) and initial guess (x = 0) ---*/
-		for (iVar = 0; iVar < nVar; iVar++) {
-			total_index = iPoint*nVar + iVar;
-			LinSysRes[total_index] = - (LinSysRes[total_index] + local_Res_TruncError[iVar]);
-      LinSysSol[total_index] = 0.0;
-			AddRes_RMS(iVar, LinSysRes[total_index]*LinSysRes[total_index]);
-			AddRes_Max(iVar, fabs(LinSysRes[total_index]), geometry->node[iPoint]->GetGlobalIndex());
-		}
-	}
-  
-	/*--- Initialize residual and solution at the ghost points ---*/
-	for (iPoint = nPointDomain; iPoint < nPoint; iPoint++) {
-		for (iVar = 0; iVar < nVar; iVar++) {
-			total_index = iPoint*nVar + iVar;
-			LinSysRes[total_index] = 0.0;
-			LinSysSol[total_index] = 0.0;
-		}
-	}
-  
-	/*--- Solve the linear system (Krylov subspace methods) ---*/
-  CMatrixVectorProduct* mat_vec = new CSysMatrixVectorProduct(Jacobian, geometry, config);
-  
-  CPreconditioner* precond = NULL;
-  if (config->GetKind_Linear_Solver_Prec() == JACOBI) {
-    Jacobian.BuildJacobiPreconditioner();
-    precond = new CJacobiPreconditioner(Jacobian, geometry, config);
-  }
-  else if (config->GetKind_Linear_Solver_Prec() == LU_SGS) {
-    precond = new CLU_SGSPreconditioner(Jacobian, geometry, config);
-  }
-  else if (config->GetKind_Linear_Solver_Prec() == LINELET) {
-    Jacobian.BuildJacobiPreconditioner();
-    precond = new CLineletPreconditioner(Jacobian, geometry, config);
-  }
-  
-  CSysSolve system;
-  if (config->GetKind_Linear_Solver() == BCGSTAB)
-    IterLinSol = system.BCGSTAB(LinSysRes, LinSysSol, *mat_vec, *precond,
-                                config->GetLinear_Solver_Error(),
-                                config->GetLinear_Solver_Iter(), false);
-  else if (config->GetKind_Linear_Solver() == FGMRES)
-    IterLinSol = system.FGMRES(LinSysRes, LinSysSol, *mat_vec, *precond,
-                               config->GetLinear_Solver_Error(),
-                               config->GetLinear_Solver_Iter(), false);
-  
-  /*--- The the number of iterations of the linear solver ---*/
-  SetIterLinSolver(IterLinSol);
-  
-  /*--- dealocate memory ---*/
-  delete mat_vec;
-  delete precond;
-  
-	/*--- Update solution (system written in terms of increments) ---*/
-	if (!adjoint) {
-		for (iPoint = 0; iPoint < nPointDomain; iPoint++) {
-      for (iVar = 0; iVar < nVar; iVar++) {
-        node[iPoint]->AddSolution(iVar, config->GetLinear_Solver_Relax()*LinSysSol[iPoint*nVar+iVar]);
-      }
-		}
-	}
-  
-	/*--- MPI solution ---*/
-	Set_MPI_Solution(geometry, config);
-  
-	/*--- Compute the root mean square residual ---*/
-	SetResidual_RMS(geometry, config);
-  
-}
-
-void CTNE2EulerSolver::SetPrimVar_Gradient_GG(CGeometry *geometry, CConfig *config) {
-	unsigned long iPoint, jPoint, iEdge, iVertex;
-	unsigned short iDim, iSpecies, iVar, iMarker, RHOS_INDEX, RHO_INDEX;
-	double *PrimVar_Vertex, *PrimVar_i, *PrimVar_j, PrimVar_Average, rho_i, rho_j,
-	Partial_Gradient, Partial_Res, *Normal;
-  
-	/*--- Initialize arrays ---*/
-  // Primitive variables: [Y1, ..., YNs, T, Tve, u, v, w]^T
-	PrimVar_Vertex = new double [nPrimVarGrad];
-	PrimVar_i = new double [nPrimVarGrad];
-	PrimVar_j = new double [nPrimVarGrad];
-  
-  /*--- Get indices of species & mixture density ---*/
-  RHOS_INDEX = node[0]->GetRhosIndex();
-  RHO_INDEX  = node[0]->GetRhoIndex();
-  
-	/*--- Set Gradient_Primitive to zero ---*/
-	for (iPoint = 0; iPoint < nPointDomain; iPoint++)
-		node[iPoint]->SetGradient_PrimitiveZero(nPrimVarGrad);
-  
-	/*--- Loop interior edges ---*/
-	for (iEdge = 0; iEdge < geometry->GetnEdge(); iEdge++) {
-		iPoint = geometry->edge[iEdge]->GetNode(0);
-		jPoint = geometry->edge[iEdge]->GetNode(1);
-    
-    /*--- Pull primitives from CVariable ---*/
-		for (iVar = 0; iVar < nPrimVarGrad; iVar++) {
-			PrimVar_i[iVar] = node[iPoint]->GetPrimVar(iVar);
-			PrimVar_j[iVar] = node[jPoint]->GetPrimVar(iVar);
-		}
-    
-//    rho_i = node[iPoint]->GetPrimVar(RHO_INDEX);
-//    rho_j = node[jPoint]->GetPrimVar(RHO_INDEX);
-//    
-//    /*--- Modify densities to be mass concentration ---*/
-//    for (iSpecies = 0; iSpecies < nSpecies; iSpecies++) {
-//      PrimVar_i[RHOS_INDEX+iSpecies] = PrimVar_i[RHOS_INDEX+iSpecies]/rho_i;
-//      PrimVar_j[RHOS_INDEX+iSpecies] = PrimVar_j[RHOS_INDEX+iSpecies]/rho_j;
-//    }
-    
-		Normal = geometry->edge[iEdge]->GetNormal();
-		for (iVar = 0; iVar < nPrimVarGrad; iVar++) {
-			PrimVar_Average =  0.5 * ( PrimVar_i[iVar] + PrimVar_j[iVar] );
-			for (iDim = 0; iDim < nDim; iDim++) {
-				Partial_Res = PrimVar_Average*Normal[iDim];
-				if (geometry->node[iPoint]->GetDomain())
-					node[iPoint]->AddGradient_Primitive(iVar, iDim, Partial_Res);
-				if (geometry->node[jPoint]->GetDomain())
-					node[jPoint]->SubtractGradient_Primitive(iVar, iDim, Partial_Res);
-			}
-		}
-	}
-  
-	/*--- Loop boundary edges ---*/
-	for (iMarker = 0; iMarker < geometry->GetnMarker(); iMarker++) {
-		for (iVertex = 0; iVertex < geometry->GetnVertex(iMarker); iVertex++) {
-			iPoint = geometry->vertex[iMarker][iVertex]->GetNode();
-			if (geometry->node[iPoint]->GetDomain()) {
-        
-        /*--- Get primitives from CVariable ---*/
-				for (iVar = 0; iVar < nPrimVarGrad; iVar++)
-					PrimVar_Vertex[iVar] = node[iPoint]->GetPrimVar(iVar);
-        
-        /*--- Modify species density to mass concentration ---*/
-        rho_i = node[iPoint]->GetPrimVar(RHO_INDEX);
-        for (iSpecies = 0; iSpecies < nSpecies; iSpecies++)
-          PrimVar_Vertex[RHOS_INDEX+iSpecies] = PrimVar_Vertex[RHOS_INDEX+iSpecies]/rho_i;
-        
-				Normal = geometry->vertex[iMarker][iVertex]->GetNormal();
-				for (iVar = 0; iVar < nPrimVarGrad; iVar++)
-					for (iDim = 0; iDim < nDim; iDim++) {
-						Partial_Res = PrimVar_Vertex[iVar]*Normal[iDim];
-						node[iPoint]->SubtractGradient_Primitive(iVar, iDim, Partial_Res);
-					}
-			}
-		}
-	}
-  
-	/*--- Update gradient value ---*/
-	for (iPoint = 0; iPoint < nPointDomain; iPoint++) {
-		for (iVar = 0; iVar < nPrimVarGrad; iVar++) {
-			for (iDim = 0; iDim < nDim; iDim++) {
-				Partial_Gradient = node[iPoint]->GetGradient_Primitive(iVar,iDim) / (geometry->node[iPoint]->GetVolume());
-				node[iPoint]->SetGradient_Primitive(iVar, iDim, Partial_Gradient);
-        
-			}
-		}
-	}
-  
-	delete [] PrimVar_Vertex;
-	delete [] PrimVar_i;
-	delete [] PrimVar_j;
-  
-	Set_MPI_Primitive_Gradient(geometry, config);
-  
-}
-
-void CTNE2EulerSolver::SetPrimVar_Gradient_LS(CGeometry *geometry, CConfig *config) {
-  
-	unsigned short iSpecies, iVar, iDim, jDim, iNeigh, RHOS_INDEX, RHO_INDEX;
-	unsigned long iPoint, jPoint;
-	double *PrimVar_i, *PrimVar_j, *Coord_i, *Coord_j, r11, r12, r13, r22, r23, r23_a,
-	r23_b, r33, rho_i, rho_j, weight, product, detR2, z11, z12, z13, z22, z23, z33;
-  bool singular = false;
-
-	/*--- Initialize arrays, Primitive variables:
-   [Y1, ..., YNs, T, Tve, u, v, w, P]^T ---*/
-
-	PrimVar_i = new double [nPrimVarGrad];
-	PrimVar_j = new double [nPrimVarGrad];
-  
-  /*--- Get indices of species & mixture density ---*/
-  
-  RHOS_INDEX = node[0]->GetRhosIndex();
-  RHO_INDEX  = node[0]->GetRhoIndex();
-  
-	/*--- Loop over points of the grid ---*/
-	for (iPoint = 0; iPoint < nPointDomain; iPoint++) {
-    
-    /*--- Get coordinates ---*/
-
-		Coord_i = geometry->node[iPoint]->GetCoord();
-    
-    /*--- Get primitives from CVariable ---*/
-    
-		for (iVar = 0; iVar < nPrimVarGrad; iVar++)
-			PrimVar_i[iVar] = node[iPoint]->GetPrimVar(iVar);
-    
-//    /*--- Modify species density to mass fraction ---*/
-//    
-//    rho_i = node[iPoint]->GetPrimVar(RHO_INDEX);
-//    for (iSpecies =0 ; iSpecies < nSpecies; iSpecies++)
-//      PrimVar_i[RHOS_INDEX+iSpecies] = PrimVar_i[RHOS_INDEX+iSpecies]/rho_i;
-    
-		/*--- Inizialization of variables ---*/
-    
-		for (iVar = 0; iVar < nPrimVarGrad; iVar++)
-			for (iDim = 0; iDim < nDim; iDim++)
-				cvector[iVar][iDim] = 0.0;
-    
-		r11 = 0.0; r12 = 0.0; r13 = 0.0; r22 = 0.0;
-		r23 = 0.0; r23_a = 0.0; r23_b = 0.0; r33 = 0.0;
-    
-		for (iNeigh = 0; iNeigh < geometry->node[iPoint]->GetnPoint(); iNeigh++) {
-			jPoint = geometry->node[iPoint]->GetPoint(iNeigh);
-			Coord_j = geometry->node[jPoint]->GetCoord();
-      
-			for (iVar = 0; iVar < nPrimVarGrad; iVar++)
-				PrimVar_j[iVar] = node[jPoint]->GetPrimVar(iVar);
-      
-      /*--- Modify species density to mass fraction ---*/
-      
-//      rho_j = node[jPoint]->GetPrimVar(RHO_INDEX);
-//      for (iSpecies = 0; iSpecies < nSpecies; iSpecies++)
-//        PrimVar_j[RHOS_INDEX+iSpecies] = PrimVar_j[RHOS_INDEX+iSpecies]/rho_j;
-      
-			weight = 0.0;
-			for (iDim = 0; iDim < nDim; iDim++)
-				weight += (Coord_j[iDim]-Coord_i[iDim])*(Coord_j[iDim]-Coord_i[iDim]);
-      
-			/*--- Sumations for entries of upper triangular matrix R ---*/
-      
-      if (fabs(weight) > EPS){
-        r11 += (Coord_j[0]-Coord_i[0])*(Coord_j[0]-Coord_i[0])/weight;
-        r12 += (Coord_j[0]-Coord_i[0])*(Coord_j[1]-Coord_i[1])/weight;
-        r22 += (Coord_j[1]-Coord_i[1])*(Coord_j[1]-Coord_i[1])/weight;
-        if (nDim == 3) {
-          r13 += (Coord_j[0]-Coord_i[0])*(Coord_j[2]-Coord_i[2])/weight;
-          r23_a += (Coord_j[1]-Coord_i[1])*(Coord_j[2]-Coord_i[2])/weight;
-          r23_b += (Coord_j[0]-Coord_i[0])*(Coord_j[2]-Coord_i[2])/weight;
-          r33 += (Coord_j[2]-Coord_i[2])*(Coord_j[2]-Coord_i[2])/weight;
-        }
-        
-        /*--- Entries of c:= transpose(A)*b ---*/
-        
-        for (iVar = 0; iVar < nPrimVarGrad; iVar++)
-          for (iDim = 0; iDim < nDim; iDim++)
-            cvector[iVar][iDim] += (Coord_j[iDim]-Coord_i[iDim])*(PrimVar_j[iVar]-PrimVar_i[iVar])/weight;
-      }
-      
-    }
-    
-		/*--- Entries of upper triangular matrix R ---*/
-    if (fabs(r11) < EPS) r11 = EPS;
-		r11 = sqrt(r11);
-		r12 = r12/r11;
-		r22 = sqrt(r22-r12*r12);
-    if (fabs(r22) < EPS) r22 = EPS;
-		if (nDim == 3) {
-			r13 = r13/r11;
-			r23 = r23_a/r22 - r23_b*r12/(r11*r22);
-			r33 = sqrt(r33-r23*r23-r13*r13);
-		}
-    
-    /*--- Compute determinant ---*/
-    
-    if (nDim == 2) detR2 = (r11*r22)*(r11*r22);
-    else detR2 = (r11*r22*r33)*(r11*r22*r33);
-    
-    /*--- Detect singular matrices ---*/
-    
-    if (fabs(detR2) < EPS) singular = true;
-    
-		/*--- S matrix := inv(R)*traspose(inv(R)) ---*/
-    
-    if (singular) {
-      for (iDim = 0; iDim < nDim; iDim++)
-        for (jDim = 0; jDim < nDim; jDim++)
-          Smatrix[iDim][jDim] = 0.0;
-    }
-    else {
-      if (nDim == 2) {
-        Smatrix[0][0] = (r12*r12+r22*r22)/detR2;
-        Smatrix[0][1] = -r11*r12/detR2;
-        Smatrix[1][0] = Smatrix[0][1];
-        Smatrix[1][1] = r11*r11/detR2;
-      }
-      else {
-        z11 = r22*r33; z12 = -r12*r33; z13 = r12*r23-r13*r22;
-        z22 = r11*r33; z23 = -r11*r23; z33 = r11*r22;
-        Smatrix[0][0] = (z11*z11+z12*z12+z13*z13)/detR2;
-        Smatrix[0][1] = (z12*z22+z13*z23)/detR2;
-        Smatrix[0][2] = (z13*z33)/detR2;
-        Smatrix[1][0] = Smatrix[0][1];
-        Smatrix[1][1] = (z22*z22+z23*z23)/detR2;
-        Smatrix[1][2] = (z23*z33)/detR2;
-        Smatrix[2][0] = Smatrix[0][2];
-        Smatrix[2][1] = Smatrix[1][2];
-        Smatrix[2][2] = (z33*z33)/detR2;
-      }
-    }
-    
-		/*--- Computation of the gradient: S*c ---*/
-    
-		for (iVar = 0; iVar < nPrimVarGrad; iVar++) {
-			for (iDim = 0; iDim < nDim; iDim++) {
-				product = 0.0;
-				for (jDim = 0; jDim < nDim; jDim++)
-					product += Smatrix[iDim][jDim]*cvector[iVar][jDim];
-				node[iPoint]->SetGradient_Primitive(iVar, iDim, product);        
-			}
-		}
-    
-	}
-  
-	delete [] PrimVar_i;
-	delete [] PrimVar_j;
-  
-	Set_MPI_Primitive_Gradient(geometry, config);
-  
-}
-
-
-void CTNE2EulerSolver::SetPrimVar_Gradient_LS(CGeometry *geometry,
-                                              CConfig *config,
-                                              unsigned long val_Point) {
-
-	unsigned short iSpecies, iVar, iDim, jDim, iNeigh, RHOS_INDEX, RHO_INDEX;
-	unsigned long iPoint, jPoint;
-	double *PrimVar_i, *PrimVar_j, *Coord_i, *Coord_j, r11, r12, r13, r22, r23, r23_a,
-	r23_b, r33, rho_i, rho_j, weight, product, z11, z12, z13, z22, z23, z33, detR2;
-  bool singular = false;
-  
-	/*--- Initialize arrays Primitive variables: 
-   [Y1, ..., YNs, T, Tve, u, v, w]^T ---*/
-  
-	PrimVar_i = new double [nPrimVarGrad];
-	PrimVar_j = new double [nPrimVarGrad];
-  
-  /*--- Get indices of species & mixture density ---*/
-  
-  RHOS_INDEX = node[0]->GetRhosIndex();
-  RHO_INDEX  = node[0]->GetRhoIndex();
-  
-  iPoint = val_Point;
-  Coord_i = geometry->node[iPoint]->GetCoord();
-  
-  /*--- Get primitives from CVariable ---*/
-  for (iVar = 0; iVar < nPrimVarGrad; iVar++)
-    PrimVar_i[iVar] = node[iPoint]->GetPrimVar(iVar);
-  
-//  /*--- Modify species density to mass fraction ---*/
-//  rho_i = node[iPoint]->GetPrimVar(RHO_INDEX);
-//  for (iSpecies =0 ; iSpecies < nSpecies; iSpecies++)
-//    PrimVar_i[RHOS_INDEX+iSpecies] = PrimVar_i[RHOS_INDEX+iSpecies]/rho_i;
-  
-  /*--- Inizialization of variables ---*/
-  for (iVar = 0; iVar < nPrimVarGrad; iVar++)
-    for (iDim = 0; iDim < nDim; iDim++)
-      cvector[iVar][iDim] = 0.0;
-  
-  r11 = 0.0; r12 = 0.0; r13 = 0.0; r22 = 0.0;
-  r23 = 0.0; r23_a = 0.0; r23_b = 0.0; r33 = 0.0;
-  
-  for (iNeigh = 0; iNeigh < geometry->node[iPoint]->GetnPoint(); iNeigh++) {
-    jPoint = geometry->node[iPoint]->GetPoint(iNeigh);
-    Coord_j = geometry->node[jPoint]->GetCoord();
-    
-    for (iVar = 0; iVar < nPrimVarGrad; iVar++)
-      PrimVar_j[iVar] = node[jPoint]->GetPrimVar(iVar);
-    
-//    /*--- Modify species density to mass fraction ---*/
-//    rho_j = node[jPoint]->GetPrimVar(RHO_INDEX);
-//    for (iSpecies = 0; iSpecies < nSpecies; iSpecies++)
-//      PrimVar_j[RHOS_INDEX+iSpecies] = PrimVar_j[RHOS_INDEX+iSpecies]/rho_j;
-    
-    weight = 0.0;
-    for (iDim = 0; iDim < nDim; iDim++)
-      weight += (Coord_j[iDim]-Coord_i[iDim])*(Coord_j[iDim]-Coord_i[iDim]);
-    
-    /*--- Sumations for entries of upper triangular matrix R ---*/
-    if (fabs(weight) > EPS) {
-      r11 += (Coord_j[0]-Coord_i[0])*(Coord_j[0]-Coord_i[0])/(weight);
-      r12 += (Coord_j[0]-Coord_i[0])*(Coord_j[1]-Coord_i[1])/(weight);
-      r22 += (Coord_j[1]-Coord_i[1])*(Coord_j[1]-Coord_i[1])/(weight);
-      if (nDim == 3) {
-        r13 += (Coord_j[0]-Coord_i[0])*(Coord_j[2]-Coord_i[2])/(weight);
-        r23_a += (Coord_j[1]-Coord_i[1])*(Coord_j[2]-Coord_i[2])/(weight);
-        r23_b += (Coord_j[0]-Coord_i[0])*(Coord_j[2]-Coord_i[2])/(weight);
-        r33 += (Coord_j[2]-Coord_i[2])*(Coord_j[2]-Coord_i[2])/(weight);
-      }
-      
-      /*--- Entries of c:= transpose(A)*b ---*/
-      for (iVar = 0; iVar < nPrimVarGrad; iVar++)
-        for (iDim = 0; iDim < nDim; iDim++)
-          cvector[iVar][iDim] += (Coord_j[iDim]-Coord_i[iDim])*(PrimVar_j[iVar]-PrimVar_i[iVar])/(weight);
-    }
-    
-  }
-  
-  /*--- Entries of upper triangular matrix R ---*/
-  if (fabs(r11) < EPS) r11 = EPS;
-  r11 = sqrt(r11);
-  r12 = r12/(r11);
-  r22 = sqrt(r22-r12*r12);
-  if (fabs(r22) < EPS) r22 = EPS;
-  if (nDim == 3) {
-    r13 = r13/r11;
-    r23 = r23_a/r22 - r23_b*r12/(r11*r22);
-    r33 = sqrt(r33-r23*r23-r13*r13);
-  }
-  
-  if (nDim == 2) detR2 = (r11*r22)*(r11*r22);
-  else detR2 = (r11*r22*r33)*(r11*r22*r33);
-  
-  if (fabs(detR2) < EPS) singular = true;
-
-  /*--- S matrix := inv(R)*traspose(inv(R)) ---*/
-  
-  if (singular) {
-    for (iDim = 0; iDim < nDim; iDim++)
-      for (jDim = 0; jDim < nDim; jDim++)
-        Smatrix[iDim][jDim] = 0.0;
-  }
-  else {
-    if (nDim == 2) {
-      Smatrix[0][0] = (r12*r12+r22*r22)/(detR2);
-      Smatrix[0][1] = -r11*r12/(detR2);
-      Smatrix[1][0] = Smatrix[0][1];
-      Smatrix[1][1] = r11*r11/(detR2);
-    }
-    else {
-      z11 = r22*r33; z12 = -r12*r33; z13 = r12*r23-r13*r22;
-      z22 = r11*r33; z23 = -r11*r23; z33 = r11*r22;
-      Smatrix[0][0] = (z11*z11+z12*z12+z13*z13)/(detR2);
-      Smatrix[0][1] = (z12*z22+z13*z23)/(detR2);
-      Smatrix[0][2] = (z13*z33)/(detR2);
-      Smatrix[1][0] = Smatrix[0][1];
-      Smatrix[1][1] = (z22*z22+z23*z23)/(detR2);
-      Smatrix[1][2] = (z23*z33)/(detR2);
-      Smatrix[2][0] = Smatrix[0][2];
-      Smatrix[2][1] = Smatrix[1][2];
-      Smatrix[2][2] = (z33*z33)/(detR2);
-    }
-  }
-  
-  /*--- Computation of the gradient: S*c ---*/
-  for (iVar = 0; iVar < nPrimVarGrad; iVar++) {
-    for (iDim = 0; iDim < nDim; iDim++) {
-      product = 0.0;
-      for (jDim = 0; jDim < nDim; jDim++)
-        product += Smatrix[iDim][jDim]*cvector[iVar][jDim];
-      node[iPoint]->SetGradient_Primitive(iVar, iDim, product);
-    }
-  }
-  
-	delete [] PrimVar_i;
-	delete [] PrimVar_j;
-}
-
-
-void CTNE2EulerSolver::SetPrimVar_Limiter(CGeometry *geometry,
-                                          CConfig *config) {
-
-  unsigned long iEdge, iPoint, jPoint;
-  unsigned short iVar, iDim;
-  double dave, LimK, eps2, dm, dp, du, limiter;
-  double *Primitive_i, *Primitive_j;
-  double *Coord_i, *Coord_j;
-  double **Gradient_i, **Gradient_j;
-
-  
-  /*--- Initialize solution max and solution min in the entire domain --*/
-  for (iPoint = 0; iPoint < geometry->GetnPoint(); iPoint++) {
-    for (iVar = 0; iVar < nPrimVarGrad; iVar++) {
-      node[iPoint]->SetSolution_Max(iVar, -EPS);
-      node[iPoint]->SetSolution_Min(iVar, EPS);
-    }
-  }
-
-  /*--- Establish bounds for Spekreijse monotonicity by finding max & min values of neighbor variables --*/
-  for (iEdge = 0; iEdge < geometry->GetnEdge(); iEdge++) {
-    
-    /*--- Point identification, Normal vector and area ---*/
-    iPoint = geometry->edge[iEdge]->GetNode(0);
-    jPoint = geometry->edge[iEdge]->GetNode(1);
-    
-    /*--- Get the conserved variables ---*/
-    Primitive_i = node[iPoint]->GetPrimVar();
-    Primitive_j = node[jPoint]->GetPrimVar();
-    
-    /*--- Compute the maximum, and minimum values for nodes i & j ---*/
-    for (iVar = 0; iVar < nPrimVarGrad; iVar++) {
-      du = (Primitive_j[iVar] - Primitive_i[iVar]);
-      node[iPoint]->SetSolution_Min(iVar, min(node[iPoint]->GetSolution_Min(iVar), du));
-      node[iPoint]->SetSolution_Max(iVar, max(node[iPoint]->GetSolution_Max(iVar), du));
-      node[jPoint]->SetSolution_Min(iVar, min(node[jPoint]->GetSolution_Min(iVar), -du));
-      node[jPoint]->SetSolution_Max(iVar, max(node[jPoint]->GetSolution_Max(iVar), -du));
-    }
-  }
-  
-  /*--- Initialize the limiter --*/
-  for (iPoint = 0; iPoint < geometry->GetnPointDomain(); iPoint++) {
-    for (iVar = 0; iVar < nPrimVarGrad; iVar++) {
-      node[iPoint]->SetLimiter_Primitive(iVar, 2.0);
-    }
-  }
-  
-  switch (config->GetKind_SlopeLimit()) {
-      
-      /*--- Minmod (Roe 1984) limiter ---*/
-    case MINMOD:
-      
-      for (iEdge = 0; iEdge < geometry->GetnEdge(); iEdge++) {
-        
-        iPoint      = geometry->edge[iEdge]->GetNode(0);
-        jPoint      = geometry->edge[iEdge]->GetNode(1);
-        Primitive_i = node[iPoint]->GetPrimVar();
-        Primitive_j = node[jPoint]->GetPrimVar();
-        Gradient_i  = node[iPoint]->GetGradient_Primitive();
-        Gradient_j  = node[jPoint]->GetGradient_Primitive();
-        Coord_i     = geometry->node[iPoint]->GetCoord();
-        Coord_j     = geometry->node[jPoint]->GetCoord();
-        
-        for (iVar = 0; iVar < nPrimVarGrad; iVar++) {
-          
-          /*--- Calculate the interface left gradient, delta- (dm) ---*/
-          dm = 0.0;
-          for (iDim = 0; iDim < nDim; iDim++)
-            dm += 0.5*(Coord_j[iDim]-Coord_i[iDim])*Gradient_i[iVar][iDim];
-          
-          /*--- Calculate the interface right gradient, delta+ (dp) ---*/
-          if ( dm > 0.0 ) dp = node[iPoint]->GetSolution_Max(iVar);
-          else dp = node[iPoint]->GetSolution_Min(iVar);
-          
-          limiter = max(0.0, min(1.0,dp/dm));
-          
-          if (limiter < node[iPoint]->GetLimiter_Primitive(iVar))
-            if (geometry->node[iPoint]->GetDomain())
-              node[iPoint]->SetLimiter_Primitive(iVar, limiter);
-          
-          /*-- Repeat for point j on the edge ---*/
-          dm = 0.0;
-          for (iDim = 0; iDim < nDim; iDim++)
-            dm += 0.5*(Coord_i[iDim]-Coord_j[iDim])*Gradient_j[iVar][iDim];
-          
-          if ( dm > 0.0 ) dp = node[jPoint]->GetSolution_Max(iVar);
-          else dp = node[jPoint]->GetSolution_Min(iVar);
-          
-          limiter = max(0.0, min(1.0,dp/dm));
-          
-          if (limiter < node[jPoint]->GetLimiter_Primitive(iVar))
-            if (geometry->node[jPoint]->GetDomain()) node[jPoint]->SetLimiter_Primitive(iVar, limiter);
-        }
-      }
-      break;
-      
-      /*--- Venkatakrishnan (Venkatakrishnan 1994) limiter ---*/
-    case VENKATAKRISHNAN:
-      
-      /*-- Get limiter parameters from the configuration file ---*/
-      dave = config->GetRefElemLength();
-      LimK = config->GetLimiterCoeff();
-      eps2 = pow((LimK*dave), 3.0);
-      
-      for (iEdge = 0; iEdge < geometry->GetnEdge(); iEdge++) {
-        
-        iPoint      = geometry->edge[iEdge]->GetNode(0);
-        jPoint      = geometry->edge[iEdge]->GetNode(1);
-        Primitive_i = node[iPoint]->GetPrimVar();
-        Primitive_j = node[jPoint]->GetPrimVar();
-        Gradient_i  = node[iPoint]->GetGradient_Primitive();
-        Gradient_j  = node[jPoint]->GetGradient_Primitive();
-        Coord_i     = geometry->node[iPoint]->GetCoord();
-        Coord_j     = geometry->node[jPoint]->GetCoord();
-        
-        for (iVar = 0; iVar < nPrimVarGrad; iVar++) {
-          
-          /*--- Calculate the interface left gradient, delta- (dm) ---*/
-          dm = 0.0;
-          for (iDim = 0; iDim < nDim; iDim++)
-            dm += 0.5*(Coord_j[iDim]-Coord_i[iDim])*Gradient_i[iVar][iDim];
-          
-          /*--- Calculate the interface right gradient, delta+ (dp) ---*/
-          if ( dm > 0.0 ) dp = node[iPoint]->GetSolution_Max(iVar);
-          else dp = node[iPoint]->GetSolution_Min(iVar);
-          
-          limiter = ( dp*dp + 2.0*dp*dm + eps2 )/( dp*dp + dp*dm + 2.0*dm*dm + eps2);
-          
-          if (limiter < node[iPoint]->GetLimiter_Primitive(iVar))
-            if (geometry->node[iPoint]->GetDomain()) {
-              node[iPoint]->SetLimiter_Primitive(iVar, limiter);
-              
-//              if (iEdge == 0) {
-//                cout << "iEdge: " << iEdge << endl;
-//                cout << "iPoint: " << iPoint << endl;
-//                cout << "Limiter: " << limiter << endl;
-//                cin.get();
-//              }
-            }
-          
-          /*-- Repeat for point j on the edge ---*/
-          dm = 0.0;
-          for (iDim = 0; iDim < nDim; iDim++)
-            dm += 0.5*(Coord_i[iDim]-Coord_j[iDim])*Gradient_j[iVar][iDim];
-          
-          if ( dm > 0.0 ) dp = node[jPoint]->GetSolution_Max(iVar);
-          else dp = node[jPoint]->GetSolution_Min(iVar);
-          
-          limiter = ( dp*dp + 2.0*dp*dm + eps2 )/( dp*dp + dp*dm + 2.0*dm*dm + eps2);
-          
-          if (limiter < node[jPoint]->GetLimiter_Primitive(iVar))
-            if (geometry->node[jPoint]->GetDomain()) {
-              node[jPoint]->SetLimiter_Primitive(iVar, limiter);
-            }
-        }
-      }
-      break;
-      
-  }
-  
-  /*--- Limiter MPI ---*/
-  Set_MPI_Primitive_Limiter(geometry, config);
-}
-
-void CTNE2EulerSolver::SetSolution_Limiter(CGeometry *geometry,
-                                           CConfig *config) {
-  
-  unsigned long iEdge, iPoint, jPoint;
-  unsigned short iVar, iDim;
-  double dave, LimK, eps2, dm, dp, du, limiter;
-  double *Solution_i, *Solution_j;
-  double *Coord_i, *Coord_j;
-  double **Gradient_i, **Gradient_j;
-  
-  
-  /*--- Initialize solution max and solution min in the entire domain --*/
-  for (iPoint = 0; iPoint < geometry->GetnPoint(); iPoint++) {
-    for (iVar = 0; iVar < nVar; iVar++) {
-      node[iPoint]->SetSolution_Max(iVar, -EPS);
-      node[iPoint]->SetSolution_Min(iVar, EPS);
-    }
-  }
-  
-  /*--- Establish bounds for Spekreijse monotonicity by finding max & min values of neighbor variables --*/
-  for (iEdge = 0; iEdge < geometry->GetnEdge(); iEdge++) {
-    
-    /*--- Point identification, Normal vector and area ---*/
-    iPoint = geometry->edge[iEdge]->GetNode(0);
-    jPoint = geometry->edge[iEdge]->GetNode(1);
-    
-    /*--- Get the conserved variables ---*/
-    Solution_i = node[iPoint]->GetSolution();
-    Solution_j = node[jPoint]->GetSolution();
-    
-    /*--- Compute the maximum, and minimum values for nodes i & j ---*/
-    for (iVar = 0; iVar < nVar; iVar++) {
-      du = (Solution_j[iVar] - Solution_i[iVar]);
-      node[iPoint]->SetSolution_Min(iVar, min(node[iPoint]->GetSolution_Min(iVar), du));
-      node[iPoint]->SetSolution_Max(iVar, max(node[iPoint]->GetSolution_Max(iVar), du));
-      node[jPoint]->SetSolution_Min(iVar, min(node[jPoint]->GetSolution_Min(iVar), -du));
-      node[jPoint]->SetSolution_Max(iVar, max(node[jPoint]->GetSolution_Max(iVar), -du));
-    }
-  }
-  
-  /*--- Initialize the limiter --*/
-  for (iPoint = 0; iPoint < geometry->GetnPointDomain(); iPoint++) {
-    for (iVar = 0; iVar < nVar; iVar++) {
-      node[iPoint]->SetLimiter(iVar, 2.0);
-    }
-  }
-  
-  switch (config->GetKind_SlopeLimit()) {
-      
-      /*--- Minmod (Roe 1984) limiter ---*/
-    case MINMOD:
-      
-      for (iEdge = 0; iEdge < geometry->GetnEdge(); iEdge++) {
-        
-        iPoint     = geometry->edge[iEdge]->GetNode(0);
-        jPoint     = geometry->edge[iEdge]->GetNode(1);
-        Coord_i    = geometry->node[iPoint]->GetCoord();
-        Coord_j    = geometry->node[jPoint]->GetCoord();
-        Solution_i = node[iPoint]->GetSolution();
-        Solution_j = node[jPoint]->GetSolution();
-        Gradient_i = node[iPoint]->GetGradient();
-        Gradient_j = node[jPoint]->GetGradient();
-
-        
-        for (iVar = 0; iVar < nVar; iVar++) {
-          
-          /*--- Calculate the interface left gradient, delta- (dm) ---*/
-          dm = 0.0;
-          for (iDim = 0; iDim < nDim; iDim++)
-            dm += 0.5*(Coord_j[iDim]-Coord_i[iDim])*Gradient_i[iVar][iDim];
-          
-          /*--- Calculate the interface right gradient, delta+ (dp) ---*/
-          if ( dm > 0.0 ) dp = node[iPoint]->GetSolution_Max(iVar);
-          else dp = node[iPoint]->GetSolution_Min(iVar);
-          
-          limiter = max(0.0, min(1.0,dp/dm));
-          
-          if (limiter < node[iPoint]->GetLimiter(iVar))
-            if (geometry->node[iPoint]->GetDomain())
-              node[iPoint]->SetLimiter(iVar, limiter);
-          
-          /*-- Repeat for point j on the edge ---*/
-          dm = 0.0;
-          for (iDim = 0; iDim < nDim; iDim++)
-            dm += 0.5*(Coord_i[iDim]-Coord_j[iDim])*Gradient_j[iVar][iDim];
-          
-          if ( dm > 0.0 ) dp = node[jPoint]->GetSolution_Max(iVar);
-          else dp = node[jPoint]->GetSolution_Min(iVar);
-          
-          limiter = max(0.0, min(1.0,dp/dm));
-          
-          if (limiter < node[jPoint]->GetLimiter(iVar))
-            if (geometry->node[jPoint]->GetDomain()) node[jPoint]->SetLimiter(iVar, limiter);
-        }
-      }
-      break;
-      
-      /*--- Venkatakrishnan (Venkatakrishnan 1994) limiter ---*/
-    case VENKATAKRISHNAN:
-      
-      /*-- Get limiter parameters from the configuration file ---*/
-      dave = config->GetRefElemLength();
-      LimK = config->GetLimiterCoeff();
-      eps2 = pow((LimK*dave), 3.0);
-      
-      for (iEdge = 0; iEdge < geometry->GetnEdge(); iEdge++) {
-        
-        iPoint     = geometry->edge[iEdge]->GetNode(0);
-        jPoint     = geometry->edge[iEdge]->GetNode(1);
-        Coord_i    = geometry->node[iPoint]->GetCoord();
-        Coord_j    = geometry->node[jPoint]->GetCoord();
-        Solution_i = node[iPoint]->GetSolution();
-        Solution_j = node[jPoint]->GetSolution();
-        Gradient_i = node[iPoint]->GetGradient();
-        Gradient_j = node[jPoint]->GetGradient();
-        
-        for (iVar = 0; iVar < nVar; iVar++) {
-          
-          /*--- Calculate the interface left gradient, delta- (dm) ---*/
-          dm = 0.0;
-          for (iDim = 0; iDim < nDim; iDim++)
-            dm += 0.5*(Coord_j[iDim]-Coord_i[iDim])*Gradient_i[iVar][iDim];
-          
-          /*--- Calculate the interface right gradient, delta+ (dp) ---*/
-          if ( dm > 0.0 ) dp = node[iPoint]->GetSolution_Max(iVar);
-          else dp = node[iPoint]->GetSolution_Min(iVar);
-          
-          limiter = ( dp*dp + 2.0*dp*dm + eps2 )/( dp*dp + dp*dm + 2.0*dm*dm + eps2);
-          
-          if (limiter < node[iPoint]->GetLimiter(iVar))
-            if (geometry->node[iPoint]->GetDomain()) {
-              node[iPoint]->SetLimiter(iVar, limiter);
-              
-              //              if (iEdge == 0) {
-              //                cout << "iEdge: " << iEdge << endl;
-              //                cout << "iPoint: " << iPoint << endl;
-              //                cout << "Limiter: " << limiter << endl;
-              //                cin.get();
-              //              }
-            }
-          
-          /*-- Repeat for point j on the edge ---*/
-          dm = 0.0;
-          for (iDim = 0; iDim < nDim; iDim++)
-            dm += 0.5*(Coord_i[iDim]-Coord_j[iDim])*Gradient_j[iVar][iDim];
-          
-          if ( dm > 0.0 ) dp = node[jPoint]->GetSolution_Max(iVar);
-          else dp = node[jPoint]->GetSolution_Min(iVar);
-          
-          limiter = ( dp*dp + 2.0*dp*dm + eps2 )/( dp*dp + dp*dm + 2.0*dm*dm + eps2);
-          
-          if (limiter < node[jPoint]->GetLimiter(iVar))
-            if (geometry->node[jPoint]->GetDomain()) {
-              node[jPoint]->SetLimiter(iVar, limiter);
-            }
-        }
-      }
-      break;
-      
-  }
-  
-  /*--- Limiter MPI ---*/
-  Set_MPI_Solution_Limiter(geometry, config);
-}
-
-void CTNE2EulerSolver::SetPreconditioner(CConfig *config, unsigned short iPoint) {
-	unsigned short iDim, jDim, iVar, jVar;
-	double Beta, local_Mach, Beta2, rho, enthalpy, soundspeed, sq_vel;
-	double *U_i = NULL;
-	double Beta_min = config->GetminTurkelBeta();
-	double Beta_max = config->GetmaxTurkelBeta();
-  
-  
-	/*--- Variables to calculate the preconditioner parameter Beta ---*/
-	local_Mach = sqrt(node[iPoint]->GetVelocity2())/node[iPoint]->GetSoundSpeed();
-	Beta 		    = max(Beta_min,min(local_Mach,Beta_max));
-	Beta2 		    = Beta*Beta;
-  
-	U_i = node[iPoint]->GetSolution();
-  
-	rho = U_i[0];
-	enthalpy = node[iPoint]->GetEnthalpy();
-	soundspeed = node[iPoint]->GetSoundSpeed();
-	sq_vel = node[iPoint]->GetVelocity2();
-  
-	/*---Calculating the inverse of the preconditioning matrix that multiplies the time derivative  */
-	LowMach_Precontioner[0][0] = 0.5*sq_vel;
-	LowMach_Precontioner[0][nVar-1] = 1.0;
-	for (iDim = 0; iDim < nDim; iDim ++)
-		LowMach_Precontioner[0][1+iDim] = -1.0*U_i[iDim+1]/rho;
-  
-	for (iDim = 0; iDim < nDim; iDim ++) {
-		LowMach_Precontioner[iDim+1][0] = 0.5*sq_vel*U_i[iDim+1]/rho;
-		LowMach_Precontioner[iDim+1][nVar-1] = U_i[iDim+1]/rho;
-		for (jDim = 0; jDim < nDim; jDim ++) {
-			LowMach_Precontioner[iDim+1][1+jDim] = -1.0*U_i[jDim+1]/rho*U_i[iDim+1]/rho;
-		}
-	}
-  
-	LowMach_Precontioner[nVar-1][0] = 0.5*sq_vel*enthalpy;
-	LowMach_Precontioner[nVar-1][nVar-1] = enthalpy;
-	for (iDim = 0; iDim < nDim; iDim ++)
-		LowMach_Precontioner[nVar-1][1+iDim] = -1.0*U_i[iDim+1]/rho*enthalpy;
-  
-  
-	for (iVar = 0; iVar < nVar; iVar ++ ) {
-		for (jVar = 0; jVar < nVar; jVar ++ ) {
-			LowMach_Precontioner[iVar][jVar] = (1.0/(Beta2+EPS) - 1.0) * (Gamma-1.0)/(soundspeed*soundspeed)*LowMach_Precontioner[iVar][jVar];
-			if (iVar == jVar)
-				LowMach_Precontioner[iVar][iVar] += 1.0;
-		}
-	}
-  
-}
-
-void CTNE2EulerSolver::BC_Euler_Wall(CGeometry *geometry,
-                                     CSolver **solution_container,
-                                     CNumerics *numerics, CConfig *config,
-                                     unsigned short val_marker) {
-  unsigned short iDim, iSpecies, iVar, jVar;
-	unsigned long iPoint, iVertex;
-  bool implicit;
-  double *Normal, *UnitNormal, *Ms, *dPdU;
-  double Area, rhoCvtr, rhoCvve, rho_el, Ru;
-  double rho, cs, u, v, w, P, rhoE, rhoEve, conc, Beta;
-  
-  /*--- Allocate arrays ---*/
-  UnitNormal = new double[3];
-  
-  /*--- Set booleans based on configuration options ---*/
-	implicit = (config->GetKind_TimeIntScheme_TNE2() == EULER_IMPLICIT);
-  
-  /*--- Load parameters from the config class ---*/
-  Ms = config->GetMolar_Mass();
-  
-  /*--- Rename for convenience ---*/
-  Ru = UNIVERSAL_GAS_CONSTANT;
-  
-	/*--- Loop over all the vertices on this boundary (val_marker) ---*/
-	for (iVertex = 0; iVertex < geometry->nVertex[val_marker]; iVertex++) {
-		iPoint = geometry->vertex[val_marker][iVertex]->GetNode();
-    
-		/*--- Check if the node belongs to the domain (i.e, not a halo node) ---*/
-		if (geometry->node[iPoint]->GetDomain()) {
-      
-			/*--- Calculate parameters from the geometry ---*/
-      // Note: The vertex normal points out of the geometry by convention,
-      //       so to calculate the influence from the boundary condition
-      //       to the domain, we negate this vector
-      Area   = 0.0;
-			Normal = geometry->vertex[val_marker][iVertex]->GetNormal();
-			for (iDim = 0; iDim < nDim; iDim++)
-        Area += Normal[iDim]*Normal[iDim];
-			Area = sqrt (Area);
-			for (iDim = 0; iDim < nDim; iDim++)
-        UnitNormal[iDim] = -Normal[iDim]/Area;
-      
-			/*--- Retrieve the pressure on the vertex ---*/
-      P   = node[iPoint]->GetPressure();
-      
-      /*--- Apply the flow-tangency b.c. to the convective flux ---*/
-      for (iSpecies = 0; iSpecies < nSpecies; iSpecies++)
-        Residual[iSpecies] = 0.0;
-			for (iDim = 0; iDim < nDim; iDim++)
-				Residual[nSpecies+iDim] = P * UnitNormal[iDim] * Area;
-      Residual[nSpecies+nDim]   = 0.0;
-			Residual[nSpecies+nDim+1] = 0.0;
-      
-			/*--- Add value to the residual ---*/
-			LinSysRes.AddBlock(iPoint, Residual);
-      
-			/*--- If using implicit time-stepping, calculate b.c. contribution to Jacobian ---*/
-			if (implicit) {
-        
-        for (iVar = 0; iVar < nVar; iVar++)
-          for (jVar = 0; jVar < nVar; jVar++)
-            Jacobian_i[iVar][jVar] = 0.0;
-        
-        rho     = node[iPoint]->GetDensity();
-        u       = node[iPoint]->GetVelocity(0);
-        v       = node[iPoint]->GetVelocity(1);
-        w       = node[iPoint]->GetVelocity(2);
-        rhoCvtr = node[iPoint]->GetRhoCv_tr();
-        rhoCvve = node[iPoint]->GetRhoCv_ve();
-        rhoE    = node[iPoint]->GetSolution(nSpecies+nDim);
-        rhoEve  = node[iPoint]->GetSolution(nSpecies+nDim+1);
-        dPdU    = node[iPoint]->GetdPdU();
-        
-        /*--- If free electrons are present, retrieve the electron gas density ---*/
-        if (config->GetIonization()) rho_el = node[iPoint]->GetMassFraction(nSpecies-1) * rho;
-        else                         rho_el = 0.0;
-        
-        conc = 0.0;
-        for (iSpecies = 0; iSpecies < nSpecies; iSpecies++) {
-          cs    = node[iPoint]->GetMassFraction(iSpecies);
-          conc += cs * rho/Ms[iSpecies];
-          
-          Jacobian_i[nSpecies][iSpecies]   = dPdU[iSpecies] * UnitNormal[0];
-          Jacobian_i[nSpecies+1][iSpecies] = dPdU[iSpecies] * UnitNormal[1];
-          Jacobian_i[nSpecies+2][iSpecies] = dPdU[iSpecies] * UnitNormal[2];
-          Jacobian_i[nSpecies+3][iSpecies] = 0.0;
-          Jacobian_i[nSpecies+4][iSpecies] = 0.0;
-          
-          Jacobian_i[iSpecies][nSpecies]   = cs * UnitNormal[0];
-          Jacobian_i[iSpecies][nSpecies+1] = cs * UnitNormal[1];
-          Jacobian_i[iSpecies][nSpecies+2] = cs * UnitNormal[2];
-          Jacobian_i[iSpecies][nSpecies+3] = 0.0;
-          Jacobian_i[iSpecies][nSpecies+4] = 0.0;
-        }
-        
-        Beta = Ru*conc/rhoCvtr;
-        
-        Jacobian_i[nSpecies][nSpecies]     = u*UnitNormal[0] + dPdU[nSpecies]*UnitNormal[0];
-        Jacobian_i[nSpecies][nSpecies+1]   = u*UnitNormal[1] + dPdU[nSpecies+1]*UnitNormal[0];
-        Jacobian_i[nSpecies][nSpecies+2]   = u*UnitNormal[2] + dPdU[nSpecies+2]*UnitNormal[0];
-        Jacobian_i[nSpecies][nSpecies+3]   = dPdU[nSpecies+3]*UnitNormal[0];
-        Jacobian_i[nSpecies][nSpecies+4]   = dPdU[nSpecies+4]*UnitNormal[0];
-        
-        Jacobian_i[nSpecies+1][nSpecies]   = v*UnitNormal[0] + dPdU[nSpecies]*UnitNormal[1];
-        Jacobian_i[nSpecies+1][nSpecies+1] = v*UnitNormal[1] + dPdU[nSpecies+1]*UnitNormal[1];
-        Jacobian_i[nSpecies+1][nSpecies+2] = v*UnitNormal[2] + dPdU[nSpecies+2]*UnitNormal[1];
-        Jacobian_i[nSpecies+1][nSpecies+3] = dPdU[nSpecies+3]*UnitNormal[1];
-        Jacobian_i[nSpecies+1][nSpecies+4] = dPdU[nSpecies+4]*UnitNormal[1];
-        
-        Jacobian_i[nSpecies+2][nSpecies]   = w*UnitNormal[0] + dPdU[nSpecies]*UnitNormal[2];
-        Jacobian_i[nSpecies+2][nSpecies+1] = w*UnitNormal[1] + dPdU[nSpecies+1]*UnitNormal[2];
-        Jacobian_i[nSpecies+2][nSpecies+2] = w*UnitNormal[2] + dPdU[nSpecies+2]*UnitNormal[2];
-        Jacobian_i[nSpecies+2][nSpecies+3] = dPdU[nSpecies+3]*UnitNormal[2];
-        Jacobian_i[nSpecies+2][nSpecies+4] = dPdU[nSpecies+4]*UnitNormal[2];
-        
-        Jacobian_i[nSpecies+3][nSpecies]   = (rhoE+P)/rho * UnitNormal[0];
-        Jacobian_i[nSpecies+3][nSpecies+1] = (rhoE+P)/rho * UnitNormal[1];
-        Jacobian_i[nSpecies+3][nSpecies+2] = (rhoE+P)/rho * UnitNormal[2];
-        Jacobian_i[nSpecies+3][nSpecies+3] = 0.0;
-        Jacobian_i[nSpecies+3][nSpecies+4] = 0.0;
-        
-        Jacobian_i[nSpecies+4][nSpecies]   = rhoEve/rho * UnitNormal[0];
-        Jacobian_i[nSpecies+4][nSpecies+1] = rhoEve/rho * UnitNormal[1];
-        Jacobian_i[nSpecies+4][nSpecies+2] = rhoEve/rho * UnitNormal[2];
-        Jacobian_i[nSpecies+4][nSpecies+3] = 0.0;
-        Jacobian_i[nSpecies+4][nSpecies+4] = 0.0;
-        
-        /*--- Integrate over the dual-grid area ---*/
-        for (iVar = 0; iVar < nVar; iVar++)
-          for (jVar = 0; jVar < nVar; jVar++)
-            Jacobian_i[iVar][jVar] = Jacobian_i[iVar][jVar] * Area;
-        
-        /*--- Apply the contribution to the system ---*/
-        Jacobian.AddBlock(iPoint,iPoint,Jacobian_i);
-        
-			}
-		}
-	}
-}
-
-void CTNE2EulerSolver::BC_Far_Field(CGeometry *geometry, CSolver **solution_container,
-                                    CNumerics *conv_numerics, CNumerics *visc_numerics,
-                                    CConfig *config, unsigned short val_marker) {
-	unsigned short iDim;
-	unsigned long iVertex, iPoint, Point_Normal;
-  bool implicit, viscous;
-  double *U_domain, *V_domain, *U_infty, *V_infty, *Normal;
-  
-  /*--- Set booleans from configuration parameters ---*/
-  implicit = (config->GetKind_TimeIntScheme_TNE2() == EULER_IMPLICIT);
-	viscous  = config->GetViscous();
-  
-  /*--- Allocate arrays ---*/
-	Normal = new double[nDim];
-  
-  /*--- Pass structure of the primitive variable vector to CNumerics ---*/
-  conv_numerics->SetRhosIndex   ( node[0]->GetRhosIndex()    );
-  conv_numerics->SetRhoIndex    ( node[0]->GetRhoIndex()     );
-  conv_numerics->SetPIndex      ( node[0]->GetPIndex()       );
-  conv_numerics->SetTIndex      ( node[0]->GetTIndex()       );
-  conv_numerics->SetTveIndex    ( node[0]->GetTveIndex()     );
-  conv_numerics->SetVelIndex    ( node[0]->GetVelIndex()     );
-  conv_numerics->SetHIndex      ( node[0]->GetHIndex()       );
-  conv_numerics->SetAIndex      ( node[0]->GetAIndex()       );
-  conv_numerics->SetRhoCvtrIndex( node[0]->GetRhoCvtrIndex() );
-  conv_numerics->SetRhoCvveIndex( node[0]->GetRhoCvveIndex() );
-  
-  if (viscous) {
-    visc_numerics->SetRhosIndex   ( node[0]->GetRhosIndex()    );
-    visc_numerics->SetRhoIndex    ( node[0]->GetRhoIndex()     );
-    visc_numerics->SetPIndex      ( node[0]->GetPIndex()       );
-    visc_numerics->SetTIndex      ( node[0]->GetTIndex()       );
-    visc_numerics->SetTveIndex    ( node[0]->GetTveIndex()     );
-    visc_numerics->SetVelIndex    ( node[0]->GetVelIndex()     );
-    visc_numerics->SetHIndex      ( node[0]->GetHIndex()       );
-    visc_numerics->SetAIndex      ( node[0]->GetAIndex()       );
-    visc_numerics->SetRhoCvtrIndex( node[0]->GetRhoCvtrIndex() );
-    visc_numerics->SetRhoCvveIndex( node[0]->GetRhoCvveIndex() );
-  }
-  
-	/*--- Loop over all the vertices on this boundary (val_marker) ---*/
-	for (iVertex = 0; iVertex < geometry->nVertex[val_marker]; iVertex++) {
-		iPoint = geometry->vertex[val_marker][iVertex]->GetNode();
-    
-		/*--- Check if the node belongs to the domain (i.e, not a halo node) ---*/
-		if (geometry->node[iPoint]->GetDomain()) {
-      
-			/*--- Retrieve index of the closest interior node ---*/
-			Point_Normal = geometry->vertex[val_marker][iVertex]->GetNormal_Neighbor();
-      
-			/*--- Pass boundary node normal to CNumerics ---*/
-      // Note: The vertex normal points out of the geometry by convention,
-      //       so to calculate the influence from the boundary condition
-      //       to the domain, we negate this vector
-			geometry->vertex[val_marker][iVertex]->GetNormal(Normal);
-			for (iDim = 0; iDim < nDim; iDim++) Normal[iDim] = -Normal[iDim];
-			conv_numerics->SetNormal(Normal);
-      
-			/*--- Retrieve solution at the boundary node & free-stream ---*/
-      U_domain = node[iPoint]->GetSolution();
-      V_domain = node[iPoint]->GetPrimVar();
-      U_infty  = node_infty->GetSolution();
-      V_infty  = node_infty->GetPrimVar();
-      
-      /*--- Pass conserved & primitive variables to CNumerics ---*/
-      conv_numerics->SetConservative(U_domain, U_infty);
-      conv_numerics->SetPrimitive(V_domain, V_infty);
-      
-      /*--- Pass supplementary information to CNumerics ---*/
-      conv_numerics->SetdPdU(node[iPoint]->GetdPdU(), node_infty->GetdPdU());
-      conv_numerics->SetdTdU(node[iPoint]->GetdTdU(), node_infty->GetdTdU());
-      conv_numerics->SetdTvedU(node[iPoint]->GetdTvedU(), node_infty->GetdTvedU());
-      
-			/*--- Compute the convective residual (and Jacobian) ---*/
-      // Note: This uses the specified boundary num. method specified in definition_structure.cpp
-			conv_numerics->ComputeResidual(Residual, Jacobian_i, Jacobian_j, config);
-      
-      /*--- Apply contribution to the linear system ---*/
-      LinSysRes.AddBlock(iPoint, Residual);
-			if (implicit)
-				Jacobian.AddBlock(iPoint, iPoint, Jacobian_i);
-
-			/*--- Viscous contribution ---*/
-			if (viscous) {
-        visc_numerics->SetCoord(geometry->node[iPoint]->GetCoord(),
-                                geometry->node[Point_Normal]->GetCoord() );
-        visc_numerics->SetNormal(Normal);
-        
-        /*--- Primitive variables, and gradient ---*/
-        visc_numerics->SetConservative(node[iPoint]->GetSolution(),
-                                       node_infty->GetSolution() );
-        visc_numerics->SetPrimitive(node[iPoint]->GetPrimVar(),
-                                    node_infty->GetPrimVar() );
-        visc_numerics->SetPrimVarGradient(node[iPoint]->GetGradient_Primitive(),
-                                          node_infty->GetGradient_Primitive() );
-        
-        /*--- Pass supplementary information to CNumerics ---*/
-        visc_numerics->SetdPdU(node[iPoint]->GetdPdU(), node_infty->GetdPdU());
-        visc_numerics->SetdTdU(node[iPoint]->GetdTdU(), node_infty->GetdTdU());
-        visc_numerics->SetdTvedU(node[iPoint]->GetdTvedU(), node_infty->GetdTvedU());
-        
-        /*--- Species diffusion coefficients ---*/
-        visc_numerics->SetDiffusionCoeff(node[iPoint]->GetDiffusionCoeff(),
-                                         node_infty->GetDiffusionCoeff() );
-        
-        /*--- Laminar viscosity ---*/
-        visc_numerics->SetLaminarViscosity(node[iPoint]->GetLaminarViscosity(),
-                                           node_infty->GetLaminarViscosity() );
-        
-        /*--- Thermal conductivity ---*/
-        visc_numerics->SetThermalConductivity(node[iPoint]->GetThermalConductivity(),
-                                              node_infty->GetThermalConductivity());
-        
-        /*--- Vib-el. thermal conductivity ---*/
-        visc_numerics->SetThermalConductivity_ve(node[iPoint]->GetThermalConductivity_ve(),
-                                                 node_infty->GetThermalConductivity_ve() );
-        
-        /*--- Compute and update residual ---*/
-        visc_numerics->ComputeResidual(Res_Visc, Jacobian_i, Jacobian_j, config);
-        LinSysRes.SubtractBlock(iPoint, Res_Visc);
-        if (implicit) {
-          Jacobian.SubtractBlock(iPoint, iPoint, Jacobian_i);
-        }
-			}
-		}
-	}
-  
-	/*--- Free locally allocated memory ---*/
-	delete [] Normal;
-}
-
-void CTNE2EulerSolver::BC_Inlet(CGeometry *geometry, CSolver **solution_container,
-                                  CNumerics *conv_numerics, CNumerics *visc_numerics, CConfig *config, unsigned short val_marker) {
-	unsigned short iVar, iDim;
-	unsigned long iVertex, iPoint, Point_Normal;
-	double P_Total, T_Total, Velocity[3], Velocity2, H_Total, Temperature, Riemann,
-	Pressure, Density, Energy, *Flow_Dir, Mach2, SoundSpeed2, SoundSpeed_Total2, Vel_Mag,
-	alpha, aa, bb, cc, dd, Area, UnitaryNormal[3];
-  
-	bool implicit             = (config->GetKind_TimeIntScheme_TNE2() == EULER_IMPLICIT);
-	bool grid_movement        = config->GetGrid_Movement();
-	double Two_Gamma_M1       = 2.0/Gamma_Minus_One;
-	double Gas_Constant       = config->GetGas_ConstantND();
-	unsigned short Kind_Inlet = config->GetKind_Inlet();
-	string Marker_Tag         = config->GetMarker_All_Tag(val_marker);
-	bool viscous              = config->GetViscous();
-  bool gravity = (config->GetGravityForce());
-  
-	double *U_domain = new double[nVar];      double *U_inlet = new double[nVar];
-	double *V_domain = new double[nPrimVar];  double *V_inlet = new double[nPrimVar];
-	double *Normal = new double[nDim];
-  
-	/*--- Loop over all the vertices on this boundary marker ---*/
-	for (iVertex = 0; iVertex < geometry->nVertex[val_marker]; iVertex++) {
-		iPoint = geometry->vertex[val_marker][iVertex]->GetNode();
-    
-		/*--- Check if the node belongs to the domain (i.e., not a halo node) ---*/
-		if (geometry->node[iPoint]->GetDomain()) {
-      
-			/*--- Index of the closest interior node ---*/
-			Point_Normal = geometry->vertex[val_marker][iVertex]->GetNormal_Neighbor();
-      
-			/*--- Normal vector for this vertex (negate for outward convention) ---*/
-			geometry->vertex[val_marker][iVertex]->GetNormal(Normal);
-			for (iDim = 0; iDim < nDim; iDim++) Normal[iDim] = -Normal[iDim];
-			conv_numerics->SetNormal(Normal);
-      
-			Area = 0.0;
-			for (iDim = 0; iDim < nDim; iDim++) Area += Normal[iDim]*Normal[iDim];
-			Area = sqrt (Area);
-      
-			for (iDim = 0; iDim < nDim; iDim++)
-				UnitaryNormal[iDim] = Normal[iDim]/Area;
-      
-			/*--- Retrieve solution at this boundary node ---*/
-			for (iVar = 0; iVar < nVar; iVar++) U_domain[iVar] = node[iPoint]->GetSolution(iVar);
-      for (iVar = 0; iVar < nPrimVar; iVar++) V_domain[iVar] = node[iPoint]->GetPrimVar(iVar);
-      
-			/*--- Build the fictitious intlet state based on characteristics ---*/
-      
-      /*--- Subsonic inflow: there is one outgoing characteristic (u-c),
-       therefore we can specify all but one state variable at the inlet.
-       The outgoing Riemann invariant provides the final piece of info.
-       Adapted from an original implementation in the Stanford University
-       multi-block (SUmb) solver in the routine bcSubsonicInflow.f90
-       written by Edwin van der Weide, last modified 04-20-2009. ---*/
-      
-      switch (Kind_Inlet) {
-          
-          /*--- Total properties have been specified at the inlet. ---*/
-        case TOTAL_CONDITIONS:
-          
-          /*--- Retrieve the specified total conditions for this inlet. ---*/
-          if (gravity) P_Total = config->GetInlet_Ptotal(Marker_Tag) - geometry->node[iPoint]->GetCoord(nDim-1)*STANDART_GRAVITY;
-          else P_Total  = config->GetInlet_Ptotal(Marker_Tag);
-          T_Total  = config->GetInlet_Ttotal(Marker_Tag);
-          Flow_Dir = config->GetInlet_FlowDir(Marker_Tag);
-          
-          /*--- Non-dim. the inputs if necessary. ---*/
-          P_Total /= config->GetPressure_Ref();
-          T_Total /= config->GetTemperature_Ref();
-          
-          /*--- Store primitives and set some variables for clarity. ---*/
-          Density = U_domain[0];
-          Velocity2 = 0.0;
-          for (iDim = 0; iDim < nDim; iDim++) {
-            Velocity[iDim] = U_domain[iDim+1]/Density;
-            Velocity2 += Velocity[iDim]*Velocity[iDim];
-          }
-          Energy      = U_domain[nVar-1]/Density;
-          Pressure    = Gamma_Minus_One*Density*(Energy-0.5*Velocity2);
-          H_Total     = (Gamma*Gas_Constant/Gamma_Minus_One)*T_Total;
-          SoundSpeed2 = Gamma*Pressure/Density;
-          
-          /*--- Compute the acoustic Riemann invariant that is extrapolated
-           from the domain interior. ---*/
-          Riemann   = 2.0*sqrt(SoundSpeed2)/Gamma_Minus_One;
-          for (iDim = 0; iDim < nDim; iDim++)
-            Riemann += Velocity[iDim]*UnitaryNormal[iDim];
-          
-          /*--- Total speed of sound ---*/
-          SoundSpeed_Total2 = Gamma_Minus_One*(H_Total - (Energy + Pressure/Density)+0.5*Velocity2) + SoundSpeed2;
-          
-          /*--- Dot product of normal and flow direction. This should
-           be negative due to outward facing boundary normal convention. ---*/
-          alpha = 0.0;
-          for (iDim = 0; iDim < nDim; iDim++)
-            alpha += UnitaryNormal[iDim]*Flow_Dir[iDim];
-          
-          /*--- Coefficients in the quadratic equation for the velocity ---*/
-          aa =  1.0 + 0.5*Gamma_Minus_One*alpha*alpha;
-          bb = -1.0*Gamma_Minus_One*alpha*Riemann;
-          cc =  0.5*Gamma_Minus_One*Riemann*Riemann
-          -2.0*SoundSpeed_Total2/Gamma_Minus_One;
-          
-          /*--- Solve quadratic equation for velocity magnitude. Value must
-           be positive, so the choice of root is clear. ---*/
-          dd = bb*bb - 4.0*aa*cc;
-          dd = sqrt(max(0.0,dd));
-          Vel_Mag   = (-bb + dd)/(2.0*aa);
-          Vel_Mag   = max(0.0,Vel_Mag);
-          Velocity2 = Vel_Mag*Vel_Mag;
-          
-          /*--- Compute speed of sound from total speed of sound eqn. ---*/
-          SoundSpeed2 = SoundSpeed_Total2 - 0.5*Gamma_Minus_One*Velocity2;
-          
-          /*--- Mach squared (cut between 0-1), use to adapt velocity ---*/
-          Mach2 = Velocity2/SoundSpeed2;
-          Mach2 = min(1.0,Mach2);
-          Velocity2   = Mach2*SoundSpeed2;
-          Vel_Mag     = sqrt(Velocity2);
-          SoundSpeed2 = SoundSpeed_Total2 - 0.5*Gamma_Minus_One*Velocity2;
-          
-          /*--- Compute new velocity vector at the inlet ---*/
-          for (iDim = 0; iDim < nDim; iDim++)
-            Velocity[iDim] = Vel_Mag*Flow_Dir[iDim];
-          
-          /*--- Static temperature from the speed of sound relation ---*/
-          Temperature = SoundSpeed2/(Gamma*Gas_Constant);
-          
-          /*--- Static pressure using isentropic relation at a point ---*/
-          Pressure = P_Total*pow((Temperature/T_Total),Gamma/Gamma_Minus_One);
-          
-          /*--- Density at the inlet from the gas law ---*/
-          Density = Pressure/(Gas_Constant*Temperature);
-          
-          /*--- Using pressure, density, & velocity, compute the energy ---*/
-          Energy = Pressure/(Density*Gamma_Minus_One)+0.5*Velocity2;
-          
-          /*--- Conservative variables, using the derived quantities ---*/
-          U_inlet[0] = Density;
-          for (iDim = 0; iDim < nDim; iDim++)
-            U_inlet[iDim+1] = Velocity[iDim]*Density;
-          U_inlet[nDim+1] = Energy*Density;
-          
-          /*--- Primitive variables, using the derived quantities ---*/
-          V_inlet[0] = Temperature;
-          for (iDim = 0; iDim < nDim; iDim++)
-            V_inlet[iDim+1] = Velocity[iDim];
-          V_inlet[nDim+1] = Pressure;
-          V_inlet[nDim+2] = Density;
-          
-          break;
-          
-          /*--- Mass flow has been specified at the inlet. ---*/
-        case MASS_FLOW:
-          
-          /*--- Retrieve the specified mass flow for the inlet. ---*/
-          Density  = config->GetInlet_Ttotal(Marker_Tag);
-          Vel_Mag  = config->GetInlet_Ptotal(Marker_Tag);
-          Flow_Dir = config->GetInlet_FlowDir(Marker_Tag);
-          
-          /*--- Non-dim. the inputs if necessary. ---*/
-          Density /= config->GetDensity_Ref();
-          Vel_Mag /= config->GetVelocity_Ref();
-          
-          /*--- Get primitives from current inlet state. ---*/
-          for (iDim = 0; iDim < nDim; iDim++)
-            Velocity[iDim] = node[iPoint]->GetVelocity(iDim);
-          Pressure    = node[iPoint]->GetPressure();
-          SoundSpeed2 = Gamma*Pressure/U_domain[0];
-          
-          /*--- Compute the acoustic Riemann invariant that is extrapolated
-           from the domain interior. ---*/
-          Riemann = Two_Gamma_M1*sqrt(SoundSpeed2);
-          for (iDim = 0; iDim < nDim; iDim++)
-            Riemann += Velocity[iDim]*UnitaryNormal[iDim];
-          
-          /*--- Speed of sound squared for fictitious inlet state ---*/
-          SoundSpeed2 = Riemann;
-          for (iDim = 0; iDim < nDim; iDim++)
-            SoundSpeed2 -= Vel_Mag*Flow_Dir[iDim]*UnitaryNormal[iDim];
-          
-          SoundSpeed2 = max(0.0,0.5*Gamma_Minus_One*SoundSpeed2);
-          SoundSpeed2 = SoundSpeed2*SoundSpeed2;
-          
-          /*--- Pressure for the fictitious inlet state ---*/
-          Pressure = SoundSpeed2*Density/Gamma;
-          
-          /*--- Energy for the fictitious inlet state ---*/
-          Energy = Pressure/(Density*Gamma_Minus_One)+0.5*Vel_Mag*Vel_Mag;
-          
-          /*--- Conservative variables, using the derived quantities ---*/
-          U_inlet[0] = Density;
-          for (iDim = 0; iDim < nDim; iDim++)
-            U_inlet[iDim+1] = Vel_Mag*Flow_Dir[iDim]*Density;
-          U_inlet[nDim+1] = Energy*Density;
-          
-          /*--- Primitive variables, using the derived quantities ---*/
-          V_inlet[0] = Pressure / ( Gas_Constant * Density);
-          for (iDim = 0; iDim < nDim; iDim++)
-            V_inlet[iDim+1] = Vel_Mag*Flow_Dir[iDim];
-          V_inlet[nDim+1] = Pressure;
-          V_inlet[nDim+2] = Density;
-          
-          break;
-      }
-      
-			/*--- Set various quantities in the solver class ---*/
-			conv_numerics->SetConservative(U_domain, U_inlet);
-      
-			if (grid_movement)
-				conv_numerics->SetGridVel(geometry->node[iPoint]->GetGridVel(), geometry->node[iPoint]->GetGridVel());
-      
-			/*--- Compute the residual using an upwind scheme ---*/
-			conv_numerics->ComputeResidual(Residual, Jacobian_i, Jacobian_j, config);
-      LinSysRes.AddBlock(iPoint, Residual);
-      
-			/*--- Jacobian contribution for implicit integration ---*/
-			if (implicit)
-				Jacobian.AddBlock(iPoint, iPoint, Jacobian_i);
-      
-			/*--- Roe Turkel preconditioning, set the value of beta ---*/
-			if (config->GetKind_Upwind() == TURKEL)
-				node[iPoint]->SetPreconditioner_Beta(conv_numerics->GetPrecond_Beta());
-      
-			/*--- Viscous contribution ---*/
-			if (viscous) {
-        
-				/*--- Set the normal vector and the coordinates ---*/
-				visc_numerics->SetNormal(Normal);
-				visc_numerics->SetCoord(geometry->node[iPoint]->GetCoord(), geometry->node[Point_Normal]->GetCoord());
-        
-				/*--- Primitive variables, and gradient ---*/
-				visc_numerics->SetPrimitive(V_domain, V_inlet);
-				visc_numerics->SetPrimVarGradient(node[iPoint]->GetGradient_Primitive(), node[iPoint]->GetGradient_Primitive());
-        
-				/*--- Laminar viscosity ---*/
-				visc_numerics->SetLaminarViscosity(node[iPoint]->GetLaminarViscosity(), node[iPoint]->GetLaminarViscosity());
-        
-				/*--- Compute and update residual ---*/
-				visc_numerics->ComputeResidual(Residual, Jacobian_i, Jacobian_j, config);
-        LinSysRes.SubtractBlock(iPoint, Residual);
-        
-				/*--- Jacobian contribution for implicit integration ---*/
-				if (implicit)
-					Jacobian.SubtractBlock(iPoint, iPoint, Jacobian_i);
-			}
-		}
-	}
-  
-	/*--- Free locally allocated memory ---*/
-	delete [] U_domain;
-	delete [] U_inlet;
-  delete [] V_domain;
-	delete [] V_inlet;
-	delete [] Normal;
-  
-}
-
-void CTNE2EulerSolver::BC_Outlet(CGeometry *geometry, CSolver **solution_container,
-                                   CNumerics *conv_numerics, CNumerics *visc_numerics, CConfig *config, unsigned short val_marker) {
-	unsigned short iVar, iDim;
-	unsigned long iVertex, iPoint, Point_Normal;
-	double Pressure, P_Exit, Velocity[3],
-	Velocity2, Entropy, Density, Energy, Riemann, Vn, SoundSpeed, Mach_Exit, Vn_Exit,
-	Area, UnitaryNormal[3];
-  
-	bool implicit           = (config->GetKind_TimeIntScheme_TNE2() == EULER_IMPLICIT);
-  double Gas_Constant     = config->GetGas_ConstantND();
-	bool grid_movement      = config->GetGrid_Movement();
-	string Marker_Tag       = config->GetMarker_All_Tag(val_marker);
-	bool viscous              = config->GetViscous();
-  bool gravity = (config->GetGravityForce());
-  
-	double *U_domain = new double[nVar];      double *U_outlet = new double[nVar];
-  double *V_domain = new double[nPrimVar];  double *V_outlet = new double[nPrimVar];
-	double *Normal = new double[nDim];
-  
-	/*--- Loop over all the vertices on this boundary marker ---*/
-	for (iVertex = 0; iVertex < geometry->nVertex[val_marker]; iVertex++) {
-		iPoint = geometry->vertex[val_marker][iVertex]->GetNode();
-    
-		/*--- Check if the node belongs to the domain (i.e., not a halo node) ---*/
-		if (geometry->node[iPoint]->GetDomain()) {
-      
-			/*--- Index of the closest interior node ---*/
-			Point_Normal = geometry->vertex[val_marker][iVertex]->GetNormal_Neighbor();
-      
-			/*--- Normal vector for this vertex (negate for outward convention) ---*/
-			geometry->vertex[val_marker][iVertex]->GetNormal(Normal);
-			for (iDim = 0; iDim < nDim; iDim++) Normal[iDim] = -Normal[iDim];
-			conv_numerics->SetNormal(Normal);
-      
-			Area = 0.0;
-			for (iDim = 0; iDim < nDim; iDim++) Area += Normal[iDim]*Normal[iDim];
-			Area = sqrt (Area);
-      
-			for (iDim = 0; iDim < nDim; iDim++)
-				UnitaryNormal[iDim] = Normal[iDim]/Area;
-      
-			/*--- Current solution at this boundary node ---*/
-			for (iVar = 0; iVar < nVar; iVar++) U_domain[iVar] = node[iPoint]->GetSolution(iVar);
-      for (iVar = 0; iVar < nPrimVar; iVar++) V_domain[iVar] = node[iPoint]->GetPrimVar(iVar);
-      
-			/*--- Build the fictitious intlet state based on characteristics ---*/
-      
-      /*--- Retrieve the specified back pressure for this outlet. ---*/
-      if (gravity) P_Exit = config->GetOutlet_Pressure(Marker_Tag) - geometry->node[iPoint]->GetCoord(nDim-1)*STANDART_GRAVITY;
-      else P_Exit = config->GetOutlet_Pressure(Marker_Tag);
-      
-      /*--- Non-dim. the inputs if necessary. ---*/
-      P_Exit = P_Exit/config->GetPressure_Ref();
-      
-      /*--- Check whether the flow is supersonic at the exit. The type
-       of boundary update depends on this. ---*/
-      Density = U_domain[0];
-      Velocity2 = 0.0; Vn = 0.0;
-      for (iDim = 0; iDim < nDim; iDim++) {
-        Velocity[iDim] = U_domain[iDim+1]/Density;
-        Velocity2 += Velocity[iDim]*Velocity[iDim];
-        Vn += Velocity[iDim]*UnitaryNormal[iDim];
-      }
-      Energy     = U_domain[nVar-1]/Density;
-      Pressure   = Gamma_Minus_One*Density*(Energy-0.5*Velocity2);
-      SoundSpeed = sqrt(Gamma*Pressure/Density);
-      Mach_Exit  = sqrt(Velocity2)/SoundSpeed;
-      
-      if (Mach_Exit >= 1.0) {
-        
-        /*--- Supersonic exit flow: there are no incoming characteristics,
-         so no boundary condition is necessary. Set outlet state to current
-         state so that upwinding handles the direction of propagation. ---*/
-        for (iVar = 0; iVar < nVar; iVar++) U_outlet[iVar] = U_domain[iVar];
-        for (iVar = 0; iVar < nPrimVar; iVar++) V_outlet[iVar] = V_domain[iVar];
-        
-      } else {
-        
-        /*--- Subsonic exit flow: there is one incoming characteristic,
-         therefore one variable can be specified (back pressure) and is used
-         to update the conservative variables. Compute the entropy and the
-         acoustic Riemann variable. These invariants, as well as the
-         tangential velocity components, are extrapolated. Adapted from an
-         original implementation in the Stanford University multi-block
-         (SUmb) solver in the routine bcSubsonicOutflow.f90 by Edwin van
-         der Weide, last modified 09-10-2007. ---*/
-        
-        Entropy = Pressure*pow(1.0/Density,Gamma);
-        Riemann = Vn + 2.0*SoundSpeed/Gamma_Minus_One;
-        
-        /*--- Compute the new fictious state at the outlet ---*/
-        Density    = pow(P_Exit/Entropy,1.0/Gamma);
-        Pressure   = P_Exit;
-        SoundSpeed = sqrt(Gamma*P_Exit/Density);
-        Vn_Exit    = Riemann - 2.0*SoundSpeed/Gamma_Minus_One;
-        Velocity2  = 0.0;
-        for (iDim = 0; iDim < nDim; iDim++) {
-          Velocity[iDim] = Velocity[iDim] + (Vn_Exit-Vn)*UnitaryNormal[iDim];
-          Velocity2 += Velocity[iDim]*Velocity[iDim];
-        }
-        Energy  = P_Exit/(Density*Gamma_Minus_One) + 0.5*Velocity2;
-        
-        /*--- Conservative variables, using the derived quantities ---*/
-        U_outlet[0] = Density;
-        for (iDim = 0; iDim < nDim; iDim++)
-          U_outlet[iDim+1] = Velocity[iDim]*Density;
-        U_outlet[nDim+1] = Energy*Density;
-        
-        /*--- Conservative variables, using the derived quantities ---*/
-        V_outlet[0] = Pressure / ( Gas_Constant * Density);
-        for (iDim = 0; iDim < nDim; iDim++)
-          V_outlet[iDim+1] = Velocity[iDim];
-        V_outlet[nDim+1] = Pressure;
-        V_outlet[nDim+2] = Density;
-        
-			}
-      
-			/*--- Set various quantities in the solver class ---*/
-			conv_numerics->SetConservative(U_domain, U_outlet);
-      
-			if (grid_movement)
-				conv_numerics->SetGridVel(geometry->node[iPoint]->GetGridVel(), geometry->node[iPoint]->GetGridVel());
-      
-			/*--- Compute the residual using an upwind scheme ---*/
-			conv_numerics->ComputeResidual(Residual, Jacobian_i, Jacobian_j, config);
-      LinSysRes.AddBlock(iPoint, Residual);
-      
-			/*--- Jacobian contribution for implicit integration ---*/
-			if (implicit)
-				Jacobian.AddBlock(iPoint, iPoint, Jacobian_i);
-      
-			/*--- Roe Turkel preconditioning, set the value of beta ---*/
-			if (config->GetKind_Upwind() == TURKEL)
-				node[iPoint]->SetPreconditioner_Beta(conv_numerics->GetPrecond_Beta());
-      
-			/*--- Viscous contribution ---*/
-			if (viscous) {
-        
-				/*--- Set the normal vector and the coordinates ---*/
-				visc_numerics->SetNormal(Normal);
-				visc_numerics->SetCoord(geometry->node[iPoint]->GetCoord(), geometry->node[Point_Normal]->GetCoord());
-        
-				/*--- Primitive variables, and gradient ---*/
-				visc_numerics->SetPrimitive(V_domain, V_outlet);
-				visc_numerics->SetPrimVarGradient(node[iPoint]->GetGradient_Primitive(), node[iPoint]->GetGradient_Primitive());
-        
-				/*--- Laminar viscosity ---*/
-				visc_numerics->SetLaminarViscosity(node[iPoint]->GetLaminarViscosity(), node[iPoint]->GetLaminarViscosity());
-        
-				/*--- Compute and update residual ---*/
-				visc_numerics->ComputeResidual(Residual, Jacobian_i, Jacobian_j, config);
-        LinSysRes.SubtractBlock(iPoint, Residual);
-        
-				/*--- Jacobian contribution for implicit integration ---*/
-				if (implicit)
-					Jacobian.SubtractBlock(iPoint, iPoint, Jacobian_i);
-			}
-		}
-	}
-  
-	/*--- Free locally allocated memory ---*/
-	delete [] U_domain;
-	delete [] U_outlet;
-  delete [] V_domain;
-	delete [] V_outlet;
-	delete [] Normal;
-  
-}
-
-void CTNE2EulerSolver::BC_Supersonic_Inlet(CGeometry *geometry, CSolver **solution_container,
-                                             CNumerics *conv_numerics, CNumerics *visc_numerics, CConfig *config, unsigned short val_marker) {
-	unsigned short iDim, iVar;
-	unsigned long iVertex, iPoint, Point_Normal;
-	double Density, Pressure, Temperature, Energy, *Velocity, Velocity2;
-	double Gas_Constant = config->GetGas_ConstantND();
-  
-	bool implicit = (config->GetKind_TimeIntScheme_TNE2() == EULER_IMPLICIT);
-	bool grid_movement  = config->GetGrid_Movement();
-	bool viscous              = config->GetViscous();
-	string Marker_Tag = config->GetMarker_All_Tag(val_marker);
-  
-  double *U_inlet = new double[nVar]; double *U_domain = new double[nVar];
-  double *V_inlet = new double[nPrimVar]; double *V_domain = new double[nPrimVar];
-	double *Normal = new double[nDim];
-  
-	/*--- Supersonic inlet flow: there are no outgoing characteristics,
-   so all flow variables can be imposed at the inlet.
-   First, retrieve the specified values for the primitive variables. ---*/
-	Temperature = config->GetInlet_Temperature(Marker_Tag);
-	Pressure    = config->GetInlet_Pressure(Marker_Tag);
-	Velocity    = config->GetInlet_Velocity(Marker_Tag);
-  
-	/*--- Density at the inlet from the gas law ---*/
-	Density = Pressure/(Gas_Constant*Temperature);
-  
-	/*--- Non-dim. the inputs if necessary. ---*/
-	Temperature = Temperature/config->GetTemperature_Ref();
-	Pressure    = Pressure/config->GetPressure_Ref();
-	Density     = Density/config->GetDensity_Ref();
-	for (iDim = 0; iDim < nDim; iDim++)
-		Velocity[iDim] = Velocity[iDim]/config->GetVelocity_Ref();
-  
-	/*--- Compute the energy from the specified state ---*/
-	Velocity2 = 0.0;
-	for (iDim = 0; iDim < nDim; iDim++)
-		Velocity2 += Velocity[iDim]*Velocity[iDim];
-	Energy = Pressure/(Density*Gamma_Minus_One)+0.5*Velocity2;
-  
-	/*--- Conservative variables, using the derived quantities ---*/
-	U_inlet[0] = Density;
-  for (iDim = 0; iDim < nDim; iDim++)
-    U_inlet[iDim+1] = Velocity[iDim]*Density;
-  U_inlet[nDim+1] = Energy*Density;
-  
-  /*--- Primitive variables, using the derived quantities ---*/
-	V_inlet[0] = Temperature;
-  for (iDim = 0; iDim < nDim; iDim++)
-    V_inlet[iDim+1] = Velocity[iDim];
-  V_inlet[nDim+1] = Pressure;
-  V_inlet[nDim+2] = Density;
-  
-	/*--- Loop over all the vertices on this boundary marker ---*/
-	for(iVertex = 0; iVertex < geometry->nVertex[val_marker]; iVertex++) {
-		iPoint = geometry->vertex[val_marker][iVertex]->GetNode();
-    
-		/*--- Check if the node belongs to the domain (i.e, not a halo node) ---*/
-		if (geometry->node[iPoint]->GetDomain()) {
-      
-      /*--- Index of the closest interior node ---*/
-      Point_Normal = geometry->vertex[val_marker][iVertex]->GetNormal_Neighbor();
-      
-			/*--- Current solution at this boundary node ---*/
-			for (iVar = 0; iVar < nVar; iVar++) U_domain[iVar] = node[iPoint]->GetSolution(iVar);
-			for (iVar = 0; iVar < nPrimVar; iVar++) V_domain[iVar] = node[iPoint]->GetPrimVar(iVar);
-      
-			/*--- Normal vector for this vertex (negate for outward convention) ---*/
-			geometry->vertex[val_marker][iVertex]->GetNormal(Normal);
-			for (iDim = 0; iDim < nDim; iDim++) Normal[iDim] = -Normal[iDim];
-      
-			double Area = 0.0; double UnitaryNormal[3];
-			for (iDim = 0; iDim < nDim; iDim++)
-				Area += Normal[iDim]*Normal[iDim];
-			Area = sqrt (Area);
-      
-			for (iDim = 0; iDim < nDim; iDim++)
-				UnitaryNormal[iDim] = Normal[iDim]/Area;
-      
-			/*--- Set various quantities in the solver class ---*/
-			conv_numerics->SetNormal(Normal);
-			conv_numerics->SetConservative(U_domain, U_inlet);
-      
-			if (grid_movement)
-				conv_numerics->SetGridVel(geometry->node[iPoint]->GetGridVel(),
-                                geometry->node[iPoint]->GetGridVel());
-      
-			/*--- Compute the residual using an upwind scheme ---*/
-			conv_numerics->ComputeResidual(Residual, Jacobian_i, Jacobian_j, config);
-      LinSysRes.AddBlock(iPoint, Residual);
-      
-			/*--- Jacobian contribution for implicit integration ---*/
-			if (implicit)
-				Jacobian.AddBlock(iPoint, iPoint, Jacobian_i);
-      
-      /*--- Viscous contribution ---*/
-			if (viscous) {
-        
-				/*--- Set the normal vector and the coordinates ---*/
-				visc_numerics->SetNormal(Normal);
-				visc_numerics->SetCoord(geometry->node[iPoint]->GetCoord(), geometry->node[Point_Normal]->GetCoord());
-        
-				/*--- Primitive variables, and gradient ---*/
-				visc_numerics->SetPrimitive(V_domain, V_inlet);
-				visc_numerics->SetPrimVarGradient(node[iPoint]->GetGradient_Primitive(), node[iPoint]->GetGradient_Primitive());
-        
-				/*--- Laminar viscosity ---*/
-				visc_numerics->SetLaminarViscosity(node[iPoint]->GetLaminarViscosity(), node[iPoint]->GetLaminarViscosity());
-        
-				/*--- Compute and update residual ---*/
-				visc_numerics->ComputeResidual(Residual, Jacobian_i, Jacobian_j, config);
-        LinSysRes.SubtractBlock(iPoint, Residual);
-        
-				/*--- Jacobian contribution for implicit integration ---*/
-				if (implicit)
-					Jacobian.SubtractBlock(iPoint, iPoint, Jacobian_i);
-      }
-      
-		}
-	}
-  
-	/*--- Free locally allocated memory ---*/
-	delete [] U_domain;
-	delete [] U_inlet;
-  delete [] V_domain;
-	delete [] V_inlet;
-	delete [] Normal;
-  
-}
-
-void CTNE2EulerSolver::BC_Sym_Plane(CGeometry *geometry,
-                                    CSolver **solver_container,
-                                    CNumerics *conv_numerics,
-                                    CNumerics *visc_numerics, CConfig *config,
-                                    unsigned short val_marker) {
-//  bool implicit;
-//  unsigned short iDim;
-//  unsigned long iPoint, iVertex;
-//  double *Normal, *UnitNormal, Area;
-//  
-//  /*--- Allocate arrays ---*/
-//  UnitNormal = new double[3];
-//  
-//  /*--- Set booleans based on configuration settings ---*/
-//  implicit = (config->GetKind_TimeIntScheme_TNE2() == EULER_IMPLICIT);
-
-  /*--- Call the Euler wall routine ---*/
-  BC_Euler_Wall(geometry, solver_container, conv_numerics, config, val_marker);
-  
-//  /*--- Compute the viscous contribution (if any) ---*/
-//	for (iVertex = 0; iVertex < geometry->nVertex[val_marker]; iVertex++) {
-//		iPoint = geometry->vertex[val_marker][iVertex]->GetNode();
-//    
-//		/*--- Check if the node belongs to the domain (i.e, not a halo node) ---*/
-//		if (geometry->node[iPoint]->GetDomain()) {
-//      /*--- Calculate parameters from the geometry ---*/
-//      // Note: The vertex normal points out of the geometry by convention,
-//      //       so to calculate the influence from the boundary condition
-//      //       to the domain, we negate this vector
-//      Area   = 0.0;
-//			Normal = geometry->vertex[val_marker][iVertex]->GetNormal();
-//			for (iDim = 0; iDim < nDim; iDim++) Area += Normal[iDim]*Normal[iDim];
-//			Area = sqrt (Area);
-//			for (iDim = 0; iDim < nDim; iDim++) UnitNormal[iDim] = -Normal[iDim]/Area;
-//      
-//    }
-//  }
-//
-//  
-//  delete [] UnitNormal;
-  
-}
-
-void CTNE2EulerSolver::SetResidual_DualTime(CGeometry *geometry,
-                                            CSolver **solution_container,
-                                            CConfig *config,
-                                            unsigned short iRKStep,
-                                            unsigned short iMesh,
-                                            unsigned short RunTime_EqSystem) {
-	unsigned short iVar, jVar;
-	unsigned long iPoint;
-	double *U_time_nM1, *U_time_n, *U_time_nP1;
-	double Volume_nM1, Volume_n, Volume_nP1, TimeStep;
-  
-	bool implicit = (config->GetKind_TimeIntScheme_TNE2() == EULER_IMPLICIT);
-	bool Grid_Movement = config->GetGrid_Movement();
-  
-	/*--- loop over points ---*/
-	for (iPoint = 0; iPoint < nPointDomain; iPoint++) {
-    
-		/*--- Solution at time n-1, n and n+1 ---*/
-		U_time_nM1 = node[iPoint]->GetSolution_time_n1();
-		U_time_n   = node[iPoint]->GetSolution_time_n();
-		U_time_nP1 = node[iPoint]->GetSolution();
-    
-		/*--- Volume at time n-1 and n ---*/
-		if (Grid_Movement) {
-			Volume_nM1 = geometry->node[iPoint]->GetVolume_nM1();
-			Volume_n = geometry->node[iPoint]->GetVolume_n();
-			Volume_nP1 = geometry->node[iPoint]->GetVolume();
-		}
-		else {
-			Volume_nM1 = geometry->node[iPoint]->GetVolume();
-			Volume_n = geometry->node[iPoint]->GetVolume();
-			Volume_nP1 = geometry->node[iPoint]->GetVolume();
-		}
-    
-		/*--- Time Step ---*/
-		TimeStep = config->GetDelta_UnstTimeND();
-    
-		/*--- Compute Residual ---*/
-		for(iVar = 0; iVar < nVar; iVar++) {
-			if (config->GetUnsteady_Simulation() == DT_STEPPING_1ST)
-				Residual[iVar] = ( U_time_nP1[iVar]*Volume_nP1 - U_time_n[iVar]*Volume_n ) / TimeStep;
-			if (config->GetUnsteady_Simulation() == DT_STEPPING_2ND)
-				Residual[iVar] = ( 3.0*U_time_nP1[iVar]*Volume_nP1 - 4.0*U_time_n[iVar]*Volume_n
-                          +  1.0*U_time_nM1[iVar]*Volume_nM1 ) / (2.0*TimeStep);
-		}
-    
-		/*--- Add Residual ---*/
-    LinSysRes.AddBlock(iPoint, Residual);
-    
-		if (implicit) {
-			for (iVar = 0; iVar < nVar; iVar++) {
-				for (jVar = 0; jVar < nVar; jVar++)
-					Jacobian_i[iVar][jVar] = 0.0;
-        
-				if (config->GetUnsteady_Simulation() == DT_STEPPING_1ST)
-					Jacobian_i[iVar][iVar] = Volume_nP1 / TimeStep;
-				if (config->GetUnsteady_Simulation() == DT_STEPPING_2ND)
-					Jacobian_i[iVar][iVar] = (Volume_nP1*3.0)/(2.0*TimeStep);
-			}
-			Jacobian.AddBlock(iPoint, iPoint, Jacobian_i);
-		}
-	}
-  
-}
-
-void CTNE2EulerSolver::GetRestart(CGeometry *geometry, CConfig *config, unsigned short val_iZone) {
-  
-  unsigned short iVar;
-	int rank = MASTER_NODE;
-#ifndef NO_MPI
-#ifdef WINDOWS
-	MPI_Comm_rank(MPI_COMM_WORLD,&rank);
-#else
-	rank = MPI::COMM_WORLD.Get_rank();
-#endif
-#endif
-  
-	/*--- Restart the solution from file information ---*/
-	string restart_filename = config->GetSolution_FlowFileName();
-	unsigned long iPoint, index, nFlowIter, adjIter, flowIter;
-	char buffer[50];
-	string UnstExt, text_line;
-	ifstream restart_file;
-	bool grid_movement = config->GetGrid_Movement();
-	unsigned short nZone = geometry->GetnZone();
-  
-	/*--- Multi-zone restart files. ---*/
-	if (nZone > 1 && !(config->GetUnsteady_Simulation() == TIME_SPECTRAL)) {
-		restart_filename.erase(restart_filename.end()-4, restart_filename.end());
-		sprintf (buffer, "_%d.dat", int(val_iZone));
-		UnstExt = string(buffer);
-		restart_filename.append(UnstExt);
-	}
-  
-	/*--- For the unsteady adjoint, we integrate backwards through
-   physical time, so load in the direct solution files in reverse. ---*/
-	if (config->GetUnsteady_Simulation() == TIME_SPECTRAL) {
-		flowIter = val_iZone;
-		restart_filename.erase(restart_filename.end()-4, restart_filename.end());
-		if (int(val_iZone) < 10) sprintf (buffer, "_0000%d.dat", int(val_iZone));
-		if ((int(val_iZone) >= 10) && (int(val_iZone) < 100)) sprintf (buffer, "_000%d.dat", int(val_iZone));
-		if ((int(val_iZone) >= 100) && (int(val_iZone) < 1000)) sprintf (buffer, "_00%d.dat", int(val_iZone));
-		if ((int(val_iZone) >= 1000) && (int(val_iZone) < 10000)) sprintf (buffer, "_0%d.dat", int(val_iZone));
-		if (int(val_iZone) >= 10000) sprintf (buffer, "_%d.dat", int(val_iZone));
-		UnstExt = string(buffer);
-		restart_filename.append(UnstExt);
-	} else if (config->GetUnsteady_Simulation() && config->GetWrt_Unsteady()) {
-		nFlowIter = config->GetnExtIter() - 1;
-		adjIter   = config->GetExtIter();
-		flowIter  = nFlowIter - adjIter;
-		restart_filename.erase (restart_filename.end()-4, restart_filename.end());
-		if ((int(flowIter) >= 0) && (int(flowIter) < 10)) sprintf (buffer, "_0000%d.dat", int(flowIter));
-		if ((int(flowIter) >= 10) && (int(flowIter) < 100)) sprintf (buffer, "_000%d.dat", int(flowIter));
-		if ((int(flowIter) >= 100) && (int(flowIter) < 1000)) sprintf (buffer, "_00%d.dat", int(flowIter));
-		if ((int(flowIter) >= 1000) && (int(flowIter) < 10000)) sprintf (buffer, "_0%d.dat", int(flowIter));
-		if (int(flowIter) >= 10000) sprintf (buffer, "_%d.dat", int(flowIter));
-		UnstExt = string(buffer);
-		restart_filename.append(UnstExt);
-	} else {
-		flowIter = config->GetExtIter();
-		restart_filename.erase (restart_filename.end()-4, restart_filename.end());
-		if ((int(flowIter) >= 0) && (int(flowIter) < 10)) sprintf (buffer, "_0000%d.dat", int(flowIter));
-		if ((int(flowIter) >= 10) && (int(flowIter) < 100)) sprintf (buffer, "_000%d.dat", int(flowIter));
-		if ((int(flowIter) >= 100) && (int(flowIter) < 1000)) sprintf (buffer, "_00%d.dat", int(flowIter));
-		if ((int(flowIter) >= 1000) && (int(flowIter) < 10000)) sprintf (buffer, "_0%d.dat", int(flowIter));
-		if (int(flowIter) >= 10000) sprintf (buffer, "_%d.dat", int(flowIter));
-		UnstExt = string(buffer);
-		restart_filename.append(UnstExt);
-	}
-  
-	/*--- Open the flow solution from the restart file ---*/
-	if (rank == MASTER_NODE && val_iZone == ZONE_0)
-		cout << "Reading in the direct flow solution from iteration " << flowIter << "." << endl;
-	restart_file.open(restart_filename.data(), ios::in);
-  
-	/*--- In case there is no file ---*/
-	if (restart_file.fail()) {
-		cout << "There is no flow restart file!! " << restart_filename.data() << "."<< endl;
-		exit(1);
-	}
-  
-	/*--- In case this is a parallel simulation, we need to perform the
-   Global2Local index transformation first. ---*/
-	long *Global2Local = NULL;
-	Global2Local = new long[geometry->GetGlobal_nPointDomain()];
-	/*--- First, set all indices to a negative value by default ---*/
-	for(iPoint = 0; iPoint < geometry->GetGlobal_nPointDomain(); iPoint++) {
-		Global2Local[iPoint] = -1;
-	}
-  
-	/*--- Now fill array with the transform values only for local points ---*/
-	for(iPoint = 0; iPoint < nPointDomain; iPoint++) {
-		Global2Local[geometry->node[iPoint]->GetGlobalIndex()] = iPoint;
-	}
-  
-	/*--- Read all lines in the restart file ---*/
-	long iPoint_Local = 0; unsigned long iPoint_Global = 0;
-  
-	/*--- The first line is the header ---*/
-	getline (restart_file, text_line);
-  
-	while (getline (restart_file,text_line)) {
-		istringstream point_line(text_line);
-    
-		/*--- Retrieve local index. If this node from the restart file lives
-     on a different processor, the value of iPoint_Local will be -1, as
-     initialized above. Otherwise, the local index for this node on the
-     current processor will be returned and used to instantiate the vars. ---*/
-		iPoint_Local = Global2Local[iPoint_Global];
-		if (iPoint_Local >= 0) {
-      
-      /*--- First value is the point index, then the conservative variables ---*/
-      point_line >> index;
-      
-      for (iVar = 0; iVar < nVar; iVar++)
-        point_line >> Solution[iVar];
-            
-			node[iPoint_Local]->SetSolution(Solution);
-      
-			/*--- If necessary, read in the grid velocities for the unsteady adjoint ---*/
-			if (config->GetUnsteady_Simulation() && config->GetWrt_Unsteady() && grid_movement) {
-				double Volume, GridVel[3];
-				if (nDim == 2) point_line >> Volume >> GridVel[0] >> GridVel[1];
-				if (nDim == 3) point_line >> Volume >> GridVel[0] >> GridVel[1] >> GridVel[2];
-				if (iPoint_Local >= 0)
-					for (unsigned short iDim = 0; iDim < nDim; iDim++)
-						geometry->node[iPoint_Local]->SetGridVel(iDim, GridVel[iDim]);
-			}
-      
-		}
-		iPoint_Global++;
-	}
-
-  
-	/*--- Close the restart file ---*/
-	restart_file.close();
-  
-	/*--- Free memory needed for the transformation ---*/
-	delete [] Global2Local;
-  
-}
-
-
-void CTNE2EulerSolver::SetVolume_Output(CConfig *config, CGeometry *geometry, double **data_container, unsigned short nOutput_Vars) {
-  
-#ifdef DEBUG_TDE
-  
-	unsigned short iVar;
-	unsigned long iPoint;
-  
-	/*--- Add up total number of output variables to be written. ---*/
-	nOutput_Vars = nVar;
-  
-	for (iVar = 0; iVar < config->GetnOutput_Vars_Vol(); iVar++ ) {
-    
-		switch(config->GetOutput_Vars_Vol(iVar)) {
-      case PRESSURE:
-        nOutput_Vars++;
-        break;
-      case MACH:
-        nOutput_Vars++;
-        break;
-		}
-    
-	}
-  
-	// NEEDS TO BE MAX NUMBER OF POINTS ON ANY PARTITION ?
-	data_container = new double*[nOutput_Vars];
-	for (iVar = 0; iVar < nOutput_Vars; iVar++ ) {
-		data_container[iVar] = new double[nPointDomain];
-	}
-  
-	for (iVar = 0; iVar < config->GetnOutput_Vars_Vol(); iVar++ ) {
-    
-		switch(config->GetOutput_Vars_Vol(iVar)) {
-      case PRESSURE:
-        nOutput_Vars++;
-        break;
-      case MACH:
-        nOutput_Vars++;
-        break;
-		}
-    
-	}
-#endif
-}
-
-CTNE2NSSolver::CTNE2NSSolver(void) : CTNE2EulerSolver() {
-  
-	/*--- Array initialization ---*/
-	CDrag_Visc = NULL;
-	CLift_Visc = NULL;
-	CMx_Visc = NULL;
-	CMy_Visc = NULL;
-	CMz_Visc = NULL;
-	CFx_Visc = NULL;
-	CFy_Visc = NULL;
-	CFz_Visc = NULL;
-	CEff_Visc = NULL;
-  
-	ForceViscous = NULL;
-	MomentViscous = NULL;
-	CSkinFriction = NULL;
-  
-}
-
-CTNE2NSSolver::CTNE2NSSolver(CGeometry *geometry, CConfig *config,
-                             unsigned short iMesh) : CTNE2EulerSolver() {
-  bool restart, check_infty, check;
-  unsigned short iDim, iMarker, iSpecies, iVar, nZone, nLineLets;
-	unsigned long iPoint, index, counter_local, counter_global;
-  double *Mvec_Inf, Alpha, Beta, dull_val;
-  
-  /*--- Get MPI rank ---*/
-	int rank = MASTER_NODE;
-#ifndef NO_MPI
-#ifdef WINDOWS
-	MPI_Comm_rank(MPI_COMM_WORLD,&rank);
-#else
-	rank = MPI::COMM_WORLD.Get_rank();
-#endif
-#endif
-  
-	/*--- Array initialization ---*/
-	CDrag_Visc    = NULL;
-	CLift_Visc    = NULL;
-	CMx_Visc      = NULL;
-	CMy_Visc      = NULL;
-	CMz_Visc      = NULL;
-	CFx_Visc      = NULL;
-	CFy_Visc      = NULL;
-	CFz_Visc      = NULL;
-	CEff_Visc     = NULL;
-  Heat_Visc        = NULL;
-  MaxHeatFlux_Visc     = NULL;
-	ForceViscous  = NULL;
-	MomentViscous = NULL;
-	CSkinFriction = NULL;
-  
-  /*--- Initialize counters ---*/
-  counter_local  = 0;
-  counter_global = 0;
-  
-  /*--- Set booleans from settings in CConfig ---*/
-  restart = (config->GetRestart() || config->GetRestart_Flow());
-  
-	/*--- Define geometry constants in the solver structure ---*/
-  nSpecies     = config->GetnSpecies();
-  nMarker      = config->GetnMarker_All();
-  nPoint       = geometry->GetnPoint();
-	nPointDomain = geometry->GetnPointDomain();
-	nDim         = geometry->GetnDim();
-  nZone        = geometry->GetnZone();
-  
-  /*--- Set the size of the primitive and conserve vectors ---*/
-  //     U: [rho1, ..., rhoNs, rhou, rhov, rhow, rhoe, rhoeve]^T
-  //     V: [rho1, ..., rhoNs, T, Tve, u, v, w, P, rho, h, a, rhoCvtr, rhoCvve]^T
-  // GradV: [rho1, ..., rhoNs, T, Tve, u, v, w, P]^T
-	nVar         = nSpecies+nDim+2;
-  nPrimVar     = nSpecies+nDim+8;
-  nPrimVarGrad = nSpecies+nDim+8;
-  
-	/*--- Allocate an array of CVariable objects for each node in the  mesh ---*/
-	node = new CVariable*[nPoint];
-  
-	/*--- Define auxiliary vectors to store residual-related quantities ---*/
-	Residual      = new double[nVar];
-  for (iVar = 0; iVar < nVar; iVar++) Residual[iVar]      = 0.0;
-	Residual_RMS  = new double[nVar];
-  for (iVar = 0; iVar < nVar; iVar++) Residual_RMS[iVar]  = 0.0;
-	Residual_Max  = new double[nVar];
-  for (iVar = 0; iVar < nVar; iVar++) Residual_Max[iVar]  = 0.0;
-	Point_Max  = new unsigned long[nVar];
-  for (iVar = 0; iVar < nVar; iVar++) Point_Max[iVar]  = 0;
-	Residual_i    = new double[nVar];
-  for (iVar = 0; iVar < nVar; iVar++) Residual_i[iVar]    = 0.0;
-	Residual_j    = new double[nVar];
-  for (iVar = 0; iVar < nVar; iVar++) Residual_j[iVar]    = 0.0;
-	Res_Conv      = new double[nVar];
-  for (iVar = 0; iVar < nVar; iVar++) Res_Conv[iVar]      = 0.0;
-	Res_Visc      = new double[nVar];
-  for (iVar = 0; iVar < nVar; iVar++) Res_Visc[iVar]      = 0.0;
-	Res_Sour      = new double[nVar];
-  for (iVar = 0; iVar < nVar; iVar++) Res_Sour[iVar]      = 0.0;
-  
-	/*--- Define some auxiliary vectors related to the solution ---*/
-	Solution   = new double[nVar];
-  for (iVar = 0; iVar < nVar; iVar++) Solution[iVar]   = 0.0;
-	Solution_i = new double[nVar];
-  for (iVar = 0; iVar < nVar; iVar++) Solution_i[iVar] = 0.0;
-	Solution_j = new double[nVar];
-  for (iVar = 0; iVar < nVar; iVar++) Solution_j[iVar] = 0.0;
-  
-	/*--- Define some auxiliary vectors related to the geometry ---*/
-	Vector   = new double[nDim];
-  for (iDim = 0; iDim < nDim; iDim++) Vector[iDim]   = 0.0;
-	Vector_i = new double[nDim];
-  for (iDim = 0; iDim < nDim; iDim++) Vector_i[iDim] = 0.0;
-	Vector_j = new double[nDim];
-  for (iDim = 0; iDim < nDim; iDim++) Vector_j[iDim] = 0.0;
-  
-  /*--- Allocate arrays for conserved variable limits ---*/
-  lowerlimit = new double[nVar];
-  upperlimit = new double[nVar];
-  for (iSpecies = 0; iSpecies < nSpecies; iSpecies++) {
-    lowerlimit[iSpecies] = 0.0;
-    upperlimit[iSpecies] = 1E16;
-  }
-  for (iVar = nSpecies; iVar < nSpecies+nDim; iVar++) {
-    lowerlimit[iVar] = -1E16;
-    upperlimit[iVar] = 1E16;
-  }
-  for (iVar = nSpecies+nDim; iVar < nSpecies+nDim+2; iVar++) {
-    lowerlimit[iVar] = 1E-4;
-    upperlimit[iVar] = 1E16;
-  }
-  
-  /*--- Initialize the solution & residual CVectors ---*/
-  LinSysSol.Initialize(nPoint, nPointDomain, nVar, 0.0);
-  LinSysRes.Initialize(nPoint, nPointDomain, nVar, 0.0);
-  
-  /*--- Create the structure for storing extra information ---*/
-  if (config->GetExtraOutput()) {
-    nOutputVariables = nVar;
-    OutputVariables.Initialize(nPoint, nPointDomain, nOutputVariables, 0.0);
-  }
-  
-	/*--- Allocate Jacobians for implicit time-stepping ---*/
-	if (config->GetKind_TimeIntScheme_TNE2() == EULER_IMPLICIT) {
-		Jacobian_i = new double* [nVar];
-		Jacobian_j = new double* [nVar];
-		for (iVar = 0; iVar < nVar; iVar++) {
-			Jacobian_i[iVar] = new double [nVar];
-			Jacobian_j[iVar] = new double [nVar];
-		}
-    
-		/*--- Initialization of the structure of the global Jacobian ---*/
-		if (rank == MASTER_NODE)
-      cout << "Initialize jacobian structure (TNE2 Navier-Stokes). MG level: " << iMesh <<"." << endl;
-    Jacobian.Initialize(nPoint, nPointDomain, nVar, nVar, true, geometry);
-    
-    if (config->GetKind_Linear_Solver_Prec() == LINELET) {
-      nLineLets = Jacobian.BuildLineletPreconditioner(geometry, config);
-      if (rank == MASTER_NODE) cout << "Compute linelet structure. " << nLineLets << " elements in each line (average)." << endl;
-    }
-    
-	} else {
-		if (rank == MASTER_NODE)
-			cout << "Explicit scheme. No jacobian structure (TNE2 Navier-Stokes). MG level: "
-           << iMesh <<"." << endl;
-	}
-  
-	/*--- Computation of gradients by least squares ---*/
-	if (config->GetKind_Gradient_Method() == WEIGHTED_LEAST_SQUARES) {
-    
-		/*--- S matrix := inv(R)*traspose(inv(R)) ---*/
-		Smatrix = new double* [nDim];
-		for (iDim = 0; iDim < nDim; iDim++)
-			Smatrix[iDim] = new double [nDim];
-    
-		/*--- c vector := transpose(WA)*(Wb) ---*/
-		cvector = new double* [nPrimVarGrad];
-		for (iVar = 0; iVar < nPrimVarGrad; iVar++)
-			cvector[iVar] = new double [nDim];
-	}
-  
-	/*--- Allocate force & coefficient arrays on boundaries ---*/
-	CPressure = new double* [nMarker];
-	for (iMarker = 0; iMarker < nMarker; iMarker++)
-		CPressure[iMarker] = new double [geometry->nVertex[iMarker]];
-  
-	/*--- Heat tranfer in all the markers ---*/
-	HeatFlux = new double* [nMarker];
-	for (iMarker = 0; iMarker < nMarker; iMarker++)
-		HeatFlux[iMarker] = new double [geometry->nVertex[iMarker]];
-  
-	/*--- Skin friction in all the markers ---*/
-	CSkinFriction = new double* [nMarker];
-	for (iMarker = 0; iMarker < nMarker; iMarker++)
-		CSkinFriction[iMarker] = new double [geometry->nVertex[iMarker]];
-  
-	/*--- Non dimensional coefficients ---*/
-	ForceInviscid  = new double[3];
-	MomentInviscid = new double[3];
-	CDrag_Inv      = new double[nMarker];
-	CLift_Inv      = new double[nMarker];
-	CSideForce_Inv = new double[nMarker];
-	CMx_Inv        = new double[nMarker];
-	CMy_Inv        = new double[nMarker];
-	CMz_Inv        = new double[nMarker];
-	CEff_Inv       = new double[nMarker];
-	CFx_Inv        = new double[nMarker];
-	CFy_Inv        = new double[nMarker];
-	CFz_Inv        = new double[nMarker];
-  
-	/*--- Initialize total coefficients ---*/
-	Total_CDrag = 0.0;  Total_CLift = 0.0;  Total_CSideForce = 0.0;
-  Total_CFx   = 0.0;  Total_CFy   = 0.0;  Total_CFz = 0.0;
-	Total_CMx   = 0.0;  Total_CMy   = 0.0;  Total_CMz = 0.0;
-	Total_CEff  = 0.0;
-  Total_Heat     = 0.0;
-  Total_MaxHeat  = 0.0;
-  
-	ForceViscous  = new double[3];
-	MomentViscous = new double[3];
-	CDrag_Visc    = new double[nMarker];
-	CLift_Visc    = new double[nMarker];
-	CMx_Visc      = new double[nMarker];
-	CMy_Visc      = new double[nMarker];
-	CMz_Visc      = new double[nMarker];
-	CEff_Visc     = new double[nMarker];
-	CFx_Visc      = new double[nMarker];
-	CFy_Visc      = new double[nMarker];
-	CFz_Visc      = new double[nMarker];
-  Heat_Visc        = new double[nMarker];
-  MaxHeatFlux_Visc     = new double[nMarker];
-  
-	/*--- Read farfield conditions from config ---*/
-	Pressure_Inf       = config->GetPressure_FreeStream();
-  Temperature_Inf    = config->GetTemperature_FreeStream();
-  Temperature_ve_Inf = config->GetTemperature_ve_FreeStream();
-  MassFrac_Inf       = config->GetMassFrac_FreeStream();
-  Mach_Inf           = config->GetMach_FreeStreamND();
-  
-  // Note: May need to investigate these more carefully...
-	Viscosity_Inf = config->GetViscosity_FreeStreamND();
-	Mach_Inf      = config->GetMach_FreeStreamND();
-	Prandtl_Lam   = config->GetPrandtl_Lam();
-	Prandtl_Turb  = config->GetPrandtl_Turb();
-  
-  /*--- Vectorize free stream Mach number based on AoA & AoS ---*/
-  Mvec_Inf = new double[nDim];
-  Alpha    = config->GetAoA();
-  Beta     = config->GetAoS();
-  if (nDim == 2) {
-    Mvec_Inf[0] = cos(Alpha)*Mach_Inf;
-    Mvec_Inf[1] = sin(Alpha)*Mach_Inf;
-  }
-  if (nDim == 3) {
-    Mvec_Inf[0] = cos(Alpha)*cos(Beta)*Mach_Inf;
-    Mvec_Inf[1] = sin(Beta)*Mach_Inf;
-    Mvec_Inf[2] = sin(Alpha)*cos(Beta)*Mach_Inf;
-  }
-  
-  /*--- Create a CVariable that stores the free-stream values ---*/
-  node_infty = new CTNE2NSVariable(Pressure_Inf, MassFrac_Inf,
-                                   Mvec_Inf, Temperature_Inf,
-                                   Temperature_ve_Inf, nDim, nVar,
-                                   nPrimVar, nPrimVarGrad, config);
-  check_infty = node_infty->SetPrimVar_Compressible(config);
-  
-  Velocity_Inf = new double[nDim];
-  for (iDim = 0; iDim < nDim; iDim++)
-    Velocity_Inf[iDim] = node_infty->GetVelocity(iDim);
-  
-	/*--- Check for a restart and set up the variables at each node
-   appropriately. Coarse multigrid levels will be intitially set to
-   the farfield values bc the solver will immediately interpolate
-   the solution from the finest mesh to the coarser levels. ---*/
-	if (!restart || geometry->GetFinestMGLevel() == false || nZone > 1) {
-    
-		/*--- Initialize using freestream values ---*/
-		for (iPoint = 0; iPoint < nPoint; iPoint++)
-			node[iPoint] = new CTNE2NSVariable(Pressure_Inf, MassFrac_Inf,
-                                         Mvec_Inf, Temperature_Inf,
-                                         Temperature_ve_Inf, nDim, nVar,
-                                         nPrimVar, nPrimVarGrad, config);
-	} else {
-    
-		/*--- Restart the solution from file information ---*/
-		ifstream restart_file;
-		string filename = config->GetSolution_FlowFileName();
-		restart_file.open(filename.data(), ios::in);
-    
-		/*--- In case there is no file ---*/
-		if (restart_file.fail()) {
-			cout << "There is no flow restart file!! " << filename.data() << "."<< endl;
-			exit(1);
-		}
-    
-		/*--- In case this is a parallel simulation, we need to perform the
-     Global2Local index transformation first. ---*/
-		long *Global2Local = new long[geometry->GetGlobal_nPointDomain()];
-    
-		/*--- First, set all indices to a negative value by default ---*/
-		for(iPoint = 0; iPoint < geometry->GetGlobal_nPointDomain(); iPoint++)
-			Global2Local[iPoint] = -1;
-    
-		/*--- Now fill array with the transform values only for local points ---*/
-		for(iPoint = 0; iPoint < nPointDomain; iPoint++)
-			Global2Local[geometry->node[iPoint]->GetGlobalIndex()] = iPoint;
-    
-		/*--- Read all lines in the restart file ---*/
-		long iPoint_Local; unsigned long iPoint_Global = 0; string text_line;
-    
-		/*--- The first line is the header ---*/
-		getline (restart_file, text_line);
-    
-		while (getline (restart_file,text_line)) {
-			istringstream point_line(text_line);
-      
-			/*--- Retrieve local index. If this node from the restart file lives
-       on a different processor, the value of iPoint_Local will be -1.
-       Otherwise, the local index for this node on the current processor
-       will be returned and used to instantiate the vars. ---*/
-			iPoint_Local = Global2Local[iPoint_Global];
-      if (iPoint_Local >= 0) {
-        point_line >> index;
-        for (iDim = 0; iDim < nDim; iDim++)
-          point_line >> dull_val;
-        for (iVar = 0; iVar < nVar; iVar++) {
-          point_line >> Solution[iVar];
-        }
-        
-        /*--- Call the CVariable constructor with the solution ---*/
-				node[iPoint_Local] = new CTNE2NSVariable(Solution, nDim, nVar,
-                                                 nPrimVar,nPrimVarGrad, config);
-			}
-			iPoint_Global++;
-		}
-    
-		/*--- Instantiate the variable class with an arbitrary solution
-     at any halo/periodic nodes. The initial solution can be arbitrary,
-     because a send/recv is performed immediately in the solver. ---*/
-		for(iPoint = nPointDomain; iPoint < nPoint; iPoint++)
-      node[iPoint] = new CTNE2NSVariable(Pressure_Inf, MassFrac_Inf,
-                                         Mvec_Inf, Temperature_Inf,
-                                         Temperature_ve_Inf, nDim, nVar,
-                                         nPrimVar, nPrimVarGrad, config);
-    
-			//node[iPoint] = new CTNE2NSVariable(Solution, nDim, nVar, nPrimVar,
-        //                                 nPrimVarGrad, config);
-    
-		/*--- Close the restart file ---*/
-		restart_file.close();
-    
-		/*--- Free memory needed for the transformation ---*/
-		delete [] Global2Local;
-	}
-  
-  /*--- Check that the initial solution is physical ---*/
-  counter_local = 0;
-  for (iPoint = 0; iPoint < nPoint; iPoint++) {
-    
-    check = node[iPoint]->SetPrimVar_Compressible(config);
-    
-//    node[iPoint]->SetDensity();
-//    node[iPoint]->SetVelocity2();
-//    check_temp = node[iPoint]->SetTemperature(config);
-//    check_press = node[iPoint]->SetPressure(config);
-//    
-//    if (check_temp || check_press) {
-//      bool ionization;
-//      unsigned short iEl, nHeavy, nEl, *nElStates;
-//      double Ru, T, Tve, rhoCvtr, sqvel, rhoE, rhoEve, num, denom, conc;
-//      double rho, rhos, Ef, Ev, Ee, soundspeed;
-//      double *xi, *Ms, *thetav, **thetae, **g, *Tref, *hf;
-//      /*--- Determine the number of heavy species ---*/
-//      ionization = config->GetIonization();
-//      if (ionization) { nHeavy = nSpecies-1; nEl = 1; }
-//      else            { nHeavy = nSpecies;   nEl = 0; }
-//      
-//      /*--- Load variables from the config class --*/
-//      xi        = config->GetRotationModes();      // Rotational modes of energy storage
-//      Ms        = config->GetMolar_Mass();         // Species molar mass
-//      thetav    = config->GetCharVibTemp();        // Species characteristic vib. temperature [K]
-//      thetae    = config->GetCharElTemp();         // Characteristic electron temperature [K]
-//      g         = config->GetElDegeneracy();       // Degeneracy of electron states
-//      nElStates = config->GetnElStates();          // Number of electron states
-//      Tref      = config->GetRefTemperature();     // Thermodynamic reference temperature [K]
-//      hf        = config->GetEnthalpy_Formation(); // Formation enthalpy [J/kg]
-//      
-//      /*--- Rename & initialize for convenience ---*/
-//      Ru      = UNIVERSAL_GAS_CONSTANT;         // Universal gas constant [J/(kmol*K)]
-//      Tve     = Temperature_ve_Inf;             // Vibrational temperature [K]
-//      T       = Temperature_Inf;                // Translational-rotational temperature [K]
-//      sqvel   = 0.0;                            // Velocity^2 [m2/s2]
-//      rhoE    = 0.0;                            // Mixture total energy per mass [J/kg]
-//      rhoEve  = 0.0;                            // Mixture vib-el energy per mass [J/kg]
-//      denom   = 0.0;
-//      conc    = 0.0;
-//      rhoCvtr = 0.0;
-//      
-//      /*--- Calculate mixture density from supplied primitive quantities ---*/
-//      for (iSpecies = 0; iSpecies < nHeavy; iSpecies++)
-//        denom += MassFrac_Inf[iSpecies] * (Ru/Ms[iSpecies]) * T;
-//      for (iSpecies = 0; iSpecies < nEl; iSpecies++)
-//        denom += MassFrac_Inf[nSpecies-1] * (Ru/Ms[nSpecies-1]) * Tve;
-//      rho = Pressure_Inf / denom;
-//      
-//      /*--- Calculate sound speed and extract velocities ---*/
-//      for (iSpecies = 0; iSpecies < nHeavy; iSpecies++) {
-//        conc += MassFrac_Inf[iSpecies]*rho/Ms[iSpecies];
-//        rhoCvtr += rho*MassFrac_Inf[iSpecies] * (3.0/2.0 + xi[iSpecies]/2.0) * Ru/Ms[iSpecies];
-//      }
-//      soundspeed = sqrt((1.0 + Ru/rhoCvtr*conc) * Pressure_Inf/rho);
-//      for (iDim = 0; iDim < nDim; iDim++)
-//        sqvel += Mvec_Inf[iDim]*soundspeed * Mvec_Inf[iDim]*soundspeed;
-//      
-//      /*--- Calculate energy (RRHO) from supplied primitive quanitites ---*/
-//      for (iSpecies = 0; iSpecies < nHeavy; iSpecies++) {
-//        // Species density
-//        rhos = MassFrac_Inf[iSpecies]*rho;
-//        
-//        // Species formation energy
-//        Ef = hf[iSpecies] - Ru/Ms[iSpecies]*Tref[iSpecies];
-//        
-//        // Species vibrational energy
-//        if (thetav[iSpecies] != 0.0)
-//          Ev = Ru/Ms[iSpecies] * thetav[iSpecies] / (exp(thetav[iSpecies]/Tve)-1.0);
-//        else
-//          Ev = 0.0;
-//        
-//        // Species electronic energy
-//        num = 0.0;
-//        denom = g[iSpecies][0] * exp(thetae[iSpecies][0]/Tve);
-//        for (iEl = 1; iEl < nElStates[iSpecies]; iEl++) {
-//          num   += g[iSpecies][iEl] * thetae[iSpecies][iEl] * exp(-thetae[iSpecies][iEl]/Tve);
-//          denom += g[iSpecies][iEl] * exp(-thetae[iSpecies][iEl]/Tve);
-//        }
-//        Ee = Ru/Ms[iSpecies] * (num/denom);
-//        
-//        // Mixture total energy
-//        rhoE += rhos * ((3.0/2.0+xi[iSpecies]/2.0) * Ru/Ms[iSpecies] * (T-Tref[iSpecies])
-//                        + Ev + Ee + Ef + 0.5*sqvel);
-//        
-//        // Mixture vibrational-electronic energy
-//        rhoEve += rhos * (Ev + Ee);
-//      }
-//      for (iSpecies = 0; iSpecies < nEl; iSpecies++) {
-//        // Species formation energy
-//        Ef = hf[nSpecies-1] - Ru/Ms[nSpecies-1] * Tref[nSpecies-1];
-//        
-//        // Electron t-r mode contributes to mixture vib-el energy
-//        rhoEve += (3.0/2.0) * Ru/Ms[nSpecies-1] * (Tve - Tref[nSpecies-1]);
-//      }
-//      
-//      /*--- Initialize Solution & Solution_Old vectors ---*/
-//      for (iSpecies = 0; iSpecies < nSpecies; iSpecies++) {
-//        Solution[iSpecies]     = rho*MassFrac_Inf[iSpecies];
-//      }
-//      for (iDim = 0; iDim < nDim; iDim++) {
-//        Solution[nSpecies+iDim]     = rho*Mvec_Inf[iDim]*soundspeed;
-//      }
-//      Solution[nSpecies+nDim]       = rhoE;
-//      Solution[nSpecies+nDim+1]     = rhoEve;
-//      
-//      node[iPoint]->SetSolution(Solution);
-//      node[iPoint]->SetSolution_Old(Solution);
-//      
-//      counter_local++;
-//    }
-    if (check)
-      counter_local++;
-  }
-  
-#ifndef NO_MPI
-#ifdef WINDOWS
-  MPI_Reduce(&counter_local, &counter_global, 1, MPI_UNSIGNED_LONG, MPI_SUM, MASTER_NODE, MPI_COMM_WORLD);
-#else  
-  MPI::COMM_WORLD.Reduce(&counter_local, &counter_global, 1, MPI::UNSIGNED_LONG, MPI::SUM, MASTER_NODE);
-#endif
-#else
-  
-  counter_global = counter_local;
-  
-#endif
-  
-  
-  if ((rank == MASTER_NODE) && (counter_global != 0))
-    cout << "Warning. The original solution contains "<< counter_global
-         << " points that are not physical." << endl;
-  
-	/*--- Define solver parameters needed for execution of destructor ---*/
-	if (config->GetKind_Gradient_Method() == WEIGHTED_LEAST_SQUARES)
-    least_squares = true;
-	else
-    least_squares = false;
-  
-	/*--- MPI solution ---*/
-	Set_MPI_Solution(geometry, config);
-  
-  /*--- Deallocate arrays ---*/
-  delete [] Mvec_Inf;
-  
-}
-
-CTNE2NSSolver::~CTNE2NSSolver(void) {
-	unsigned short iMarker;
-  
-	if (CDrag_Visc != NULL) delete [] CDrag_Visc;
-	if (CLift_Visc != NULL) delete [] CLift_Visc;
-	if (CMx_Visc != NULL) delete [] CMx_Visc;
-	if (CMy_Visc != NULL) delete [] CMy_Visc;
-	if (CMz_Visc != NULL) delete [] CMz_Visc;
-	if (CFx_Visc != NULL) delete [] CFx_Visc;
-	if (CFy_Visc != NULL) delete [] CFy_Visc;
-	if (CFz_Visc != NULL) delete [] CFz_Visc;
-	if (CEff_Visc != NULL) delete [] CEff_Visc;
-  if (Heat_Visc != NULL) delete [] Heat_Visc;
-  if (MaxHeatFlux_Visc != NULL) delete [] MaxHeatFlux_Visc;
-	if (ForceViscous != NULL) delete [] ForceViscous;
-	if (MomentViscous != NULL) delete [] MomentViscous;
-  
-	if (CSkinFriction != NULL) {
-		for (iMarker = 0; iMarker < nMarker; iMarker++) {
-			delete CSkinFriction[iMarker];
-		}
-		delete [] CSkinFriction;
-	}
-  
-}
-
-void CTNE2NSSolver::Preprocessing(CGeometry *geometry, CSolver **solution_container, CConfig *config,
-                                  unsigned short iMesh, unsigned short iRKStep,
-                                  unsigned short RunTime_EqSystem, bool Output) {
-	unsigned long iPoint;
-  bool check;
-<<<<<<< HEAD
-  bool adjoint    = config->GetAdjoint();
-	bool implicit = (config->GetKind_TimeIntScheme_TNE2() == EULER_IMPLICIT);
-	bool upwind_2nd = ((config->GetKind_Upwind_TNE2() == ROE_2ND)  ||
-                     (config->GetKind_Upwind_TNE2() == MSW_2ND)  ||
-                     (config->GetKind_Upwind_TNE2() == AUSM_2ND) ||
-                     (config->GetKind_Upwind_TNE2() == HLLC_2ND) ||
-                     (config->GetKind_Upwind_TNE2() == TURKEL_2ND));
-	bool limiter = (config->GetKind_SlopeLimit_TNE2() != NONE);
-  bool center     = ((config->GetKind_ConvNumScheme_TNE2() == SPACE_CENTERED) ||
-                     (adjoint && config->GetKind_ConvNumScheme_AdjTNE2() == SPACE_CENTERED));
-=======
-  bool adjoint      = config->GetAdjoint();
-	bool implicit     = (config->GetKind_TimeIntScheme_TNE2() == EULER_IMPLICIT);
-	bool second_order = ((config->GetSpatialOrder_TNE2() == SECOND_ORDER) || (config->GetSpatialOrder_TNE2() == SECOND_ORDER_LIMITER));
-	bool limiter      = (config->GetSpatialOrder_TNE2() == SECOND_ORDER_LIMITER);
-  bool center       = ((config->GetKind_ConvNumScheme_TNE2() == SPACE_CENTERED) ||
-                       (adjoint && config->GetKind_ConvNumScheme_AdjTNE2() == SPACE_CENTERED));
->>>>>>> ac88e7fc
-  
-	for (iPoint = 0; iPoint < nPoint; iPoint ++) {
-    
-		/*--- Set the primitive variables incompressible (dens, vx, vy, vz, beta)
-     and compressible (temp, vx, vy, vz, press, dens, enthal, sos)---*/
-		check = node[iPoint]->SetPrimVar_Compressible(config);
-    
-		/*--- Initialize the convective, source and viscous residual vector ---*/
-		LinSysRes.SetBlock_Zero(iPoint);
-    
-	}
-  
-<<<<<<< HEAD
-=======
-	/*--- Upwind second order reconstruction ---*/
-	if ((second_order) && (iMesh == MESH_0)) {
-		if (config->GetKind_Gradient_Method() == GREEN_GAUSS) SetSolution_Gradient_GG(geometry, config);
-		if (config->GetKind_Gradient_Method() == WEIGHTED_LEAST_SQUARES) SetSolution_Gradient_LS(geometry, config);
-    
-		/*--- Limiter computation ---*/
-		if ((limiter) && (iMesh == MESH_0)) SetSolution_Limiter(geometry, config);
-	}
-  
->>>>>>> ac88e7fc
-	/*--- Compute gradient of the primitive variables ---*/
-  switch (config->GetKind_Gradient_Method()) {
-    case GREEN_GAUSS:
-      SetPrimVar_Gradient_GG(geometry, config);
-      SetSolution_Gradient_GG(geometry, config);
-      break;
-    case WEIGHTED_LEAST_SQUARES:
-      SetPrimVar_Gradient_LS(geometry, config);
-      SetSolution_Gradient_LS(geometry, config);
-      break;
-  }
-  
-  if ((upwind_2nd) && (iMesh == MESH_0) && limiter) {
-//    SetPrimVar_Limiter(geometry, config);
-    SetSolution_Limiter(geometry, config);
-  }
-  
-  /*--- Artificial dissipation ---*/
-  if (center)
-    SetMax_Eigenvalue(geometry, config);
-  
-	/*--- Initialize the jacobian matrices ---*/
-	if (implicit) Jacobian.SetValZero();
-  
-}
-
-void CTNE2NSSolver::SetTime_Step(CGeometry *geometry,
-                                 CSolver **solution_container,
-                                 CConfig *config,
-                                 unsigned short iMesh,
-                                 unsigned long Iteration) {
-  
-	unsigned short iDim, iMarker, iSpecies;
-  unsigned long iEdge, iVertex, iPoint, jPoint;
-	double *Normal, Area, Vol;
-  double Mean_SoundSpeed, Mean_ProjVel;
-  double Lambda, Local_Delta_Time, Local_Delta_Time_Visc, Global_Delta_Time;
-  double Mean_LaminarVisc, Mean_ThermalCond, Mean_ThermalCond_ve, Mean_Density, Mean_Tve;
-  double cv, cvve, Ru, *xi, *Ms;
-  double Lambda_1, Lambda_2, K_v, Global_Delta_UnstTimeND;
-  
-	bool implicit = (config->GetKind_TimeIntScheme_TNE2() == EULER_IMPLICIT);
-	bool dual_time = ((config->GetUnsteady_Simulation() == DT_STEPPING_1ST) ||
-                    (config->GetUnsteady_Simulation() == DT_STEPPING_2ND));
-  
-  /*--- Initialize parameters ---*/
-  Global_Delta_Time = 1E6;
-  Min_Delta_Time    = 1.E6;
-  Max_Delta_Time    = 0.0;
-  K_v    = 0.25;
-  iPoint = 0;
-  jPoint = 0;
-  Ru = UNIVERSAL_GAS_CONSTANT;
-  
-  /*--- Get from config ---*/
-  xi = config->GetRotationModes();
-  Ms = config->GetMolar_Mass();
-  
-	/*--- Set maximum inviscid eigenvalue to zero, and compute sound speed and viscosity ---*/
-	for (iPoint = 0; iPoint < nPointDomain; iPoint++) {
-		node[iPoint]->SetMax_Lambda_Inv(0.0);
-		node[iPoint]->SetMax_Lambda_Visc(0.0);
-	}
-  
-	/*--- Loop interior edges ---*/
-	for (iEdge = 0; iEdge < geometry->GetnEdge(); iEdge++) {
-    
-		/*--- Point identification, Normal vector and area ---*/
-		iPoint = geometry->edge[iEdge]->GetNode(0);
-		jPoint = geometry->edge[iEdge]->GetNode(1);
-		Normal = geometry->edge[iEdge]->GetNormal();
-		Area   = 0;
-    for (iDim = 0; iDim < nDim; iDim++)
-      Area += Normal[iDim]*Normal[iDim];
-    Area = sqrt(Area);
-    
-		/*--- Mean Values ---*/
-    Mean_ProjVel    = 0.5 * (node[iPoint]->GetProjVel(Normal) +
-                             node[jPoint]->GetProjVel(Normal)  );
-    Mean_SoundSpeed = 0.5 * (node[iPoint]->GetSoundSpeed() +
-                             node[jPoint]->GetSoundSpeed()  ) * Area;
-    
-		/*--- Inviscid contribution ---*/
-		Lambda = fabs(Mean_ProjVel) + Mean_SoundSpeed ;
-		if (geometry->node[iPoint]->GetDomain()) node[iPoint]->AddMax_Lambda_Inv(Lambda);
-		if (geometry->node[jPoint]->GetDomain()) node[jPoint]->AddMax_Lambda_Inv(Lambda);
-    
-		/*--- Viscous contribution ---*/
-    Mean_LaminarVisc    = 0.5*(node[iPoint]->GetLaminarViscosity() +
-                               node[jPoint]->GetLaminarViscosity()  );
-    Mean_ThermalCond    = 0.5*(node[iPoint]->GetThermalConductivity() +
-                               node[jPoint]->GetThermalConductivity()  );
-    Mean_ThermalCond_ve = 0.5*(node[iPoint]->GetThermalConductivity_ve() +
-                               node[jPoint]->GetThermalConductivity_ve()  );
-    Mean_Density        = 0.5*(node[iPoint]->GetDensity() +
-                               node[jPoint]->GetDensity()  );
-    cv = 0.5*(node[iPoint]->GetRhoCv_ve() + node[jPoint]->GetRhoCv_ve()) +
-         0.5*(node[iPoint]->GetRhoCv_tr() + node[jPoint]->GetRhoCv_tr());
-    
-		Lambda_1 = (4.0/3.0)*(Mean_LaminarVisc);
-//		Lambda_2 = (Mean_ThermalCond+Mean_ThermalCond_ve)/cv;
-    Lambda_2 = 0.0;
-		Lambda = (Lambda_1 + Lambda_2)*Area*Area/Mean_Density;
-    
-		if (geometry->node[iPoint]->GetDomain())
-      node[iPoint]->AddMax_Lambda_Visc(Lambda);
-		if (geometry->node[jPoint]->GetDomain())
-      node[jPoint]->AddMax_Lambda_Visc(Lambda);
-    
-	}
-  
-	/*--- Loop boundary edges ---*/
-	for (iMarker = 0; iMarker < geometry->GetnMarker(); iMarker++) {
-		for (iVertex = 0; iVertex < geometry->GetnVertex(iMarker); iVertex++) {
-      
-			/*--- Point identification, Normal vector and area ---*/
-			iPoint = geometry->vertex[iMarker][iVertex]->GetNode();
-			Normal = geometry->vertex[iMarker][iVertex]->GetNormal();
-			Area = 0.0;
-      for (iDim = 0; iDim < nDim; iDim++)
-        Area += Normal[iDim]*Normal[iDim];
-      Area = sqrt(Area);
-      
-			/*--- Mean Values ---*/
-      Mean_ProjVel = node[iPoint]->GetProjVel(Normal);
-      Mean_SoundSpeed = node[iPoint]->GetSoundSpeed() * Area;
-      
-			/*--- Inviscid contribution ---*/
-			Lambda = fabs(Mean_ProjVel) + Mean_SoundSpeed;
-			if (geometry->node[iPoint]->GetDomain()) {
-				node[iPoint]->AddMax_Lambda_Inv(Lambda);
-			}
-      
-			/*--- Viscous contribution ---*/
-      Mean_LaminarVisc    = node[iPoint]->GetLaminarViscosity();
-      Mean_ThermalCond    = node[iPoint]->GetThermalConductivity();
-      Mean_ThermalCond_ve = node[iPoint]->GetThermalConductivity_ve();
-      Mean_Density        = node[iPoint]->GetDensity();
-      
-      cv = node[iPoint]->GetRhoCv_tr() + node[iPoint]->GetRhoCv_ve();
-      
-			Lambda_1 = (4.0/3.0)*(Mean_LaminarVisc);
-//			Lambda_2 = (Mean_ThermalCond+Mean_ThermalCond_ve)/cv;
-      Lambda_2 = 0.0;
-			Lambda = (Lambda_1 + Lambda_2)*Area*Area/Mean_Density;
-      
-			if (geometry->node[iPoint]->GetDomain()) node[iPoint]->AddMax_Lambda_Visc(Lambda);
-		}
-	}
-  
-	/*--- Each element uses their own speed ---*/
-	for (iPoint = 0; iPoint < nPointDomain; iPoint++) {
-		Vol = geometry->node[iPoint]->GetVolume();
-    
-    /*--- Calculate local inv. and visc. dTs, take the minimum of the two ---*/
-		Local_Delta_Time      = config->GetCFL(iMesh)*Vol / node[iPoint]->GetMax_Lambda_Inv();
-		Local_Delta_Time_Visc = config->GetCFL(iMesh)*K_v*Vol*Vol/ node[iPoint]->GetMax_Lambda_Visc();
-    
-		Local_Delta_Time      = min(Local_Delta_Time, Local_Delta_Time_Visc);
-		Global_Delta_Time     = min(Global_Delta_Time, Local_Delta_Time);
-    
-    /*--- Store minimum and maximum dt's within the grid for printing ---*/
-		Min_Delta_Time        = min(Min_Delta_Time, Local_Delta_Time);
-		Max_Delta_Time        = max(Max_Delta_Time, Local_Delta_Time);
-    
-    /*--- Set the time step ---*/
-		node[iPoint]->SetDelta_Time(Local_Delta_Time);
-	}
-  
-	/*--- Check if there is any element with only one neighbor...
-   a CV that is inside another CV ---*/
-	for (iPoint = 0; iPoint < nPointDomain; iPoint++) {
-		if (geometry->node[iPoint]->GetnPoint() == 1)
-			node[iPoint]->SetDelta_Time(Min_Delta_Time);
-	}
-  
-	/*--- For exact time solution use the minimum delta time of the whole mesh ---*/
-	if (config->GetUnsteady_Simulation() == TIME_STEPPING) {
-#ifndef NO_MPI
-		double rbuf_time, sbuf_time;
-		sbuf_time = Global_Delta_Time;
-#ifdef WINDOWS
-		MPI_Reduce(&sbuf_time, &rbuf_time, 1, MPI_DOUBLE, MPI_MIN, MASTER_NODE, MPI_COMM_WORLD);
-		MPI_Bcast(&rbuf_time, 1, MPI_DOUBLE, MASTER_NODE, MPI_COMM_WORLD);
-		MPI_Barrier(MPI_COMM_WORLD);
-#else
-		MPI::COMM_WORLD.Reduce(&sbuf_time, &rbuf_time, 1, MPI::DOUBLE, MPI::MIN, MASTER_NODE);
-		MPI::COMM_WORLD.Bcast(&rbuf_time, 1, MPI::DOUBLE, MASTER_NODE);
-		MPI::COMM_WORLD.Barrier();
-#endif
-		Global_Delta_Time = rbuf_time;
-#endif
-		for(iPoint = 0; iPoint < nPointDomain; iPoint++)
-			node[iPoint]->SetDelta_Time(Global_Delta_Time);
-	}
-  
-	/*--- Recompute the unsteady time step for the dual time stratey
-	 if the unsteady CFL is diferent from 0 ---*/
-	if ((dual_time) && (Iteration == 0) && (config->GetUnst_CFL() != 0.0) && (iMesh == MESH_0)) {
-		Global_Delta_UnstTimeND = config->GetUnst_CFL()*Global_Delta_Time/config->GetCFL(iMesh);
-#ifndef NO_MPI
-		double rbuf_time, sbuf_time;
-		sbuf_time = Global_Delta_UnstTimeND;
-#ifdef WINDOWS
-		MPI_Reduce(&sbuf_time, &rbuf_time, 1, MPI_DOUBLE, MPI_MIN, MASTER_NODE, MPI_COMM_WORLD);
-		MPI_Bcast(&rbuf_time, 1, MPI_DOUBLE, MASTER_NODE, MPI_COMM_WORLD);
-		MPI_Barrier(MPI_COMM_WORLD);
-#else
-		MPI::COMM_WORLD.Reduce(&sbuf_time, &rbuf_time, 1, MPI::DOUBLE, MPI::MIN, MASTER_NODE);
-		MPI::COMM_WORLD.Bcast(&rbuf_time, 1, MPI::DOUBLE, MASTER_NODE);
-		MPI::COMM_WORLD.Barrier();
-#endif
-		Global_Delta_UnstTimeND = rbuf_time;
-#endif
-		config->SetDelta_UnstTimeND(Global_Delta_UnstTimeND);
-	}
-  
-	/*--- The pseudo local time (explicit integration) cannot be greater than the physical time ---*/
-	if (dual_time)
-		for (iPoint = 0; iPoint < nPointDomain; iPoint++) {
-			if (!implicit) {
-				Local_Delta_Time = min((2.0/3.0)*config->GetDelta_UnstTimeND(), node[iPoint]->GetDelta_Time());
-				/*--- Check if there is any element with only one neighbor...
-				 a CV that is inside another CV ---*/
-				if (geometry->node[iPoint]->GetnPoint() == 1) Local_Delta_Time = 0.0;
-				node[iPoint]->SetDelta_Time(Local_Delta_Time);
-			}
-		}
-  
-}
-
-void CTNE2NSSolver::Viscous_Residual(CGeometry *geometry,
-                                     CSolver **solution_container,
-                                     CNumerics *numerics,
-                                     CConfig *config, unsigned short iMesh,
-                                     unsigned short iRKStep) {
-  bool implicit;
-  unsigned short iVar, jVar;
-	unsigned long iPoint, jPoint, iEdge;
-  
-  /*--- Determine time integration scheme ---*/
-  implicit = (config->GetKind_TimeIntScheme_TNE2() == EULER_IMPLICIT);
-  
-  /*--- Pass structure of the primitive variable vector to CNumerics ---*/
-  numerics->SetRhosIndex   ( node[0]->GetRhosIndex()    );
-  numerics->SetRhoIndex    ( node[0]->GetRhoIndex()     );
-  numerics->SetPIndex      ( node[0]->GetPIndex()       );
-  numerics->SetTIndex      ( node[0]->GetTIndex()       );
-  numerics->SetTveIndex    ( node[0]->GetTveIndex()     );
-  numerics->SetVelIndex    ( node[0]->GetVelIndex()     );
-  numerics->SetHIndex      ( node[0]->GetHIndex()       );
-  numerics->SetAIndex      ( node[0]->GetAIndex()       );
-  numerics->SetRhoCvtrIndex( node[0]->GetRhoCvtrIndex() );
-  numerics->SetRhoCvveIndex( node[0]->GetRhoCvveIndex() );
-  
-  
-  for (iEdge = 0; iEdge < geometry->GetnEdge(); iEdge++) {
-    
-    /*--- Points, coordinates and normal vector in edge ---*/
-    iPoint = geometry->edge[iEdge]->GetNode(0);
-    jPoint = geometry->edge[iEdge]->GetNode(1);
-    numerics->SetCoord(geometry->node[iPoint]->GetCoord(),
-                       geometry->node[jPoint]->GetCoord() );
-    numerics->SetNormal(geometry->edge[iEdge]->GetNormal());
-    
-    /*--- Primitive variables, and gradient ---*/
-    numerics->SetConservative(node[iPoint]->GetSolution(),
-                              node[jPoint]->GetSolution() );
-    numerics->SetPrimitive(node[iPoint]->GetPrimVar(),
-                           node[jPoint]->GetPrimVar() );
-    numerics->SetPrimVarGradient(node[iPoint]->GetGradient_Primitive(),
-                                 node[jPoint]->GetGradient_Primitive() );
-
-    /*--- Pass supplementary information to CNumerics ---*/
-    numerics->SetdPdU(node[iPoint]->GetdPdU(), node[iPoint]->GetdPdU());
-    numerics->SetdTdU(node[iPoint]->GetdTdU(), node[jPoint]->GetdTdU());
-    numerics->SetdTvedU(node[iPoint]->GetdTvedU(), node[jPoint]->GetdTvedU());
-    
-    /*--- Species diffusion coefficients ---*/
-    numerics->SetDiffusionCoeff(node[iPoint]->GetDiffusionCoeff(),
-                                node[jPoint]->GetDiffusionCoeff() );
-    
-    /*--- Laminar viscosity ---*/
-    numerics->SetLaminarViscosity(node[iPoint]->GetLaminarViscosity(),
-                                  node[jPoint]->GetLaminarViscosity() );
-    
-    /*--- Thermal conductivity ---*/
-    numerics->SetThermalConductivity(node[iPoint]->GetThermalConductivity(),
-                                     node[jPoint]->GetThermalConductivity());
-    
-    /*--- Vib-el. thermal conductivity ---*/
-    numerics->SetThermalConductivity_ve(node[iPoint]->GetThermalConductivity_ve(),
-                                        node[jPoint]->GetThermalConductivity_ve() );
-        
-    /*--- Compute and update residual ---*/
-    numerics->ComputeResidual(Res_Visc, Jacobian_i, Jacobian_j, config);
-    LinSysRes.SubtractBlock(iPoint, Res_Visc);
-    LinSysRes.AddBlock(jPoint, Res_Visc);
-    if (implicit) {
-      Jacobian.SubtractBlock(iPoint, iPoint, Jacobian_i);
-      Jacobian.SubtractBlock(iPoint, jPoint, Jacobian_j);
-      Jacobian.AddBlock(jPoint, iPoint, Jacobian_i);
-      Jacobian.AddBlock(jPoint, jPoint, Jacobian_j);
-    }
-    
-    /*--- Error checking ---*/
-    for (iVar = 0; iVar < nVar; iVar++)
-      if (Res_Visc[iVar] != Res_Visc[iVar])
-        cout << "NaN in viscous Residual" << endl;
-    
-    if (implicit) {
-      for (iVar = 0; iVar < nVar; iVar++) {
-        for (jVar = 0; jVar < nVar; jVar++) {
-          if (Jacobian_i[iVar][jVar] != Jacobian_i[iVar][jVar])
-            cout << "NaN in viscous Jacobian i" << endl;
-          if (Jacobian_j[iVar][jVar] != Jacobian_j[iVar][jVar])
-            cout << "NaN in viscous Jacobian j" << endl;
-        }
-      }
-    } //implicit
-  } //iEdge
-}
-
-void CTNE2NSSolver::Viscous_Forces(CGeometry *geometry, CConfig *config) {
-	
-  unsigned short Boundary, Monitoring, iMarker, iDim, jDim;
-  unsigned short VEL_INDEX, T_INDEX, TVE_INDEX;
-  unsigned long iVertex, iPoint, iPointNormal;
-  double **Grad_PrimVar;
-  double Delta, Viscosity, ThermalCond, ThermalCond_ve;
-  double **Tau, *TauTangent, TauNormal, *TauElem;
-  double WallShearStress, FrictionVel;
-  double *Normal, *UnitaryNormal, *Coord, *Coord_Normal, Area;
-  double MomentDist[3];
-  double RefDensity, Density;
-  double Velocity_Inf[3], div_vel, RefVel2;
-  double dTn, dTven, pnorm, HeatLoad;
-  double Alpha, Beta, RefLengthMoment, RefAreaCoeff, *Origin;
-  double factor;
-  
-  /*--- Retrieve index information from CVariable ---*/
-  VEL_INDEX = node[0]->GetVelIndex();
-  T_INDEX   = node[0]->GetTIndex();
-  TVE_INDEX = node[0]->GetTveIndex();
-  
-  /*--- Retrieve data from CConfig ---*/
-  pnorm = config->GetPnormHeat();
-  
-  /*--- Calculate angle of attack & sideslip ---*/
-	Alpha = config->GetAoA()*PI_NUMBER/180.0;
-	Beta  = config->GetAoS()*PI_NUMBER/180.0;
-	
-  /*--- Determine reference geometrical parameters ---*/
-  RefAreaCoeff    = config->GetRefAreaCoeff();
-	RefLengthMoment = config->GetRefLengthMoment();
-	Origin          = config->GetRefOriginMoment(0);
-  
-	/*--- Get reference values from the freestream node. ---*/
-  RefVel2 = 0.0;
-  for (iDim = 0; iDim < nDim; iDim++) {
-    Velocity_Inf[iDim] = node_infty->GetVelocity(iDim);
-    RefVel2 += Velocity_Inf[iDim]*Velocity_Inf[iDim];
-  }
-	RefDensity  = node_infty->GetDensity();
-  
-	factor = 1.0 / (0.5*RefDensity*RefAreaCoeff*RefVel2);
-  
-	/*-- Initialization --*/
-  AllBound_CMx_Visc   = 0.0; AllBound_CMy_Visc   = 0.0; AllBound_CMz_Visc = 0.0;
-	AllBound_CFx_Visc   = 0.0; AllBound_CFy_Visc   = 0.0; AllBound_CFz_Visc = 0.0;
-	AllBound_CDrag_Visc = 0.0; AllBound_CLift_Visc = 0.0;
-	AllBound_HeatFlux_Visc     = 0.0; AllBound_MaxHeatFlux_Visc  = 0.0;
-	AllBound_CEff_Visc  = 0.0;
-  
-	/*--- Vector and variables initialization ---*/
-	UnitaryNormal = new double [nDim];
-	TauElem       = new double [nDim];
-	TauTangent    = new double [nDim];
-	Tau           = new double* [nDim];
-	for (iDim = 0; iDim < nDim; iDim++)
-		Tau[iDim]   = new double [nDim];
-  
-	/*--- Loop over the Navier-Stokes markers ---*/
-	for (iMarker = 0; iMarker < nMarker; iMarker++) {
-		
-    /*--- Identify boundary information ---*/
-    Boundary   = config->GetMarker_All_Boundary(iMarker);
-		Monitoring = config->GetMarker_All_Monitoring(iMarker);
-
-    /*--- Forces initialization at each Marker ---*/
-    CDrag_Visc[iMarker] = 0.0; CLift_Visc[iMarker]    = 0.0; CEff_Visc[iMarker] = 0.0;
-    CMx_Visc[iMarker]   = 0.0; CMy_Visc[iMarker]      = 0.0; CMz_Visc[iMarker]  = 0.0;
-    CFx_Visc[iMarker]   = 0.0; CFy_Visc[iMarker]      = 0.0; CFz_Visc[iMarker]  = 0.0;
-    Heat_Visc[iMarker]  = 0.0; MaxHeatFlux_Visc[iMarker] = 0.0;
-    for (iDim = 0; iDim < nDim; iDim++) {
-      ForceViscous[iDim]  = 0.0;
-      MomentViscous[iDim] = 0.0;
-    }
-    HeatLoad = 0.0;
-    
-		if ((Boundary == HEAT_FLUX              ) ||
-        (Boundary == HEAT_FLUX_CATALYTIC    ) ||
-        (Boundary == HEAT_FLUX_NONCATALYTIC ) ||
-        (Boundary == ISOTHERMAL             ) ||
-        (Boundary == ISOTHERMAL_CATALYTIC   ) ||
-        (Boundary == ISOTHERMAL_NONCATALYTIC)) {
-      
-      /*--- Loop over the boundary points ---*/
-			for (iVertex = 0; iVertex < geometry->nVertex[iMarker]; iVertex++) {
-        
-        /*--- Retrieve grid information ---*/
-				iPoint       = geometry->vertex[iMarker][iVertex]->GetNode();
-				iPointNormal = geometry->vertex[iMarker][iVertex]->GetNormal_Neighbor();
-				Coord        = geometry->node[iPoint]->GetCoord();
-				Coord_Normal = geometry->node[iPointNormal]->GetCoord();
-				Normal       = geometry->vertex[iMarker][iVertex]->GetNormal();
-        
-        /*--- Get vertex flow parameters ---*/
-				Grad_PrimVar   = node[iPoint]->GetGradient_Primitive();
-        Viscosity      = node[iPoint]->GetLaminarViscosity();
-        ThermalCond    = node[iPoint]->GetThermalConductivity();
-        ThermalCond_ve = node[iPoint]->GetThermalConductivity_ve();
-        Density        = node[iPoint]->GetDensity();
-        
-        /*--- Calculate geometry parameters ---*/
-				Area = 0.0;
-        for (iDim = 0; iDim < nDim; iDim++)
-          Area += Normal[iDim]*Normal[iDim];
-        Area = sqrt(Area);
-				for (iDim = 0; iDim < nDim; iDim++) {
-					UnitaryNormal[iDim] = Normal[iDim]/Area;
-					MomentDist[iDim] = Coord[iDim] - Origin[iDim];
-				}
-        
-        /*--- Calculate the divergence of the velocity vector ---*/
-				div_vel = 0.0;
-        for (iDim = 0; iDim < nDim; iDim++)
-          div_vel += Grad_PrimVar[VEL_INDEX+iDim][iDim];
-        
-        /*--- Calculate the viscous stress tensor ---*/
-				for (iDim = 0; iDim < nDim; iDim++) {
-					for (jDim = 0 ; jDim < nDim; jDim++) {
-						Delta = 0.0; if (iDim == jDim) Delta = 1.0;
-						Tau[iDim][jDim] = Viscosity*(Grad_PrimVar[VEL_INDEX+jDim][iDim] +
-                                         Grad_PrimVar[VEL_INDEX+iDim][jDim]  )
-                            - TWO3*Viscosity*div_vel*Delta;
-					}
-					TauElem[iDim] = 0.0;
-					for (jDim = 0; jDim < nDim; jDim++)
-						TauElem[iDim] += Tau[iDim][jDim]*UnitaryNormal[jDim];
-				}
-        
-				/*--- Compute wall shear stress (using the stress tensor) ---*/
-				TauNormal = 0.0; for (iDim = 0; iDim < nDim; iDim++) TauNormal += TauElem[iDim] * UnitaryNormal[iDim];
-				for (iDim = 0; iDim < nDim; iDim++) TauTangent[iDim] = TauElem[iDim] - TauNormal * UnitaryNormal[iDim];
-				WallShearStress = 0.0; for (iDim = 0; iDim < nDim; iDim++) WallShearStress += TauTangent[iDim]*TauTangent[iDim];
-				WallShearStress = sqrt(WallShearStress);
-        
-				/*--- Compute wall shear stress (using mu(delta u/delta y) ---*/
-//				for (iDim = 0; iDim < nDim; iDim++) Vel[iDim] = node[iPointNormal]->GetVelocity(iDim);
-//				VelNormal = 0.0; for (iDim = 0; iDim < nDim; iDim++) VelNormal += Vel[iDim] * UnitaryNormal[iDim];
-//				for (iDim = 0; iDim < nDim; iDim++) VelTang[iDim] = Vel[iDim] - VelNormal*UnitaryNormal[iDim];
-//				VelTangMod = 0.0; for (iDim = 0; iDim < nDim; iDim++) VelTangMod += VelTang[iDim]*VelTang[iDim]; VelTangMod = sqrt(VelTangMod);
-//				for (iDim = 0; iDim < nDim; iDim++) WallDist[iDim] = (Coord[iDim] - Coord_Normal[iDim]);
-//				WallDistMod = 0.0; for (iDim = 0; iDim < nDim; iDim++) WallDistMod += WallDist[iDim]*WallDist[iDim]; WallDistMod = sqrt(WallDistMod);
-//				WallShearStress = Viscosity*VelTangMod/WallDistMod;
-        
-				/*--- Compute wall skin friction coefficient, and heat flux on the wall ---*/
-				CSkinFriction[iMarker][iVertex] = WallShearStress / (0.5*RefDensity*RefVel2);
-        
-				/*--- Compute y+ and non-dimensional velocity ---*/
-				FrictionVel = sqrt(fabs(WallShearStress)/Density);
-        
-				/*--- Compute heat flux on the wall ---*/
-				dTn = 0.0; dTven = 0.0;
-        for (iDim = 0; iDim < nDim; iDim++) {
-          dTn   += Grad_PrimVar[T_INDEX][iDim]*Normal[iDim];
-          dTven += Grad_PrimVar[TVE_INDEX][iDim]*Normal[iDim];
-        }
-        
-        HeatFlux[iMarker][iVertex] = ThermalCond*dTn + ThermalCond_ve*dTven;
-        Heat_Visc[iMarker] += HeatFlux[iMarker][iVertex]*Area;
-        MaxHeatFlux_Visc[iMarker] += pow(HeatFlux[iMarker][iVertex], pnorm)*Area;
-        
-				/*--- Compute viscous forces, and moment using the stress tensor ---*/
-				if ((geometry->node[iPoint]->GetDomain()) && (Monitoring == YES)) {
-          
-					for (iDim = 0; iDim < nDim; iDim++) {
-						ForceViscous[iDim] += TauElem[iDim]*Area*factor;
-					}
-          
-					if (iDim == 3) {
-            MomentViscous[0] += (TauElem[2]*MomentDist[1] -
-                                 TauElem[1]*MomentDist[2])*Area*factor/RefLengthMoment;
-            MomentViscous[1] += (TauElem[0]*MomentDist[2] -
-                                 TauElem[2]*MomentDist[0])*Area*factor/RefLengthMoment;
-          }
-					MomentViscous[2] += (TauElem[1]*MomentDist[0] -
-                               TauElem[0]*MomentDist[1])*Area*factor/RefLengthMoment;
-				}
-			}
-      
-			/*--- Transform ForceInviscid into CLift and CDrag ---*/
-			if  (Monitoring == YES) {
-        
-				if (nDim == 2) {
-					CDrag_Visc[iMarker] =  ForceViscous[0]*cos(Alpha) + ForceViscous[1]*sin(Alpha);
-					CLift_Visc[iMarker] = -ForceViscous[0]*sin(Alpha) + ForceViscous[1]*cos(Alpha);
-					CMx_Visc[iMarker]   = 0.0;
-					CMy_Visc[iMarker]   = 0.0;
-					CMz_Visc[iMarker]   = MomentViscous[2];
-					CEff_Visc[iMarker]  = CLift_Visc[iMarker]/(CDrag_Visc[iMarker]+EPS);
-					CFx_Visc[iMarker]   = ForceViscous[0];
-					CFy_Visc[iMarker]   = ForceViscous[1];
-					CFz_Visc[iMarker]   = 0.0;
-          MaxHeatFlux_Visc[iMarker] = pow(MaxHeatFlux_Visc[iMarker], 1.0/pnorm);
-				}
-        
-				if (nDim == 3) {
-					CDrag_Visc[iMarker] = ForceViscous[0]*cos(Alpha)*cos(Beta) +
-                                ForceViscous[1]*sin(Beta) +
-                                ForceViscous[2]*sin(Alpha)*cos(Beta);
-					CLift_Visc[iMarker] = -ForceViscous[0]*sin(Alpha) +
-                                 ForceViscous[2]*cos(Alpha);
-          CEff_Visc[iMarker]  = CLift_Visc[iMarker]/(CDrag_Visc[iMarker]+EPS);
-					CMx_Visc[iMarker]   = MomentViscous[0];
-					CMy_Visc[iMarker]   = MomentViscous[1];
-					CMz_Visc[iMarker]   = MomentViscous[2];
-					CFx_Visc[iMarker]   = ForceViscous[0];
-					CFy_Visc[iMarker]   = ForceViscous[1];
-					CFz_Visc[iMarker]   = ForceViscous[2];
-          MaxHeatFlux_Visc[iMarker] = pow(MaxHeatFlux_Visc[iMarker], 1.0/pnorm);
-				}
-        
-				AllBound_CDrag_Visc       += CDrag_Visc[iMarker];
-				AllBound_CLift_Visc       += CLift_Visc[iMarker];
-        AllBound_CEff_Visc        += CEff_Visc[iMarker];
-				AllBound_CMx_Visc         += CMx_Visc[iMarker];
-				AllBound_CMy_Visc         += CMy_Visc[iMarker];
-				AllBound_CMz_Visc         += CMz_Visc[iMarker];
-				AllBound_CFx_Visc         += CFx_Visc[iMarker];
-				AllBound_CFy_Visc         += CFy_Visc[iMarker];
-				AllBound_CFz_Visc         += CFz_Visc[iMarker];
-        AllBound_MaxHeatFlux_Visc += pow(MaxHeatFlux_Visc[iMarker], pnorm);
-        AllBound_HeatFlux_Visc    += Heat_Visc[iMarker];
-        
-			}
-		}
-	}
-  
-  AllBound_MaxHeatFlux_Visc = pow(AllBound_MaxHeatFlux_Visc, 1.0/pnorm);
-
-  
-#ifndef NO_MPI
-  
-  /*--- Add AllBound information using all the nodes ---*/
-  
-  double MyAllBound_CDrag_Visc    = AllBound_CDrag_Visc;
-  double MyAllBound_CLift_Visc    = AllBound_CLift_Visc;
-  double MyAllBound_CEff_Visc     = AllBound_CEff_Visc;
-  double MyAllBound_CMx_Visc      = AllBound_CMx_Visc;
-  double MyAllBound_CMy_Visc      = AllBound_CMy_Visc;
-  double MyAllBound_CMz_Visc      = AllBound_CMz_Visc;
-  double MyAllBound_CFx_Visc      = AllBound_CFx_Visc;
-  double MyAllBound_CFy_Visc      = AllBound_CFy_Visc;
-  double MyAllBound_CFz_Visc      = AllBound_CFz_Visc;
-  double MyAllBound_HeatFlux_Visc = AllBound_HeatFlux_Visc;
-  double MyAllBound_MaxHeatFlux_Visc = pow(AllBound_MaxHeatFlux_Visc, pnorm);
-  
-  AllBound_CDrag_Visc         = 0.0;
-  AllBound_CLift_Visc         = 0.0;
-  AllBound_CEff_Visc          = 0.0;
-  AllBound_CMx_Visc           = 0.0;
-  AllBound_CMy_Visc           = 0.0;
-  AllBound_CMz_Visc           = 0.0;
-  AllBound_CFx_Visc           = 0.0;
-  AllBound_CFy_Visc           = 0.0;
-  AllBound_CFz_Visc           = 0.0;
-  AllBound_HeatFlux_Visc      = 0.0;
-  AllBound_MaxHeatFlux_Visc   = 0.0;
-  
-#ifdef WINDOWS
-  MPI_Allreduce(&MyAllBound_CDrag_Visc, &AllBound_CDrag_Visc, 1, MPI_DOUBLE,
-                MPI_SUM, MPI_COMM_WORLD);
-  MPI_Allreduce(&MyAllBound_CLift_Visc, &AllBound_CLift_Visc, 1, MPI_DOUBLE,
-                MPI_SUM, MPI_COMM_WORLD);
-  AllBound_CEff_Visc = AllBound_CLift_Visc / (AllBound_CDrag_Visc + EPS);
-  MPI_Allreduce(&MyAllBound_CMx_Visc,      &AllBound_CMx_Visc,      1, MPI_DOUBLE, MPI_SUM, MPI_COMM_WORLD);
-  MPI_Allreduce(&MyAllBound_CMy_Visc,      &AllBound_CMy_Visc,      1, MPI_DOUBLE, MPI_SUM, MPI_COMM_WORLD);
-  MPI_Allreduce(&MyAllBound_CMz_Visc,      &AllBound_CMz_Visc,      1, MPI_DOUBLE, MPI_SUM, MPI_COMM_WORLD);
-  MPI_Allreduce(&MyAllBound_CFx_Visc,      &AllBound_CFx_Visc,      1, MPI_DOUBLE, MPI_SUM, MPI_COMM_WORLD);
-  MPI_Allreduce(&MyAllBound_CFy_Visc,      &AllBound_CFy_Visc,      1, MPI_DOUBLE, MPI_SUM, MPI_COMM_WORLD);
-  MPI_Allreduce(&MyAllBound_CFz_Visc,      &AllBound_CFz_Visc,      1, MPI_DOUBLE, MPI_SUM, MPI_COMM_WORLD);
-  MPI_Allreduce(&MyAllBound_HeatFlux_Visc,     &AllBound_HeatFlux_Visc,     1, MPI_DOUBLE, MPI_SUM, MPI_COMM_WORLD);
-  MPI_Allreduce(&MyAllBound_MaxHeatFlux_Visc, &AllBound_MaxHeatFlux_Visc, 1, MPI_DOUBLE, MPI_SUM, MPI_COMM_WORLD);
-  AllBound_MaxHeatFlux_Visc = pow(AllBound_MaxHeatFlux_Visc, 1.0/pnorm);
-#else
-  MPI::COMM_WORLD.Allreduce(&MyAllBound_CDrag_Visc, &AllBound_CDrag_Visc, 1, MPI::DOUBLE, MPI::SUM);
-  MPI::COMM_WORLD.Allreduce(&MyAllBound_CLift_Visc, &AllBound_CLift_Visc, 1, MPI::DOUBLE, MPI::SUM);
-  AllBound_CEff_Visc = AllBound_CLift_Visc / (AllBound_CDrag_Visc + EPS);
-  MPI::COMM_WORLD.Allreduce(&MyAllBound_CMx_Visc,      &AllBound_CMx_Visc,      1, MPI::DOUBLE, MPI::SUM);
-  MPI::COMM_WORLD.Allreduce(&MyAllBound_CMy_Visc,      &AllBound_CMy_Visc,      1, MPI::DOUBLE, MPI::SUM);
-  MPI::COMM_WORLD.Allreduce(&MyAllBound_CMz_Visc,      &AllBound_CMz_Visc,      1, MPI::DOUBLE, MPI::SUM);
-  MPI::COMM_WORLD.Allreduce(&MyAllBound_CFx_Visc,      &AllBound_CFx_Visc,      1, MPI::DOUBLE, MPI::SUM);
-  MPI::COMM_WORLD.Allreduce(&MyAllBound_CFy_Visc,      &AllBound_CFy_Visc,      1, MPI::DOUBLE, MPI::SUM);
-  MPI::COMM_WORLD.Allreduce(&MyAllBound_CFz_Visc,      &AllBound_CFz_Visc,      1, MPI::DOUBLE, MPI::SUM);
-  MPI::COMM_WORLD.Allreduce(&MyAllBound_HeatFlux_Visc,     &AllBound_HeatFlux_Visc,     1, MPI::DOUBLE, MPI::SUM);
-  MPI::COMM_WORLD.Allreduce(&MyAllBound_MaxHeatFlux_Visc, &AllBound_MaxHeatFlux_Visc, 1, MPI::DOUBLE, MPI::SUM);
-  AllBound_MaxHeatFlux_Visc = pow(AllBound_MaxHeatFlux_Visc, 1.0/pnorm);
-#endif
-#endif
-  
-	Total_CDrag   += AllBound_CDrag_Visc;
-	Total_CLift   += AllBound_CLift_Visc;
-	Total_CMx     += AllBound_CMx_Visc;
-	Total_CMy     += AllBound_CMy_Visc;
-	Total_CMz     += AllBound_CMz_Visc;
-	Total_CEff     = Total_CLift/(Total_CDrag+EPS);
-	Total_CFx     += AllBound_CFx_Visc;
-	Total_CFy     += AllBound_CFy_Visc;
-	Total_CFz     += AllBound_CFz_Visc;
-  Total_Heat     = AllBound_HeatFlux_Visc;
-  Total_MaxHeat  = AllBound_MaxHeatFlux_Visc;
-  
-	for (iDim = 0; iDim < nDim; iDim++)
-		delete [] Tau[iDim];
-	delete [] Tau;
-	delete [] UnitaryNormal;
-	delete [] TauTangent;
-	delete [] TauElem;
-}
-
-
-void CTNE2NSSolver::BC_Sym_Plane(CGeometry *geometry,
-                                 CSolver **solver_container,
-                                 CNumerics *conv_numerics,
-                                 CNumerics *visc_numerics,
-                                 CConfig *config,
-                                 unsigned short val_marker) {
-  
-  /*--- Call the Euler wall routine ---*/
-  BC_Euler_Wall(geometry, solver_container, conv_numerics, config,
-                val_marker);
-  
-}
-
-void CTNE2NSSolver::BC_HeatFlux_Wall(CGeometry *geometry,
-                                     CSolver **solution_container,
-                                     CNumerics *conv_numerics,
-                                     CNumerics *sour_numerics,
-                                     CConfig *config,
-                                     unsigned short val_marker) {
-  
-	/*--- Local variables ---*/
-  bool implicit;
-	unsigned short iDim, iVar;
-  unsigned short T_INDEX, TVE_INDEX;
-	unsigned long iVertex, iPoint, total_index;
-	double Wall_HeatFlux, dTdn, dTvedn, ktr, kve, pcontrol;
-	double *Normal, Area;
-  double **GradV;
-  
-  /*--- Assign booleans ---*/
-	implicit = (config->GetKind_TimeIntScheme_TNE2() == EULER_IMPLICIT);
-  
-  /*--- Set "Proportional control" coefficient ---*/
-  pcontrol = 1.0;
-  
-	/*--- Identify the boundary by string name ---*/
-	string Marker_Tag = config->GetMarker_All_Tag(val_marker);
-  
-	/*--- Get the specified wall heat flux from config ---*/
-	Wall_HeatFlux = config->GetWall_HeatFlux(Marker_Tag);
-  
-  /*--- Get the locations of the primitive variables ---*/
-  T_INDEX    = node[0]->GetTIndex();
-  TVE_INDEX  = node[0]->GetTveIndex();
-  
-	/*--- Loop over all of the vertices on this boundary marker ---*/
-	for(iVertex = 0; iVertex < geometry->nVertex[val_marker]; iVertex++) {
-		iPoint = geometry->vertex[val_marker][iVertex]->GetNode();
-    
-		/*--- Check if the node belongs to the domain (i.e, not a halo node) ---*/
-		if (geometry->node[iPoint]->GetDomain()) {
-      
-			/*--- Compute dual-grid area and boundary normal ---*/
-			Normal = geometry->vertex[val_marker][iVertex]->GetNormal();
-			Area = 0.0;
-			for (iDim = 0; iDim < nDim; iDim++)
-				Area += Normal[iDim]*Normal[iDim];
-			Area = sqrt (Area);
-      
-			/*--- Initialize the convective & viscous residuals to zero ---*/
-			for (iVar = 0; iVar < nVar; iVar++) {
-				Res_Visc[iVar] = 0.0;
-			}
-      
-			/*--- Set the residual on the boundary with the specified heat flux ---*/
-      // Note: Contributions from qtr and qve are used for proportional control
-      //       to drive the solution toward the specified heatflux more quickly.
-      GradV  = node[iPoint]->GetGradient_Primitive();
-      dTdn   = 0.0;
-      dTvedn = 0.0;
-      for (iDim = 0; iDim < nDim; iDim++) {
-        dTdn   += GradV[T_INDEX][iDim]*Normal[iDim];
-        dTvedn += GradV[TVE_INDEX][iDim]*Normal[iDim];
-      }
-      ktr = node[iPoint]->GetThermalConductivity();
-      kve = node[iPoint]->GetThermalConductivity_ve();
-			Res_Visc[nSpecies+nDim]   += pcontrol*(ktr*dTdn+kve*dTvedn) +
-                                   Wall_HeatFlux*Area;
-      Res_Visc[nSpecies+nDim+1] += pcontrol*(kve*dTvedn) +
-                                   Wall_HeatFlux*Area;
-      
-			/*--- Apply viscous residual to the linear system ---*/
-      LinSysRes.SubtractBlock(iPoint, Res_Visc);
-      
-      /*--- Apply the no-slip condition in a strong way ---*/
-      for (iDim = 0; iDim < nDim; iDim++) Vector[iDim] = 0.0;
-			node[iPoint]->SetVelocity_Old(Vector);
-      for (iDim = 0; iDim < nDim; iDim++) {
-        LinSysRes.SetBlock_Zero(iPoint, nSpecies+iDim);
-        node[iPoint]->SetVal_ResTruncError_Zero(nSpecies+iDim);
-      }
-			if (implicit) {
-				/*--- Enforce the no-slip boundary condition in a strong way ---*/
-				for (iVar = nSpecies; iVar < nSpecies+nDim; iVar++) {
-					total_index = iPoint*nVar+iVar;
-					Jacobian.DeleteValsRowi(total_index);
-				}
-			}
-		}
-	}
-}
-
-void CTNE2NSSolver::BC_HeatFluxNonCatalytic_Wall(CGeometry *geometry,
-                                                 CSolver **solution_container,
-                                                 CNumerics *conv_numerics,
-                                                 CNumerics *sour_numerics,
-                                                 CConfig *config,
-                                                 unsigned short val_marker) {
-  
-  /*--- Call standard "HeatFlux" wall to apply no-slip & energy b.c.'s ---*/
-  BC_HeatFlux_Wall(geometry, solution_container, conv_numerics,
-                   sour_numerics, config, val_marker);
-  
-	/*--- Local variables ---*/
-  bool implicit;
-	unsigned short iDim, iSpecies, iVar;
-  unsigned short RHOS_INDEX, RHO_INDEX;
-	unsigned long iVertex, iPoint;
-	double pcontrol;
-  double rho, Ys, eves, hs;
-	double *Normal, Area;
-  double *Ds, *V, *dYdn, SdYdn;
-  double **GradV, **GradY;
-  
-  /*--- Assign booleans ---*/
-	implicit = (config->GetKind_TimeIntScheme_TNE2() == EULER_IMPLICIT);
-  
-  /*--- Set "Proportional control" coefficient ---*/
-  pcontrol = 0.6;
-  
-  /*--- Get the locations of the primitive variables ---*/
-  RHOS_INDEX = node[0]->GetRhosIndex();
-  RHO_INDEX  = node[0]->GetRhoIndex();
-  
-  /*--- Allocate arrays ---*/
-  dYdn = new double[nSpecies];
-  GradY = new double*[nSpecies];
-  for (iSpecies = 0; iSpecies < nSpecies; iSpecies++)
-    GradY[iSpecies] = new double[nDim];
-  
-	/*--- Loop over all of the vertices on this boundary marker ---*/
-	for(iVertex = 0; iVertex < geometry->nVertex[val_marker]; iVertex++) {
-		iPoint = geometry->vertex[val_marker][iVertex]->GetNode();
-    
-		/*--- Check if the node belongs to the domain (i.e, not a halo node) ---*/
-		if (geometry->node[iPoint]->GetDomain()) {
-      
-			/*--- Compute dual-grid area and boundary normal ---*/
-			Normal = geometry->vertex[val_marker][iVertex]->GetNormal();
-			Area = 0.0;
-			for (iDim = 0; iDim < nDim; iDim++)
-				Area += Normal[iDim]*Normal[iDim];
-			Area = sqrt (Area);
-      
-			/*--- Initialize the convective & viscous residuals to zero ---*/
-			for (iVar = 0; iVar < nVar; iVar++)
-				Res_Visc[iVar] = 0.0;
-      
-      /*--- Get temperature gradient information ---*/
-      V = node[iPoint]->GetPrimVar();
-      GradV  = node[iPoint]->GetGradient_Primitive();
-      
-      /*--- Rename for convenience ---*/
-      rho = V[RHO_INDEX];
-      Ds  = node[iPoint]->GetDiffusionCoeff();
-      
-      /*--- Calculate normal derivative of mass fraction ---*/
-      for (iSpecies = 0; iSpecies < nSpecies; iSpecies++) {
-        Ys = V[RHOS_INDEX+iSpecies]/rho;
-        dYdn[iSpecies] = 0.0;
-        for (iDim = 0; iDim < nDim; iDim++)
-          dYdn[iSpecies] += 1.0/rho * (GradV[RHOS_INDEX+iSpecies][iDim] -
-                                       Ys*GradV[RHO_INDEX][iDim])*Normal[iDim];
-      }
-      
-      /*--- Calculate supplementary quantities ---*/
-      SdYdn = 0.0;
-      for (iSpecies = 0; iSpecies < nSpecies; iSpecies++)
-        SdYdn += rho*Ds[iSpecies]*dYdn[iSpecies];
-      
-      for (iSpecies = 0; iSpecies < nSpecies; iSpecies++) {
-        Ys   = V[RHOS_INDEX+iSpecies]/rho;
-        hs   = node[iPoint]->CalcHs(V, config, iSpecies);
-        eves = node[iPoint]->CalcEve(V, config, iSpecies);
-        Res_Visc[iSpecies] = rho*Ds[iSpecies]*dYdn[iSpecies] - Ys*SdYdn;
-        Res_Visc[nSpecies+nDim]   += Res_Visc[iSpecies]*hs;
-        Res_Visc[nSpecies+nDim+1] += Res_Visc[iSpecies]*eves;
-      }
-      
-			/*--- Viscous contribution to the residual at the wall ---*/
-      LinSysRes.SubtractBlock(iPoint, Res_Visc);
-		}
-	}
-  
-  for (iSpecies = 0; iSpecies < nSpecies; iSpecies++)
-    delete [] GradY[iSpecies];
-  delete [] GradY;
-  delete [] dYdn;
-}
-
-void CTNE2NSSolver::BC_HeatFluxCatalytic_Wall(CGeometry *geometry,
-                                              CSolver **solution_container,
-                                              CNumerics *conv_numerics,
-                                              CNumerics *sour_numerics,
-                                              CConfig *config,
-                                              unsigned short val_marker) {
-  
-	/*--- Local variables ---*/
-  bool implicit, catalytic;
-	unsigned short iDim, iSpecies, iVar;
-  unsigned short T_INDEX, TVE_INDEX, RHOS_INDEX, RHO_INDEX;
-	unsigned long iVertex, iPoint, total_index;
-	double Wall_HeatFlux, dTdn, dTvedn, ktr, kve, pcontrol;
-  double rho, Ys, eves, hs;
-	double *Normal, Area;
-  double *Ds, *V, *dYdn, SdYdn;
-  double **GradV, **GradY;
-  
-  /*--- Assign booleans ---*/
-	implicit = (config->GetKind_TimeIntScheme_TNE2() == EULER_IMPLICIT);
-  catalytic = false;
-  
-  /*--- Set "Proportional control" coefficient ---*/
-  pcontrol = 0.6;
-  
-	/*--- Identify the boundary by string name ---*/
-	string Marker_Tag = config->GetMarker_All_Tag(val_marker);
-  
-	/*--- Get the specified wall heat flux from config ---*/
-	Wall_HeatFlux = config->GetWall_HeatFlux(Marker_Tag);
-  
-  /*--- Get the locations of the primitive variables ---*/
-  T_INDEX    = node[0]->GetTIndex();
-  TVE_INDEX  = node[0]->GetTveIndex();
-  RHOS_INDEX = node[0]->GetRhosIndex();
-  RHO_INDEX  = node[0]->GetRhoIndex();
-  
-  /*--- Allocate arrays ---*/
-  dYdn = new double[nSpecies];
-  GradY = new double*[nSpecies];
-  for (iSpecies = 0; iSpecies < nSpecies; iSpecies++)
-    GradY[iSpecies] = new double[nDim];
-  
-  //  /*--- Pass structure of the primitive variable vector to CNumerics ---*/
-  //  sour_numerics->SetRhosIndex   ( node[0]->GetRhosIndex()    );
-  //  sour_numerics->SetRhoIndex    ( node[0]->GetRhoIndex()     );
-  //  sour_numerics->SetPIndex      ( node[0]->GetPIndex()       );
-  //  sour_numerics->SetTIndex      ( node[0]->GetTIndex()       );
-  //  sour_numerics->SetTveIndex    ( node[0]->GetTveIndex()     );
-  //  sour_numerics->SetVelIndex    ( node[0]->GetVelIndex()     );
-  //  sour_numerics->SetHIndex      ( node[0]->GetHIndex()       );
-  //  sour_numerics->SetAIndex      ( node[0]->GetAIndex()       );
-  //  sour_numerics->SetRhoCvtrIndex( node[0]->GetRhoCvtrIndex() );
-  //  sour_numerics->SetRhoCvveIndex( node[0]->GetRhoCvveIndex() );
-  
-	/*--- Loop over all of the vertices on this boundary marker ---*/
-	for(iVertex = 0; iVertex < geometry->nVertex[val_marker]; iVertex++) {
-		iPoint = geometry->vertex[val_marker][iVertex]->GetNode();
-    
-		/*--- Check if the node belongs to the domain (i.e, not a halo node) ---*/
-		if (geometry->node[iPoint]->GetDomain()) {
-      
-			/*--- Compute dual-grid area and boundary normal ---*/
-			Normal = geometry->vertex[val_marker][iVertex]->GetNormal();
-			Area = 0.0;
-			for (iDim = 0; iDim < nDim; iDim++)
-				Area += Normal[iDim]*Normal[iDim];
-			Area = sqrt (Area);
-      
-			/*--- Initialize the convective & viscous residuals to zero ---*/
-			for (iVar = 0; iVar < nVar; iVar++) {
-				Res_Visc[iVar] = 0.0;
-        Res_Sour[iVar] = 0.0;
-			}
-      
-      /*--- Assign wall velocity to "Vector" array ---*/
-      for (iDim = 0; iDim < nDim; iDim++) Vector[iDim] = 0.0;
-      
-			/*--- Set the residual, truncation error, and velocity value ---*/
-			node[iPoint]->SetVelocity_Old(Vector);
-      for (iDim = 0; iDim < nDim; iDim++) {
-        LinSysRes.SetBlock_Zero(iPoint, nSpecies+iDim);
-        node[iPoint]->SetVal_ResTruncError_Zero(nSpecies+iDim);
-      }
-      
-      /*--- Get temperature gradient information ---*/
-      V = node[iPoint]->GetPrimVar();
-      GradV  = node[iPoint]->GetGradient_Primitive();
-      dTdn   = 0.0;
-      dTvedn = 0.0;
-      for (iDim = 0; iDim < nDim; iDim++) {
-        dTdn   += GradV[T_INDEX][iDim]*Normal[iDim];
-        dTvedn += GradV[TVE_INDEX][iDim]*Normal[iDim];
-      }
-      
-      if (catalytic) {
-        cout << "NEED TO IMPLEMENT CATALYTIC BOUNDARIES IN HEATFLUX!!!" << endl;
-        exit(1);
-      }
-      else {
-        
-        /*--- Rename for convenience ---*/
-        rho = V[RHO_INDEX];
-        Ds  = node[iPoint]->GetDiffusionCoeff();
-        
-        /*--- Calculate normal derivative of mass fraction ---*/
-        for (iSpecies = 0; iSpecies < nSpecies; iSpecies++) {
-          Ys = V[RHOS_INDEX+iSpecies]/rho;
-          dYdn[iSpecies] = 0.0;
-          for (iDim = 0; iDim < nDim; iDim++)
-            dYdn[iSpecies] += 1.0/rho * (GradV[RHOS_INDEX+iSpecies][iDim] -
-                                         Ys*GradV[RHO_INDEX][iDim])*Normal[iDim];
-        }
-        
-        /*--- Calculate supplementary quantities ---*/
-        SdYdn = 0.0;
-        for (iSpecies = 0; iSpecies < nSpecies; iSpecies++)
-          SdYdn += rho*Ds[iSpecies]*dYdn[iSpecies];
-        
-        for (iSpecies = 0; iSpecies < nSpecies; iSpecies++) {
-          Ys   = V[RHOS_INDEX+iSpecies]/rho;
-          hs   = node[iPoint]->CalcHs(V, config, iSpecies);
-          eves = node[iPoint]->CalcEve(V, config, iSpecies);
-          //          Res_Visc[iSpecies] = -rho*Ds[iSpecies]*dYdn[iSpecies] + Ys*SdYdn;
-          //          Res_Visc[nSpecies+nDim]   += Res_Visc[iSpecies]*hs;
-          //          Res_Visc[nSpecies+nDim+1] += Res_Visc[iSpecies]*eves;
-        }
-      }
-      
-      /*--- Get node thermal conductivity ---*/
-      ktr = node[iPoint]->GetThermalConductivity();
-      kve = node[iPoint]->GetThermalConductivity_ve();
-      
-			/*--- Set the residual on the boundary with the specified heat flux ---*/
-      // Note: Contributions from qtr and qve are used for proportional control
-      //       to drive the solution toward the specified heatflux more quickly.
-			Res_Visc[nSpecies+nDim]   += pcontrol*(ktr*dTdn+kve*dTvedn) +
-      Wall_HeatFlux*Area;
-      Res_Visc[nSpecies+nDim+1] += pcontrol*(kve*dTvedn) +
-      Wall_HeatFlux*Area;
-      
-			/*--- Viscous contribution to the residual at the wall ---*/
-      LinSysRes.SubtractBlock(iPoint, Res_Visc);
-      
-      //      /*--- Apply the non-catalytic wall boundary ---*/
-      //      // Note: We are re-calculating the chemistry residual and adding it to
-      //      //       the linear system to eliminate the contribution from the solution
-      //      //       (convention is to subtract sources)
-      //      sour_numerics->SetConservative(node[iPoint]->GetSolution(),
-      //                                     node[iPoint]->GetSolution() );
-      //      sour_numerics->SetPrimitive   (node[iPoint]->GetPrimVar() ,
-      //                                     node[iPoint]->GetPrimVar()  );
-      //      sour_numerics->SetdPdU        (node[iPoint]->GetdPdU()    ,
-      //                                     node[iPoint]->GetdPdU()     );
-      //      sour_numerics->SetdTdU        (node[iPoint]->GetdTdU()    ,
-      //                                     node[iPoint]->GetdTdU()     );
-      //      sour_numerics->SetdTvedU      (node[iPoint]->GetdTvedU()  ,
-      //                                     node[iPoint]->GetdTvedU()   );
-      //      sour_numerics->SetVolume      (geometry->node[iPoint]->GetVolume());
-      //      sour_numerics->ComputeChemistry(Res_Sour, Jacobian_i, config);
-      //      LinSysRes.AddBlock(iPoint, Res_Sour);
-      //      if (implicit)
-      //        Jacobian.AddBlock(iPoint, iPoint, Jacobian_i);
-      
-			/*--- Only change velocity-rows of the Jacobian (includes 1 in the diagonal)/
-       Note that we need to add a contribution for moving walls to the Jacobian. ---*/
-			if (implicit) {
-				/*--- Enforce the no-slip boundary condition in a strong way ---*/
-				for (iVar = nSpecies; iVar < nSpecies+nDim; iVar++) {
-					total_index = iPoint*nVar+iVar;
-					Jacobian.DeleteValsRowi(total_index);
-				}
-			}
-      
-		}
-	}
-  
-  for (iSpecies = 0; iSpecies < nSpecies; iSpecies++)
-    delete [] GradY[iSpecies];
-  delete [] GradY;
-  delete [] dYdn;
-}
-
-void CTNE2NSSolver::BC_Isothermal_Wall(CGeometry *geometry,
-                                       CSolver **solution_container,
-                                       CNumerics *conv_numerics,
-                                       CNumerics *sour_numerics,
-                                       CConfig *config,
-                                       unsigned short val_marker) {
-  
-  bool ionization, implicit, jnk;
-  unsigned short iDim, iSpecies, iVar, jVar;
-  unsigned short RHOS_INDEX, T_INDEX, TVE_INDEX, RHOCVTR_INDEX, RHOCVVE_INDEX;
-  unsigned long iVertex, iPoint, jPoint, total_index;
-  double rhoCvtr, rhoCvve, ktr, kve, *dTdU, *dTvedU;
-  double Ti, Tvei, Tj, Tvej;
-  double Twall, dTdn, dTvedn, dij, theta;
-  double Area, *Normal, UnitNormal[3];
-  double *V, **PrimVarGrad;
-  
-  implicit   = (config->GetKind_TimeIntScheme_TNE2() == EULER_IMPLICIT);
-  ionization = config->GetIonization();
-  
-  if (ionization) {
-    cout << "BC_ISOTHERMAL: NEED TO TAKE A CLOSER LOOK AT THE JACOBIAN W/ IONIZATION" << endl;
-    exit(1);
-  }
-  
-	/*--- Identify the boundary ---*/
-	string Marker_Tag = config->GetMarker_All_Tag(val_marker);
-  
-	/*--- Retrieve the specified wall temperature ---*/
-	Twall = config->GetIsothermal_Temperature(Marker_Tag);
-  
-  /*--- Initialize arrays ---*/
-  dTdU   = new double[nVar];
-  dTvedU = new double[nVar];
-  
-  RHOS_INDEX    = node[0]->GetRhosIndex();
-  T_INDEX       = node[0]->GetTIndex();
-  TVE_INDEX     = node[0]->GetTveIndex();
-  RHOCVTR_INDEX = node[0]->GetRhoCvtrIndex();
-  RHOCVVE_INDEX = node[0]->GetRhoCvveIndex();
-  
-	/*--- Loop over boundary points ---*/
-	for(iVertex = 0; iVertex < geometry->nVertex[val_marker]; iVertex++) {
-		iPoint = geometry->vertex[val_marker][iVertex]->GetNode();
-		if (geometry->node[iPoint]->GetDomain()) {
-      
-			/*--- Compute dual-grid area and boundary normal ---*/
-			Normal = geometry->vertex[val_marker][iVertex]->GetNormal();
-			Area = 0.0;
-			for (iDim = 0; iDim < nDim; iDim++)
-				Area += Normal[iDim]*Normal[iDim];
-			Area = sqrt (Area);
-			for (iDim = 0; iDim < nDim; iDim++)
-				UnitNormal[iDim] = -Normal[iDim]/Area;
-      
-			/*--- Compute closest normal neighbor ---*/
-      jPoint = geometry->vertex[val_marker][iVertex]->GetNormal_Neighbor();
-      
-      /*--- Compute distance between wall & normal neighbor ---*/
-      dij = 0.0;
-      for (iDim = 0; iDim < nDim; iDim++) {
-        dij += (geometry->node[jPoint]->GetCoord(iDim) -
-                geometry->node[iPoint]->GetCoord(iDim))
-             * (geometry->node[jPoint]->GetCoord(iDim) -
-                geometry->node[iPoint]->GetCoord(iDim));
-      }
-      dij = sqrt(dij);
-      
-      /*--- Initialize viscous residual (and Jacobian if implicit) to zero ---*/
-			for (iVar = 0; iVar < nVar; iVar ++)
-				Res_Visc[iVar] = 0.0;
-      
-			/*--- Store the corrected velocity at the wall which will
-       be zero (v = 0), unless there is grid motion (v = u_wall)---*/
-      for (iDim = 0; iDim < nDim; iDim++) Vector[iDim] = 0.0;
-			node[iPoint]->SetVelocity_Old(Vector);
-			for (iDim = 0; iDim < nDim; iDim++) {
-        LinSysRes.SetBlock_Zero(iPoint, nSpecies+iDim);
-        node[iPoint]->SetVal_ResTruncError_Zero(nSpecies+iDim);
-      }
-      
-      /*--- Set appropriate wall conditions ---*/
-      jnk = node[iPoint]->SetTemperature(Twall);
-      jnk = node[iPoint]->SetTemperature_ve(Twall);
-      
-      /*--- Calculate the gradient of temperature ---*/
-      SetPrimVar_Gradient_LS(geometry, config, iPoint);
-      PrimVarGrad = node[iPoint]->GetGradient_Primitive();
-      
-      /*--- Calculate useful quantities ---*/
-//      rhoCvtr = node[iPoint]->GetPrimVar(RHOCVTR_INDEX);
-//      rhoCvve = node[iPoint]->GetPrimVar(RHOCVVE_INDEX);
-//      ktr     = node[iPoint]->GetThermalConductivity();
-//      kve     = node[iPoint]->GetThermalConductivity_ve();
-//      Ti      = node[iPoint]->GetPrimVar(T_INDEX);
-//      Tvei    = node[iPoint]->GetPrimVar(TVE_INDEX);
-//      Tj      = node[jPoint]->GetPrimVar(T_INDEX);
-//      Tvej    = node[jPoint]->GetPrimVar(TVE_INDEX);
-//      dTdU    = node[iPoint]->GetdTdU();
-//      dTvedU  = node[iPoint]->GetdTvedU();
-      
-      V       = node[iPoint]->GetPrimVar();
-      ktr     = node[iPoint]->GetThermalConductivity();
-      kve     = node[iPoint]->GetThermalConductivity_ve();
-      node[iPoint]->CalcdTdU(V, config, dTdU);
-      node[iPoint]->CalcdTvedU(V, config, dTvedU);
-      rhoCvtr = V[RHOCVTR_INDEX];
-      rhoCvve = 0.0;
-      for (iSpecies = 0; iSpecies < nSpecies; iSpecies++)
-        rhoCvve += V[RHOS_INDEX+iSpecies] * node[iPoint]->CalcCvve(Twall,
-                                                                   config,
-                                                                   iSpecies);
-      
-      /*--- Calculate projected gradient of temperature normal to the surface ---*/
-      ////////////////
-      // METHOD 1
-//      Ti = V[T_INDEX];
-//      Tvei = V[TVE_INDEX];
-//      Tj = node[jPoint]->GetTemperature();
-//      Tvej = node[jPoint]->GetTemperature_ve();
-//      dTdn = -(Tj - Ti)/dij;
-//      dTvedn = -(Tvej - Tvei)/dij;
-
-      // METHOD 2
-      dTdn = 0.0; dTvedn = 0.0;
-      for (iDim = 0; iDim < nDim; iDim++) {
-        dTdn   += PrimVarGrad[T_INDEX][iDim]*UnitNormal[iDim];
-        dTvedn += PrimVarGrad[TVE_INDEX][iDim]*UnitNormal[iDim];
-      }
-      ////////////////
-      
-      /*--- Apply to the linear system ---*/
-      Res_Visc[nSpecies+nDim]   = (ktr*dTdn+kve*dTvedn)*Area;
-      Res_Visc[nSpecies+nDim+1] = kve*dTvedn*Area;
-      LinSysRes.SubtractBlock(iPoint, Res_Visc);
-      
-      if (implicit) {
-        /*--- Initialize the Jacobian ---*/
-        for (iVar = 0; iVar < nVar; iVar ++)
-					for (jVar = 0; jVar < nVar; jVar ++)
-            Jacobian_i[iVar][jVar] = 0.0;
-        
-        /*--- Calculate geometrical parameters ---*/
-        theta = 0.0;
-        for (iDim = 0; iDim < nDim; iDim++) {
-          theta += UnitNormal[iDim]*UnitNormal[iDim];
-        }
-
-        /*--- Enforce the no-slip boundary condition in a strong way ---*/
-        for (iVar = nSpecies; iVar < nSpecies+nDim; iVar++) {
-          total_index = iPoint*nVar+iVar;
-          Jacobian.DeleteValsRowi(total_index);
-        }
-        // total energy
-        for (iSpecies = 0; iSpecies < nSpecies; iSpecies++) {
-          Jacobian_i[nSpecies+3][iSpecies] = -(ktr*theta/dij*dTdU[iSpecies] +
-                                               kve*theta/dij*dTvedU[iSpecies]) * Area;
-        }
-        Jacobian_i[nSpecies+3][nSpecies]   = 0.0;
-        Jacobian_i[nSpecies+3][nSpecies+1] = 0.0;
-        Jacobian_i[nSpecies+3][nSpecies+2] = 0.0;
-        Jacobian_i[nSpecies+3][nSpecies+3] = -ktr*theta/(dij*rhoCvtr) * Area;
-        Jacobian_i[nSpecies+3][nSpecies+4] = -(-ktr*theta/(dij*rhoCvtr) +
-                                               kve*theta/(dij*rhoCvve)) * Area;
-        // vib-el. energy
-        for (iSpecies = 0; iSpecies < nSpecies; iSpecies++) {
-          Jacobian_i[nSpecies+4][iSpecies] = -kve*theta/dij * dTvedU[iSpecies] * Area;
-        }
-        Jacobian_i[nSpecies+4][nSpecies+4] = -kve*theta/(dij*rhoCvve) * Area;
-      
-        Jacobian.SubtractBlock(iPoint,iPoint, Jacobian_i);
-      }
-      
-      /*--- Error checking ---*/
-      for (iVar = 0; iVar < nVar; iVar++)
-        if (Res_Visc[iVar] != Res_Visc[iVar])
-          cout << "NaN in isothermal term" << endl;
-      if (implicit) {
-        for (iVar = 0; iVar < nVar; iVar++)
-          for (jVar = 0; jVar < nVar; jVar++)
-            if (Jacobian_i[iVar][jVar] != Jacobian_i[iVar][jVar])
-              cout << "NaN in isothermal jacobian" << endl;
-      }
-    }
-  }
-  delete [] dTdU;
-  delete [] dTvedU;
-}
-
-void CTNE2NSSolver::BC_IsothermalNonCatalytic_Wall(CGeometry *geometry,
-                                                   CSolver **solution_container,
-                                                   CNumerics *conv_numerics,
-                                                   CNumerics *sour_numerics,
-                                                   CConfig *config,
-                                                   unsigned short val_marker) {
-  
-  /*--- Call standard isothermal BC to apply no-slip and energy b.c.'s ---*/
-  BC_Isothermal_Wall(geometry, solution_container, conv_numerics,
-                     sour_numerics, config, val_marker);
-  
-	/*--- Local variables ---*/
-  bool implicit;
-	unsigned short iDim, iSpecies, iVar;
-  unsigned short RHOS_INDEX, RHO_INDEX;
-	unsigned long iVertex, iPoint;
-	double pcontrol;
-  double rho, Ys, eves, hs;
-	double *Normal, Area;
-  double *Ds, *V, *dYdn, SdYdn;
-  double **GradV;
-  
-  /*--- Assign booleans ---*/
-	implicit = (config->GetKind_TimeIntScheme_TNE2() == EULER_IMPLICIT);
-  
-  /*--- Set "Proportional control" coefficient ---*/
-  pcontrol = 1.0;
-  
-  /*--- Get the locations of the primitive variables ---*/
-  RHOS_INDEX = node[0]->GetRhosIndex();
-  RHO_INDEX  = node[0]->GetRhoIndex();
-  
-  /*--- Allocate arrays ---*/
-  dYdn = new double[nSpecies];
-  
-	/*--- Loop over all of the vertices on this boundary marker ---*/
-	for(iVertex = 0; iVertex < geometry->nVertex[val_marker]; iVertex++) {
-		iPoint = geometry->vertex[val_marker][iVertex]->GetNode();
-    
-		/*--- Check if the node belongs to the domain (i.e, not a halo node) ---*/
-		if (geometry->node[iPoint]->GetDomain()) {
-      
-			/*--- Compute dual-grid area and boundary normal ---*/
-			Normal = geometry->vertex[val_marker][iVertex]->GetNormal();
-			Area = 0.0;
-			for (iDim = 0; iDim < nDim; iDim++)
-				Area += Normal[iDim]*Normal[iDim];
-			Area = sqrt (Area);
-      
-			/*--- Initialize the convective & viscous residuals to zero ---*/
-			for (iVar = 0; iVar < nVar; iVar++)
-				Res_Visc[iVar] = 0.0;
-      
-      /*--- Get temperature gradient information ---*/
-      V     = node[iPoint]->GetPrimVar();
-      GradV = node[iPoint]->GetGradient_Primitive();
-      
-      /*--- Rename for convenience ---*/
-      rho = V[RHO_INDEX];
-      Ds  = node[iPoint]->GetDiffusionCoeff();
-      
-      /*--- Calculate normal derivative of mass fraction ---*/
-      for (iSpecies = 0; iSpecies < nSpecies; iSpecies++) {
-        Ys = V[RHOS_INDEX+iSpecies]/rho;
-        dYdn[iSpecies] = 0.0;
-        for (iDim = 0; iDim < nDim; iDim++)
-          dYdn[iSpecies] += 1.0/rho * (GradV[RHOS_INDEX+iSpecies][iDim] -
-                                       Ys*GradV[RHO_INDEX][iDim])*Normal[iDim];
-      }
-      
-      /*--- Calculate supplementary quantities ---*/
-      SdYdn = 0.0;
-      for (iSpecies = 0; iSpecies < nSpecies; iSpecies++)
-        SdYdn += rho*Ds[iSpecies]*dYdn[iSpecies];
-      
-      for (iSpecies = 0; iSpecies < nSpecies; iSpecies++) {
-        Ys   = V[RHOS_INDEX+iSpecies]/rho;
-        hs   = node[iPoint]->CalcHs(V, config, iSpecies);
-        eves = node[iPoint]->CalcEve(V, config, iSpecies);
-        Res_Visc[iSpecies] = rho*Ds[iSpecies]*dYdn[iSpecies] - Ys*SdYdn;
-        Res_Visc[nSpecies+nDim]   += Res_Visc[iSpecies]*hs;
-        Res_Visc[nSpecies+nDim+1] += Res_Visc[iSpecies]*eves;
-      }
-      
-			/*--- Viscous contribution to the residual at the wall ---*/
-      LinSysRes.SubtractBlock(iPoint, Res_Visc);
-		}
-	}
-
-  delete [] dYdn;
-}
-
-void CTNE2NSSolver::BC_IsothermalCatalytic_Wall(CGeometry *geometry,
-                                                   CSolver **solution_container,
-                                                   CNumerics *conv_numerics,
-                                                   CNumerics *sour_numerics,
-                                                   CConfig *config,
-                                                   unsigned short val_marker) {
-  
-  /*--- Call standard isothermal BC to apply no-slip and energy b.c.'s ---*/
-  BC_Isothermal_Wall(geometry, solution_container, conv_numerics,
-                     sour_numerics, config, val_marker);
-  
-  
-  /*--- Local variables ---*/
-  bool implicit;
-	unsigned short iDim, iSpecies, iVar;
-  unsigned short RHOS_INDEX, RHO_INDEX;
-	unsigned long iVertex, iPoint, jPoint;
-	double pcontrol;
-  double rho, rhos, Yj, eves, hs;
-	double *Normal, Area;
-  double *Ds, *V, Ys, *Yst, *dYdn, SdYdn;
-  double **GradV;
-  
-  /*--- Assign booleans ---*/
-	implicit = (config->GetKind_TimeIntScheme_TNE2() == EULER_IMPLICIT);
-  
-  /*--- Set "Proportional control" coefficient ---*/
-  pcontrol = 0.6;
-  
-  /*--- Get species mass fractions at the wall ---*/
-  Yst = config->GetWall_Catalycity();
-  
-  /*--- Get the locations of the primitive variables ---*/
-  RHOS_INDEX = node[0]->GetRhosIndex();
-  RHO_INDEX  = node[0]->GetRhoIndex();
-  
-  /*--- Allocate arrays ---*/
-  dYdn  = new double[nSpecies];
-  
-	/*--- Loop over all of the vertices on this boundary marker ---*/
-	for(iVertex = 0; iVertex < geometry->nVertex[val_marker]; iVertex++) {
-		iPoint = geometry->vertex[val_marker][iVertex]->GetNode();
-    
-		/*--- Check if the node belongs to the domain (i.e, not a halo node) ---*/
-		if (geometry->node[iPoint]->GetDomain()) {
-      
-			/*--- Compute dual-grid area and boundary normal ---*/
-			Normal = geometry->vertex[val_marker][iVertex]->GetNormal();
-			Area = 0.0;
-			for (iDim = 0; iDim < nDim; iDim++)
-				Area += Normal[iDim]*Normal[iDim];
-			Area = sqrt (Area);
-      
-			/*--- Initialize the convective & viscous residuals to zero ---*/
-			for (iVar = 0; iVar < nVar; iVar++)
-				Res_Visc[iVar] = 0.0;
-      
-      /*--- Get primitive information ---*/
-      V = node[iPoint]->GetPrimVar();
-      Ds = node[iPoint]->GetDiffusionCoeff();
-      
-      /*--- Rename for convenience ---*/
-      rho = V[RHO_INDEX];
-      
-      /*--- Calculate revised wall species densities ---*/
-      for (iSpecies = 0; iSpecies < nSpecies; iSpecies++) {
-        rhos = Yst[iSpecies]*rho;
-        node[iPoint]->SetPrimVar(rhos, RHOS_INDEX+iSpecies);
-      }
-      
-      /*--- Calculate revised primitive variable gradients ---*/
-      SetPrimVar_Gradient_LS(geometry, config, iPoint);
-      GradV = node[iPoint]->GetGradient_Primitive();
-      
-      /*--- Calculate normal derivative of mass fraction ---*/
-      for (iSpecies = 0; iSpecies < nSpecies; iSpecies++) {
-        Ys = V[RHOS_INDEX+iSpecies]/rho;
-        dYdn[iSpecies] = 0.0;
-        for (iDim = 0; iDim < nDim; iDim++)
-          dYdn[iSpecies] += 1.0/rho * (GradV[RHOS_INDEX+iSpecies][iDim] -
-                                       Ys*GradV[RHO_INDEX][iDim])*Normal[iDim];
-      }
-      
-      /*--- Calculate supplementary quantities ---*/
-      SdYdn = 0.0;
-      for (iSpecies = 0; iSpecies < nSpecies; iSpecies++)
-        SdYdn += rho*Ds[iSpecies]*dYdn[iSpecies];
-      
-      /*--- Calculate visc. residual from applied boundary condition ---*/
-      for (iSpecies = 0; iSpecies < nSpecies; iSpecies++) {
-        Ys   = V[RHOS_INDEX+iSpecies]/rho;
-        hs   = node[iPoint]->CalcHs(V, config, iSpecies);
-        eves = node[iPoint]->CalcEve(V, config, iSpecies);
-        Res_Visc[iSpecies] = rho*Ds[iSpecies]*dYdn[iSpecies] - Ys*SdYdn;
-        Res_Visc[nSpecies+nDim]   += Res_Visc[iSpecies]*hs;
-        Res_Visc[nSpecies+nDim+1] += Res_Visc[iSpecies]*eves;
-      }
-      
-			/*--- Viscous contribution to the residual at the wall ---*/
-      LinSysRes.SubtractBlock(iPoint, Res_Visc);
-		}
-	}
-  
-  delete [] dYdn;
-  
-  
-  
-  
-  ///////////// FINITE DIFFERENCE METHOD ///////////////
-//	/*--- Local variables ---*/
-//  bool implicit;
-//	unsigned short iDim, iSpecies, iVar;
-//  unsigned short RHOS_INDEX, RHO_INDEX;
-//	unsigned long iVertex, iPoint, jPoint;
-//	double pcontrol;
-//  double rho, Yj, eves, hs;
-//	double *Normal, Area, dij;
-//  double *Di, *Dj, *Ds, *V, *Vi, *Vj, Ys, *Yst, *dYdn, SdYdn;
-//  double **GradY;
-//  
-//  /*--- Assign booleans ---*/
-//	implicit = (config->GetKind_TimeIntScheme_TNE2() == EULER_IMPLICIT);
-//  
-//  /*--- Set "Proportional control" coefficient ---*/
-//  pcontrol = 0.6;
-//  
-//  /*--- Get species mass fractions at the wall ---*/
-//  Yst = config->GetWall_Catalycity();
-//  
-//  /*--- Get the locations of the primitive variables ---*/
-//  RHOS_INDEX = node[0]->GetRhosIndex();
-//  RHO_INDEX  = node[0]->GetRhoIndex();
-//  
-//  /*--- Allocate arrays ---*/
-//  V     = new double[nPrimVar];
-//  Ds    = new double[nSpecies];
-//  dYdn  = new double[nSpecies];
-//  GradY = new double*[nSpecies];
-//  for (iSpecies = 0; iSpecies < nSpecies; iSpecies++)
-//    GradY[iSpecies] = new double[nDim];
-//  
-//	/*--- Loop over all of the vertices on this boundary marker ---*/
-//	for(iVertex = 0; iVertex < geometry->nVertex[val_marker]; iVertex++) {
-//		iPoint = geometry->vertex[val_marker][iVertex]->GetNode();
-//    
-//		/*--- Check if the node belongs to the domain (i.e, not a halo node) ---*/
-//		if (geometry->node[iPoint]->GetDomain()) {
-//      
-//      /*--- Compute closest normal neighbor ---*/
-//      jPoint = geometry->vertex[val_marker][iVertex]->GetNormal_Neighbor();
-//      
-//      /*--- Compute distance between wall & normal neighbor ---*/
-//      dij = 0.0;
-//      for (iDim = 0; iDim < nDim; iDim++) {
-//        dij += (geometry->node[jPoint]->GetCoord(iDim) -
-//                geometry->node[iPoint]->GetCoord(iDim))
-//             * (geometry->node[jPoint]->GetCoord(iDim) -
-//                geometry->node[iPoint]->GetCoord(iDim));
-//      }
-//      dij = sqrt(dij);
-//
-//      
-//			/*--- Compute dual-grid area and boundary normal ---*/
-//			Normal = geometry->vertex[val_marker][iVertex]->GetNormal();
-//			Area = 0.0;
-//			for (iDim = 0; iDim < nDim; iDim++)
-//				Area += Normal[iDim]*Normal[iDim];
-//			Area = sqrt (Area);
-//      
-//			/*--- Initialize the convective & viscous residuals to zero ---*/
-//			for (iVar = 0; iVar < nVar; iVar++)
-//				Res_Visc[iVar] = 0.0;
-//      
-//      /*--- Get primitive information ---*/
-//      Vi = node[iPoint]->GetPrimVar();
-//      Vj = node[jPoint]->GetPrimVar();
-//      Di = node[iPoint]->GetDiffusionCoeff();
-//      Dj = node[jPoint]->GetDiffusionCoeff();
-//      
-//      /*--- Rename for convenience ---*/
-//      rho = 0.5*(Vi[RHO_INDEX]+Vj[RHO_INDEX]);
-//      for (iSpecies = 0; iSpecies < nSpecies; iSpecies++)
-//        Ds[iSpecies] = 0.5*(Di[iSpecies] + Dj[iSpecies]);
-//      for (iVar = 0; iVar < nPrimVar; iVar++)
-//        V[iVar] = 0.5*(Vi[iVar]+Vj[iVar]);
-//      
-//      /*--- Calculate normal derivative of mass fraction ---*/
-//      for (iSpecies = 0; iSpecies < nSpecies; iSpecies++) {
-//        Yj = Vj[RHOS_INDEX+iSpecies]/Vj[RHO_INDEX];
-//        dYdn[iSpecies] = (Yj - Yst[iSpecies])/dij;
-//      }
-//      
-//      /*--- Calculate supplementary quantities ---*/
-//      SdYdn = 0.0;
-//      for (iSpecies = 0; iSpecies < nSpecies; iSpecies++)
-//        SdYdn += rho*Ds[iSpecies]*dYdn[iSpecies];
-//      
-//      for (iSpecies = 0; iSpecies < nSpecies; iSpecies++) {
-//        Ys   = 0.5*(Vi[RHOS_INDEX+iSpecies]/Vi[RHO_INDEX] +
-//                    Vj[RHOS_INDEX+iSpecies]/Vj[RHO_INDEX]  );
-//        hs   = node[iPoint]->CalcHs(V, config, iSpecies);
-//        eves = node[iPoint]->CalcEve(V, config, iSpecies);
-//        Res_Visc[iSpecies] = rho*Ds[iSpecies]*dYdn[iSpecies] - Ys*SdYdn;
-//        Res_Visc[nSpecies+nDim]   += Res_Visc[iSpecies]*hs;
-//        Res_Visc[nSpecies+nDim+1] += Res_Visc[iSpecies]*eves;
-//      }
-//      
-//			/*--- Viscous contribution to the residual at the wall ---*/
-//      LinSysRes.SubtractBlock(iPoint, Res_Visc);
-//		}
-//	}
-//  
-//  for (iSpecies = 0; iSpecies < nSpecies; iSpecies++)
-//    delete [] GradY[iSpecies];
-//  delete [] GradY;
-//  delete [] dYdn;
-//  delete [] Ds;
-//  delete [] V;
-}
-
+/*!
+ * \file solution_direct_tne2.cpp
+ * \brief Main subrotuines for solving flows in thermochemical nonequilibrium.
+ * \author Aerospace Design Laboratory (Stanford University) <http://su2.stanford.edu>.
+ * \version 3.0.0 "eagle"
+ *
+ * Copyright (C) 2012 Aerospace Design Laboratory
+ *
+ * This program is free software: you can redistribute it and/or modify
+ * it under the terms of the GNU General Public License as published by
+ * the Free Software Foundation, either version 3 of the License, or
+ * (at your option) any later version.
+ *
+ * This program is distributed in the hope that it will be useful,
+ * but WITHOUT ANY WARRANTY; without even the implied warranty of
+ * MERCHANTABILITY or FITNESS FOR A PARTICULAR PURPOSE.  See the
+ * GNU General Public License for more details.
+ *
+ * You should have received a copy of the GNU General Public License
+ * along with this program.  If not, see <http://www.gnu.org/licenses/>.
+ */
+
+#include "../include/solver_structure.hpp"
+#include <math.h>
+
+CTNE2EulerSolver::CTNE2EulerSolver(void) : CSolver() {
+  
+	/*--- Array initialization ---*/
+  Velocity_Inf    = NULL;
+	CDrag_Inv       = NULL;
+	CLift_Inv       = NULL;
+	CSideForce_Inv  = NULL;
+	CMx_Inv         = NULL;
+	CMy_Inv         = NULL;
+	CMz_Inv         = NULL;
+	CFx_Inv         = NULL;
+	CFy_Inv         = NULL;
+	CFz_Inv         = NULL;
+	CEff_Inv        = NULL;
+	ForceInviscid   = NULL;
+	MomentInviscid  = NULL;
+	PrimVar_i       = NULL;
+	PrimVar_j       = NULL;
+	LowMach_Precontioner  = NULL;
+	CPressure       = NULL;
+	HeatFlux   = NULL;
+  lowerlimit      = NULL;
+  upperlimit      = NULL;
+  
+}
+
+CTNE2EulerSolver::CTNE2EulerSolver(CGeometry *geometry, CConfig *config,
+                                   unsigned short iMesh) : CSolver() {
+
+	unsigned long iPoint, index, counter_local = 0, counter_global = 0;
+	unsigned short iVar, iDim, iMarker, iSpecies, nZone, nLineLets;
+  double *Mvec_Inf;
+  double Alpha, Beta, dull_val;
+	bool restart, check_infty, check_temp, check_press;
+  
+  /*--- Get MPI rank ---*/
+	int rank = MASTER_NODE;
+#ifndef NO_MPI
+#ifdef WINDOWS
+	MPI_Comm_rank(MPI_COMM_WORLD,&rank);
+#else
+	rank = MPI::COMM_WORLD.Get_rank();
+#endif
+#endif
+  
+	/*--- Array initialization ---*/
+  Velocity_Inf    = NULL;
+	CDrag_Inv       = NULL;
+	CLift_Inv       = NULL;
+	CSideForce_Inv  = NULL;
+	CMx_Inv         = NULL;
+	CMy_Inv         = NULL;
+	CMz_Inv         = NULL;
+	CFx_Inv         = NULL;
+	CFy_Inv         = NULL;
+	CFz_Inv         = NULL;
+	CEff_Inv        = NULL;
+	ForceInviscid   = NULL;
+	MomentInviscid  = NULL;
+	PrimVar_i       = NULL;
+	PrimVar_j       = NULL;
+	LowMach_Precontioner  = NULL;
+	CPressure       = NULL;
+	HeatFlux   = NULL;
+  lowerlimit      = NULL;
+  upperlimit      = NULL;
+  
+  /*--- Set booleans for solver settings ---*/
+  restart    = (config->GetRestart() || config->GetRestart_Flow());
+  
+  /*--- Define constants in the solver structure ---*/	
+	nSpecies     = config->GetnSpecies();
+  nMarker      = config->GetnMarker_All();
+	nPoint       = geometry->GetnPoint();
+	nPointDomain = geometry->GetnPointDomain();
+  nZone        = geometry->GetnZone();
+  nDim         = geometry->GetnDim();
+  
+  /*--- Set size of the conserved and primitive vectors ---*/
+  //     U: [rho1, ..., rhoNs, rhou, rhov, rhow, rhoe, rhoeve]^T
+  //     V: [rho1, ..., rhoNs, T, Tve, u, v, w, P, rho, h, a, rhoCvtr, rhoCvve]^T
+  // GradV: [rho1, ..., rhoNs, T, Tve, u, v, w, P, rho, h, a, rhoCvtr, rhoCvve]^T
+  nVar         = nSpecies + nDim + 2;
+  nPrimVar     = nSpecies + nDim + 8;
+  nPrimVarGrad = nSpecies + nDim + 8;
+  
+	/*--- Allocate a CVariable array for each node of the mesh ---*/
+	node = new CVariable*[nPoint];
+  
+	/*--- Define some auxiliary vectors related to the residual ---*/
+	Residual = new double[nVar];
+  for (iVar = 0; iVar < nVar; iVar++) Residual[iVar]     = 0.0;
+	Residual_RMS = new double[nVar];
+  for (iVar = 0; iVar < nVar; iVar++) Residual_RMS[iVar] = 0.0;
+	Residual_Max  = new double[nVar];
+  for (iVar = 0; iVar < nVar; iVar++) Residual_Max[iVar] = 0.0;
+	Point_Max = new unsigned long[nVar];
+  for (iVar = 0; iVar < nVar; iVar++) Point_Max[iVar]    = 0;
+	Residual_i = new double[nVar];
+  for (iVar = 0; iVar < nVar; iVar++) Residual_i[iVar]   = 0.0;
+	Residual_j = new double[nVar];
+  for (iVar = 0; iVar < nVar; iVar++) Residual_j[iVar]   = 0.0;
+	Res_Conv = new double[nVar];
+  for (iVar = 0; iVar < nVar; iVar++) Res_Conv[iVar]     = 0.0;
+	Res_Visc = new double[nVar];
+  for (iVar = 0; iVar < nVar; iVar++) Res_Visc[iVar]     = 0.0;
+	Res_Sour = new double[nVar];
+  for (iVar = 0; iVar < nVar; iVar++) Res_Sour[iVar]     = 0.0;
+  
+	/*--- Define some auxiliary vectors related to the solution ---*/
+	Solution   = new double[nVar];
+  for (iVar = 0; iVar < nVar; iVar++) Solution[iVar]   = 0.0;
+	Solution_i = new double[nVar];
+  for (iVar = 0; iVar < nVar; iVar++) Solution_i[iVar] = 0.0;
+	Solution_j = new double[nVar];
+  for (iVar = 0; iVar < nVar; iVar++) Solution_j[iVar] = 0.0;
+  
+  /*--- Define some auxiliary vectors related to the geometry ---*/
+	Vector   = new double[nDim];
+  for (iDim = 0; iDim < nDim; iDim++) Vector[iDim]   = 0.0;
+	Vector_i = new double[nDim];
+  for (iDim = 0; iDim < nDim; iDim++) Vector_i[iDim] = 0.0;
+	Vector_j = new double[nDim];
+  for (iDim = 0; iDim < nDim; iDim++) Vector_j[iDim] = 0.0;
+  
+  /*--- Allocate arrays for conserved variable limits ---*/
+  lowerlimit = new double[nVar];
+  upperlimit = new double[nVar];
+  for (iSpecies = 0; iSpecies < nSpecies; iSpecies++) {
+    lowerlimit[iSpecies] = 0.0;
+    upperlimit[iSpecies] = 1E16;
+  }
+  for (iVar = nSpecies; iVar < nSpecies+nDim; iVar++) {
+    lowerlimit[iVar] = -1E16;
+    upperlimit[iVar] = 1E16;
+  }
+  for (iVar = nSpecies+nDim; iVar < nSpecies+nDim+2; iVar++) {
+    lowerlimit[iVar] = 0.0;
+    upperlimit[iVar] = 1E16;
+  }
+  
+  /*--- Initialize the solution & residual CVectors ---*/
+  LinSysSol.Initialize(nPoint, nPointDomain, nVar, 0.0);
+  LinSysRes.Initialize(nPoint, nPointDomain, nVar, 0.0);
+  
+  /*--- Create the structure for storing extra information ---*/
+  if (config->GetExtraOutput()) {
+    nOutputVariables = nVar;
+    OutputVariables.Initialize(nPoint, nPointDomain, nOutputVariables, 0.0);
+  }
+  
+	/*--- Allocate Jacobians for implicit time-stepping ---*/
+	if (config->GetKind_TimeIntScheme_TNE2() == EULER_IMPLICIT) {
+		Jacobian_i = new double* [nVar];
+		Jacobian_j = new double* [nVar];
+		for (iVar = 0; iVar < nVar; iVar++) {
+			Jacobian_i[iVar] = new double [nVar];
+			Jacobian_j[iVar] = new double [nVar];
+		}
+    
+		/*--- Initialization of the structure for the global Jacobian ---*/
+		if (rank == MASTER_NODE)
+      cout << "Initialize Jacobian structure. MG level: " << iMesh <<"." << endl;
+		Jacobian.Initialize(nPoint, nPointDomain, nVar, nVar, true, geometry);
+    
+    if (config->GetKind_Linear_Solver_Prec() == LINELET) {
+      nLineLets = Jacobian.BuildLineletPreconditioner(geometry, config);
+      if (rank == MASTER_NODE) cout << "Compute linelet structure. " << nLineLets << " elements in each line (average)." << endl;
+    }
+    
+	} else {
+		if (rank == MASTER_NODE)
+			cout << "Explicit scheme. No jacobian structure (Euler). MG level: "
+           << iMesh <<"." << endl;
+	}
+  
+	/*--- Allocate arrays for gradient computation by least squares ---*/
+	if (config->GetKind_Gradient_Method() == WEIGHTED_LEAST_SQUARES) {
+    
+		/*--- S matrix := inv(R)*traspose(inv(R)) ---*/
+		Smatrix = new double* [nDim];
+		for (iDim = 0; iDim < nDim; iDim++)
+			Smatrix[iDim] = new double [nDim];
+    
+		/*--- c vector := transpose(WA)*(Wb) ---*/
+		cvector = new double* [nPrimVarGrad];
+		for (iVar = 0; iVar < nPrimVarGrad; iVar++)
+			cvector[iVar] = new double [nDim];
+	}
+  
+	/*--- Allocate force & coefficient arrays on boundaries ---*/
+	CPressure = new double* [nMarker];
+	for (iMarker = 0; iMarker < nMarker; iMarker++)
+		CPressure[iMarker] = new double [geometry->nVertex[iMarker]];
+  
+	/*--- Non dimensional coefficients ---*/
+	ForceInviscid    = new double[nDim];
+	MomentInviscid   = new double[3];
+	CDrag_Inv        = new double[nMarker];
+	CLift_Inv        = new double[nMarker];
+	CSideForce_Inv   = new double[nMarker];
+	CMx_Inv          = new double[nMarker];
+	CMy_Inv          = new double[nMarker];
+	CMz_Inv          = new double[nMarker];
+	CEff_Inv         = new double[nMarker];
+	CFx_Inv          = new double[nMarker];
+	CFy_Inv          = new double[nMarker];
+	CFz_Inv          = new double[nMarker];
+  
+	/*--- Initialize total coefficients ---*/
+	Total_CDrag = 0.0;  Total_CLift = 0.0;  Total_CSideForce = 0.0;
+	Total_CMx   = 0.0;  Total_CMy   = 0.0;  Total_CMz = 0.0;
+	Total_CFx   = 0.0;  Total_CFy   = 0.0;  Total_CFz = 0.0;
+  Total_CEff  = 0.0;
+  Total_MaxHeat  = 0.0;
+  
+	/*--- Read farfield conditions from the config file ---*/
+	Pressure_Inf       = config->GetPressure_FreeStream();
+  Temperature_Inf    = config->GetTemperature_FreeStream();
+  Temperature_ve_Inf = config->GetTemperature_ve_FreeStream();
+  MassFrac_Inf       = config->GetMassFrac_FreeStream();
+  Mach_Inf           = config->GetMach_FreeStreamND();
+  
+  /*--- Vectorize free stream Mach number based on AoA & AoS ---*/
+  Mvec_Inf = new double[nDim];
+  Alpha    = config->GetAoA();
+  Beta     = config->GetAoS();
+  if (nDim == 2) {
+    Mvec_Inf[0] = cos(Alpha)*Mach_Inf;
+    Mvec_Inf[1] = sin(Alpha)*Mach_Inf;
+  }
+  if (nDim == 3) {
+    Mvec_Inf[0] = cos(Alpha)*cos(Beta)*Mach_Inf;
+    Mvec_Inf[1] = sin(Beta)*Mach_Inf;
+    Mvec_Inf[2] = sin(Alpha)*cos(Beta)*Mach_Inf;
+  }  
+  
+  /*--- Create a CVariable that stores the free-stream values ---*/
+  node_infty = new CTNE2EulerVariable(Pressure_Inf, MassFrac_Inf,
+                                      Mvec_Inf, Temperature_Inf,
+                                      Temperature_ve_Inf, nDim, nVar,
+                                      nPrimVar, nPrimVarGrad, config);
+  check_infty = node_infty->SetPrimVar_Compressible(config);
+  
+  Velocity_Inf = new double[nDim];
+  for (iDim = 0; iDim < nDim; iDim++)
+    Velocity_Inf[iDim] = node_infty->GetVelocity(iDim);
+  
+	/*--- Check for a restart and set up the variables at each node
+   appropriately. Coarse multigrid levels will be intitially set to
+   the farfield values bc the solver will immediately interpolate
+   the solution from the finest mesh to the coarser levels. ---*/
+  
+	if (!restart || geometry->GetFinestMGLevel() == false || nZone > 1) {
+
+		/*--- Initialize using freestream values ---*/
+		for (iPoint = 0; iPoint < nPoint; iPoint++) {
+			node[iPoint] = new CTNE2EulerVariable(Pressure_Inf, MassFrac_Inf,
+                                            Mvec_Inf, Temperature_Inf,
+                                            Temperature_ve_Inf, nDim,
+                                            nVar, nPrimVar, nPrimVarGrad,
+                                            config);
+//      node[iPoint]->SetPrimVar_Compressible(config);
+    }
+	} else {
+    
+		/*--- Restart the solution from file information ---*/
+		ifstream restart_file;
+		string filename = config->GetSolution_FlowFileName();
+    
+    /*--- Open the restart file, throw an error if this fails ---*/
+		restart_file.open(filename.data(), ios::in);
+		if (restart_file.fail()) {
+			cout << "There is no flow restart file!! " << filename.data()
+           << "."<< endl;
+			exit(1);
+		}
+    
+		/*--- In case this is a parallel simulation, we need to perform the
+     Global2Local index transformation first. ---*/
+		long *Global2Local = new long[geometry->GetGlobal_nPointDomain()];
+    
+		/*--- First, set all indices to a negative value by default ---*/
+		for(iPoint = 0; iPoint < geometry->GetGlobal_nPointDomain(); iPoint++)
+			Global2Local[iPoint] = -1;
+    
+		/*--- Now fill array with the transform values only for local points ---*/
+		for(iPoint = 0; iPoint < nPointDomain; iPoint++)
+			Global2Local[geometry->node[iPoint]->GetGlobalIndex()] = iPoint;
+    
+		/*--- Read all lines in the restart file ---*/
+		long iPoint_Local; unsigned long iPoint_Global = 0; string text_line;
+    
+		/*--- The first line is the header ---*/
+		getline (restart_file, text_line);
+    
+		while (getline (restart_file, text_line)) {
+			istringstream point_line(text_line);
+      
+			/*--- Retrieve local index. If this node from the restart file lives
+       on a different processor, the value of iPoint_Local will be -1.
+       Otherwise, the local index for this node on the current processor
+       will be returned and used to instantiate the vars. ---*/
+			iPoint_Local = Global2Local[iPoint_Global];
+			if (iPoint_Local >= 0) {
+        point_line >> index;
+        for (iDim = 0; iDim < nDim; iDim++)
+          point_line >> dull_val;
+        for (iVar = 0; iVar < nVar; iVar++) {
+          point_line >> Solution[iVar];
+        }
+        
+        /*--- Call the CVariable constructor with the solution ---*/
+				node[iPoint_Local] = new CTNE2EulerVariable(Solution, nDim, nVar, nPrimVar,
+                                                    nPrimVarGrad, config);
+			}
+			iPoint_Global++;
+		}
+    
+		/*--- Instantiate the variable class with an arbitrary solution
+     at any halo/periodic nodes. The initial solution can be arbitrary,
+     because a send/recv is performed immediately in the solver. ---*/
+    //Solution = node_infty->GetSolution();
+		for(iPoint = nPointDomain; iPoint < nPoint; iPoint++)
+      node[iPoint] = new CTNE2EulerVariable(Pressure_Inf, MassFrac_Inf,
+                                            Mvec_Inf, Temperature_Inf,
+                                            Temperature_ve_Inf, nDim,
+                                            nVar, nPrimVar, nPrimVarGrad,
+                                            config);
+			//node[iPoint] = new CTNE2EulerVariable(Solution, nDim, nVar, nPrimVar, nPrimVarGrad, config);
+    
+		/*--- Close the restart file ---*/
+		restart_file.close();
+    
+		/*--- Free memory needed for the transformation ---*/
+		delete [] Global2Local;
+	}
+  
+  /*--- Check that the initial solution is physical ---*/
+  counter_local = 0;
+  for (iPoint = 0; iPoint < nPoint; iPoint++) {
+ 
+//    check_node = node[iPoint]->SetPrimVar_Compressible(config);
+    
+    node[iPoint]->SetDensity();
+    node[iPoint]->SetVelocity2();
+    check_temp = node[iPoint]->SetTemperature(config);
+    check_press = node[iPoint]->SetPressure(config);
+    
+    if (check_temp || check_press) {
+      bool ionization;
+      unsigned short iEl, nHeavy, nEl, *nElStates;
+      double Ru, T, Tve, rhoCvtr, sqvel, rhoE, rhoEve, num, denom, conc;
+      double rho, rhos, Ef, Ev, Ee, soundspeed;
+      double *xi, *Ms, *thetav, **thetae, **g, *Tref, *hf;
+      /*--- Determine the number of heavy species ---*/
+      ionization = config->GetIonization();
+      if (ionization) { nHeavy = nSpecies-1; nEl = 1; }
+      else            { nHeavy = nSpecies;   nEl = 0; }
+      
+      /*--- Load variables from the config class --*/
+      xi        = config->GetRotationModes();      // Rotational modes of energy storage
+      Ms        = config->GetMolar_Mass();         // Species molar mass
+      thetav    = config->GetCharVibTemp();        // Species characteristic vib. temperature [K]
+      thetae    = config->GetCharElTemp();         // Characteristic electron temperature [K]
+      g         = config->GetElDegeneracy();       // Degeneracy of electron states
+      nElStates = config->GetnElStates();          // Number of electron states
+      Tref      = config->GetRefTemperature();     // Thermodynamic reference temperature [K]
+      hf        = config->GetEnthalpy_Formation(); // Formation enthalpy [J/kg]
+      
+      /*--- Rename & initialize for convenience ---*/
+      Ru      = UNIVERSAL_GAS_CONSTANT;         // Universal gas constant [J/(kmol*K)]
+      Tve     = Temperature_ve_Inf;             // Vibrational temperature [K]
+      T       = Temperature_Inf;                // Translational-rotational temperature [K]
+      sqvel   = 0.0;                            // Velocity^2 [m2/s2]
+      rhoE    = 0.0;                            // Mixture total energy per mass [J/kg]
+      rhoEve  = 0.0;                            // Mixture vib-el energy per mass [J/kg]
+      denom   = 0.0;
+      conc    = 0.0;
+      rhoCvtr = 0.0;
+      
+      /*--- Calculate mixture density from supplied primitive quantities ---*/
+      for (iSpecies = 0; iSpecies < nHeavy; iSpecies++)
+        denom += MassFrac_Inf[iSpecies] * (Ru/Ms[iSpecies]) * T;
+      for (iSpecies = 0; iSpecies < nEl; iSpecies++)
+        denom += MassFrac_Inf[nSpecies-1] * (Ru/Ms[nSpecies-1]) * Tve;
+      rho = Pressure_Inf / denom;
+      
+      /*--- Calculate sound speed and extract velocities ---*/
+      for (iSpecies = 0; iSpecies < nHeavy; iSpecies++) {
+        conc += MassFrac_Inf[iSpecies]*rho/Ms[iSpecies];
+        rhoCvtr += rho*MassFrac_Inf[iSpecies] * (3.0/2.0 + xi[iSpecies]/2.0) * Ru/Ms[iSpecies];
+      }
+      soundspeed = sqrt((1.0 + Ru/rhoCvtr*conc) * Pressure_Inf/rho);
+      for (iDim = 0; iDim < nDim; iDim++)
+        sqvel += Mvec_Inf[iDim]*soundspeed * Mvec_Inf[iDim]*soundspeed;
+      
+      /*--- Calculate energy (RRHO) from supplied primitive quanitites ---*/
+      for (iSpecies = 0; iSpecies < nHeavy; iSpecies++) {
+        // Species density
+        rhos = MassFrac_Inf[iSpecies]*rho;
+        
+        // Species formation energy
+        Ef = hf[iSpecies] - Ru/Ms[iSpecies]*Tref[iSpecies];
+        
+        // Species vibrational energy
+        if (thetav[iSpecies] != 0.0)
+          Ev = Ru/Ms[iSpecies] * thetav[iSpecies] / (exp(thetav[iSpecies]/Tve)-1.0);
+        else
+          Ev = 0.0;
+        
+        // Species electronic energy
+        num = 0.0;
+        denom = g[iSpecies][0] * exp(thetae[iSpecies][0]/Tve);
+        for (iEl = 1; iEl < nElStates[iSpecies]; iEl++) {
+          num   += g[iSpecies][iEl] * thetae[iSpecies][iEl] * exp(-thetae[iSpecies][iEl]/Tve);
+          denom += g[iSpecies][iEl] * exp(-thetae[iSpecies][iEl]/Tve);
+        }
+        Ee = Ru/Ms[iSpecies] * (num/denom);
+        
+        // Mixture total energy
+        rhoE += rhos * ((3.0/2.0+xi[iSpecies]/2.0) * Ru/Ms[iSpecies] * (T-Tref[iSpecies])
+                        + Ev + Ee + Ef + 0.5*sqvel);
+        
+        // Mixture vibrational-electronic energy
+        rhoEve += rhos * (Ev + Ee);
+      }
+      for (iSpecies = 0; iSpecies < nEl; iSpecies++) {
+        // Species formation energy
+        Ef = hf[nSpecies-1] - Ru/Ms[nSpecies-1] * Tref[nSpecies-1];
+        
+        // Electron t-r mode contributes to mixture vib-el energy
+        rhoEve += (3.0/2.0) * Ru/Ms[nSpecies-1] * (Tve - Tref[nSpecies-1]);
+      }
+      
+      /*--- Initialize Solution & Solution_Old vectors ---*/
+      for (iSpecies = 0; iSpecies < nSpecies; iSpecies++) {
+        Solution[iSpecies]     = rho*MassFrac_Inf[iSpecies];
+      }
+      for (iDim = 0; iDim < nDim; iDim++) {
+        Solution[nSpecies+iDim]     = rho*Mvec_Inf[iDim]*soundspeed;
+      }
+      Solution[nSpecies+nDim]       = rhoE;
+      Solution[nSpecies+nDim+1]     = rhoEve;
+      
+      node[iPoint]->SetSolution(Solution);
+      node[iPoint]->SetSolution_Old(Solution);
+
+      counter_local++;
+    }
+    
+  }
+  
+#ifndef NO_MPI
+#ifdef WINDOWS
+  MPI_Reduce(&counter_local, &counter_global, 1, MPI_UNSIGNED_LONG, MPI_SUM, MASTER_NODE, MPI_COMM_WORLD);
+#else  
+  MPI::COMM_WORLD.Reduce(&counter_local, &counter_global, 1, MPI::UNSIGNED_LONG, MPI::SUM, MASTER_NODE);
+#endif  
+#else
+  
+  counter_global = counter_local;
+  
+#endif
+  
+  
+  if ((rank == MASTER_NODE) && (counter_global != 0))
+    cout << "Warning. The original solution contains "<< counter_global
+         << " points that are not physical." << endl;
+  
+	if (config->GetKind_Gradient_Method() == WEIGHTED_LEAST_SQUARES) least_squares = true;
+	else least_squares = false;
+  
+	/*--- MPI solution ---*/
+	Set_MPI_Solution(geometry, config);
+  
+  /*--- Deallocate arrays ---*/
+  delete [] Mvec_Inf;
+}
+
+CTNE2EulerSolver::~CTNE2EulerSolver(void) {
+	unsigned short iVar, iMarker;
+  
+	/*--- Array initialization ---*/
+  if (Velocity_Inf != NULL) delete [] Velocity_Inf;
+	if (CDrag_Inv != NULL) delete [] CDrag_Inv;
+	if (CLift_Inv != NULL) delete [] CLift_Inv;
+	if (CSideForce_Inv != NULL) delete [] CSideForce_Inv;
+	if (CMx_Inv != NULL) delete [] CMx_Inv;
+	if (CMy_Inv != NULL) delete [] CMy_Inv;
+	if (CMz_Inv != NULL) delete [] CMz_Inv;
+	if (CFx_Inv != NULL) delete [] CFx_Inv;
+	if (CFy_Inv != NULL) delete [] CFy_Inv;
+	if (CFz_Inv != NULL) delete [] CFz_Inv;
+	if (CEff_Inv != NULL) delete [] CEff_Inv;
+	if (ForceInviscid != NULL) delete [] ForceInviscid;
+	if (MomentInviscid != NULL) delete [] MomentInviscid;
+	if (PrimVar_i != NULL) delete [] PrimVar_i;
+	if (PrimVar_j != NULL) delete [] PrimVar_j;
+  if (lowerlimit != NULL) delete [] lowerlimit;
+  if (upperlimit != NULL) delete [] upperlimit;
+  
+	if (LowMach_Precontioner != NULL) {
+		for (iVar = 0; iVar < nVar; iVar ++)
+			delete LowMach_Precontioner[iVar];
+		delete [] LowMach_Precontioner;
+	}
+  
+	if (CPressure != NULL) {
+		for (iMarker = 0; iMarker < nMarker; iMarker++)
+			delete CPressure[iMarker];
+		delete [] CPressure;
+	}
+  
+	if (HeatFlux != NULL) {
+		for (iMarker = 0; iMarker < nMarker; iMarker++) {
+			delete HeatFlux[iMarker];
+		}
+		delete [] HeatFlux;
+	}
+}
+
+void CTNE2EulerSolver::Set_MPI_Solution(CGeometry *geometry, CConfig *config) {
+	unsigned short iVar, iMarker, iPeriodic_Index, MarkerS, MarkerR;
+	unsigned long iVertex, iPoint, nVertexS, nVertexR, nBufferS_Vector, nBufferR_Vector;
+	double rotMatrix[3][3], *angles, theta, cosTheta, sinTheta, phi, cosPhi, sinPhi, psi, cosPsi, sinPsi, *Buffer_Receive_U = NULL, *Buffer_Send_U = NULL;
+	int send_to, receive_from;
+  
+	for (iMarker = 0; iMarker < nMarker; iMarker++) {
+    
+		if ((config->GetMarker_All_Boundary(iMarker) == SEND_RECEIVE) &&
+        (config->GetMarker_All_SendRecv(iMarker) > 0)) {
+			
+			MarkerS = iMarker;  MarkerR = iMarker+1;
+      
+      send_to = config->GetMarker_All_SendRecv(MarkerS)-1;
+			receive_from = abs(config->GetMarker_All_SendRecv(MarkerR))-1;
+			
+			nVertexS = geometry->nVertex[MarkerS];  nVertexR = geometry->nVertex[MarkerR];
+			nBufferS_Vector = nVertexS*nVar;        nBufferR_Vector = nVertexR*nVar;
+      
+      /*--- Allocate Receive and send buffers  ---*/
+      Buffer_Receive_U = new double [nBufferR_Vector];
+      Buffer_Send_U = new double[nBufferS_Vector];
+      
+      /*--- Copy the solution that should be sended ---*/
+      for (iVertex = 0; iVertex < nVertexS; iVertex++) {
+        iPoint = geometry->vertex[MarkerS][iVertex]->GetNode();
+        for (iVar = 0; iVar < nVar; iVar++)
+          Buffer_Send_U[iVar*nVertexS+iVertex] = node[iPoint]->GetSolution(iVar);
+      }
+      
+#ifndef NO_MPI
+      
+      //      /*--- Send/Receive using non-blocking communications ---*/
+      //      send_request = MPI::COMM_WORLD.Isend(Buffer_Send_U, nBufferS_Vector, MPI::DOUBLE, 0, send_to);
+      //      recv_request = MPI::COMM_WORLD.Irecv(Buffer_Receive_U, nBufferR_Vector, MPI::DOUBLE, 0, receive_from);
+      //      send_request.Wait(status);
+      //      recv_request.Wait(status);
+      
+      /*--- Send/Receive information using Sendrecv ---*/
+#ifdef WINDOWS
+	  MPI_Sendrecv(Buffer_Send_U, nBufferS_Vector, MPI_DOUBLE, send_to, 0,
+                               Buffer_Receive_U, nBufferR_Vector, MPI_DOUBLE, receive_from, 0, MPI_COMM_WORLD, NULL);
+#else
+      MPI::COMM_WORLD.Sendrecv(Buffer_Send_U, nBufferS_Vector, MPI::DOUBLE, send_to, 0,
+                               Buffer_Receive_U, nBufferR_Vector, MPI::DOUBLE, receive_from, 0);
+#endif
+      
+#else
+      
+      /*--- Receive information without MPI ---*/
+      for (iVertex = 0; iVertex < nVertexR; iVertex++) {
+        iPoint = geometry->vertex[MarkerR][iVertex]->GetNode();
+        for (iVar = 0; iVar < nVar; iVar++)
+          Buffer_Receive_U[iVar*nVertexR+iVertex] = Buffer_Send_U[iVar*nVertexR+iVertex];
+      }
+      
+#endif
+      
+      /*--- Deallocate send buffer ---*/
+      delete [] Buffer_Send_U;
+      
+      /*--- Do the coordinate transformation ---*/
+      for (iVertex = 0; iVertex < nVertexR; iVertex++) {
+        
+        /*--- Find point and its type of transformation ---*/
+        iPoint = geometry->vertex[MarkerR][iVertex]->GetNode();
+        iPeriodic_Index = geometry->vertex[MarkerR][iVertex]->GetRotation_Type();
+        
+        /*--- Retrieve the supplied periodic information. ---*/
+        angles = config->GetPeriodicRotation(iPeriodic_Index);
+        
+        /*--- Store angles separately for clarity. ---*/
+        theta    = angles[0];   phi    = angles[1];     psi    = angles[2];
+        cosTheta = cos(theta);  cosPhi = cos(phi);      cosPsi = cos(psi);
+        sinTheta = sin(theta);  sinPhi = sin(phi);      sinPsi = sin(psi);
+        
+        /*--- Compute the rotation matrix. Note that the implicit
+         ordering is rotation about the x-axis, y-axis,
+         then z-axis. Note that this is the transpose of the matrix
+         used during the preprocessing stage. ---*/
+        rotMatrix[0][0] = cosPhi*cosPsi;
+        rotMatrix[1][0] = sinTheta*sinPhi*cosPsi - cosTheta*sinPsi;
+        rotMatrix[2][0] = cosTheta*sinPhi*cosPsi + sinTheta*sinPsi;
+        
+        rotMatrix[0][1] = cosPhi*sinPsi;
+        rotMatrix[1][1] = sinTheta*sinPhi*sinPsi + cosTheta*cosPsi;
+        rotMatrix[2][1] = cosTheta*sinPhi*sinPsi - sinTheta*cosPsi;
+        
+        rotMatrix[0][2] = -sinPhi;
+        rotMatrix[1][2] = sinTheta*cosPhi;
+        rotMatrix[2][2] = cosTheta*cosPhi;
+        
+        /*--- Copy conserved variables before performing transformation. ---*/
+        for (iVar = 0; iVar < nVar; iVar++)
+          Solution[iVar] = Buffer_Receive_U[iVar*nVertexR+iVertex];
+        
+        /*--- Rotate the momentum components. ---*/
+        if (nDim == 2) {
+          Solution[nSpecies]   = rotMatrix[0][0]*Buffer_Receive_U[(nSpecies)*nVertexR+iVertex]
+                               + rotMatrix[0][1]*Buffer_Receive_U[(nSpecies+1)*nVertexR+iVertex];
+          Solution[nSpecies+1] = rotMatrix[1][0]*Buffer_Receive_U[(nSpecies)*nVertexR+iVertex]
+                               + rotMatrix[1][1]*Buffer_Receive_U[(nSpecies+1)*nVertexR+iVertex];
+        }
+        else {
+          Solution[nSpecies]   = rotMatrix[0][0]*Buffer_Receive_U[(nSpecies)*nVertexR+iVertex]
+                               + rotMatrix[0][1]*Buffer_Receive_U[(nSpecies+1)*nVertexR+iVertex]
+                               + rotMatrix[0][2]*Buffer_Receive_U[(nSpecies+2)*nVertexR+iVertex];
+          Solution[nSpecies+1] = rotMatrix[1][0]*Buffer_Receive_U[(nSpecies)*nVertexR+iVertex]
+                               + rotMatrix[1][1]*Buffer_Receive_U[(nSpecies+1)*nVertexR+iVertex]
+                               + rotMatrix[1][2]*Buffer_Receive_U[(nSpecies+2)*nVertexR+iVertex];
+          Solution[nSpecies+2] = rotMatrix[2][0]*Buffer_Receive_U[(nSpecies)*nVertexR+iVertex]
+                               + rotMatrix[2][1]*Buffer_Receive_U[(nSpecies+1)*nVertexR+iVertex]
+                               + rotMatrix[2][2]*Buffer_Receive_U[(nSpecies+2)*nVertexR+iVertex];
+        }
+        
+        /*--- Copy transformed conserved variables back into buffer. ---*/
+        for (iVar = 0; iVar < nVar; iVar++)
+          node[iPoint]->SetSolution(iVar, Solution[iVar]);
+        
+      }
+      
+      /*--- Deallocate receive buffer ---*/
+      delete [] Buffer_Receive_U;
+      
+    } 
+	}
+}
+
+void CTNE2EulerSolver::Set_MPI_Solution_Old(CGeometry *geometry, CConfig *config) {
+	unsigned short iVar, iMarker, iPeriodic_Index, MarkerS, MarkerR;
+	unsigned long iVertex, iPoint, nVertexS, nVertexR, nBufferS_Vector, nBufferR_Vector;
+	double rotMatrix[3][3], *angles, theta, cosTheta, sinTheta, phi, cosPhi, sinPhi, psi, cosPsi, sinPsi,
+  *Buffer_Receive_U = NULL, *Buffer_Send_U = NULL;
+	int send_to, receive_from;
+  
+	for (iMarker = 0; iMarker < nMarker; iMarker++) {
+    
+		if ((config->GetMarker_All_Boundary(iMarker) == SEND_RECEIVE) &&
+        (config->GetMarker_All_SendRecv(iMarker) > 0)) {
+			
+			MarkerS = iMarker;  MarkerR = iMarker+1;
+      
+      send_to = config->GetMarker_All_SendRecv(MarkerS)-1;
+			receive_from = abs(config->GetMarker_All_SendRecv(MarkerR))-1;
+			
+			nVertexS = geometry->nVertex[MarkerS];  nVertexR = geometry->nVertex[MarkerR];
+			nBufferS_Vector = nVertexS*nVar;        nBufferR_Vector = nVertexR*nVar;
+      
+      /*--- Allocate Receive and send buffers  ---*/
+      Buffer_Receive_U = new double [nBufferR_Vector];
+      Buffer_Send_U = new double[nBufferS_Vector];
+      
+      /*--- Copy the solution old that should be sended ---*/
+      for (iVertex = 0; iVertex < nVertexS; iVertex++) {
+        iPoint = geometry->vertex[MarkerS][iVertex]->GetNode();
+        for (iVar = 0; iVar < nVar; iVar++)
+          Buffer_Send_U[iVar*nVertexS+iVertex] = node[iPoint]->GetSolution_Old(iVar);
+      }
+      
+#ifndef NO_MPI
+      
+      //      /*--- Send/Receive using non-blocking communications ---*/
+      //      send_request = MPI::COMM_WORLD.Isend(Buffer_Send_U, nBufferS_Vector, MPI::DOUBLE, 0, send_to);
+      //      recv_request = MPI::COMM_WORLD.Irecv(Buffer_Receive_U, nBufferR_Vector, MPI::DOUBLE, 0, receive_from);
+      //      send_request.Wait(status);
+      //      recv_request.Wait(status);
+      
+      /*--- Send/Receive information using Sendrecv ---*/
+#ifdef WINDOWS
+	  MPI_Sendrecv(Buffer_Send_U, nBufferS_Vector, MPI_DOUBLE, send_to, 0,
+                               Buffer_Receive_U, nBufferR_Vector, MPI_DOUBLE, receive_from, 0, MPI_COMM_WORLD, NULL);
+#else
+      MPI::COMM_WORLD.Sendrecv(Buffer_Send_U, nBufferS_Vector, MPI::DOUBLE, send_to, 0,
+                               Buffer_Receive_U, nBufferR_Vector, MPI::DOUBLE, receive_from, 0);
+#endif
+      
+#else
+      
+      /*--- Receive information without MPI ---*/
+      for (iVertex = 0; iVertex < nVertexR; iVertex++) {
+        iPoint = geometry->vertex[MarkerR][iVertex]->GetNode();
+        for (iVar = 0; iVar < nVar; iVar++)
+          Buffer_Receive_U[iVar*nVertexR+iVertex] = Buffer_Send_U[iVar*nVertexR+iVertex];
+      }
+      
+#endif
+      
+      /*--- Deallocate send buffer ---*/
+      delete [] Buffer_Send_U;
+      
+      /*--- Do the coordinate transformation ---*/
+      for (iVertex = 0; iVertex < nVertexR; iVertex++) {
+        
+        /*--- Find point and its type of transformation ---*/
+        iPoint = geometry->vertex[MarkerR][iVertex]->GetNode();
+        iPeriodic_Index = geometry->vertex[MarkerR][iVertex]->GetRotation_Type();
+        
+        /*--- Retrieve the supplied periodic information. ---*/
+        angles = config->GetPeriodicRotation(iPeriodic_Index);
+        
+        /*--- Store angles separately for clarity. ---*/
+        theta    = angles[0];   phi    = angles[1];     psi    = angles[2];
+        cosTheta = cos(theta);  cosPhi = cos(phi);      cosPsi = cos(psi);
+        sinTheta = sin(theta);  sinPhi = sin(phi);      sinPsi = sin(psi);
+        
+        /*--- Compute the rotation matrix. Note that the implicit
+         ordering is rotation about the x-axis, y-axis,
+         then z-axis. Note that this is the transpose of the matrix
+         used during the preprocessing stage. ---*/
+        rotMatrix[0][0] = cosPhi*cosPsi;    rotMatrix[1][0] = sinTheta*sinPhi*cosPsi - cosTheta*sinPsi;     rotMatrix[2][0] = cosTheta*sinPhi*cosPsi + sinTheta*sinPsi;
+        rotMatrix[0][1] = cosPhi*sinPsi;    rotMatrix[1][1] = sinTheta*sinPhi*sinPsi + cosTheta*cosPsi;     rotMatrix[2][1] = cosTheta*sinPhi*sinPsi - sinTheta*cosPsi;
+        rotMatrix[0][2] = -sinPhi;          rotMatrix[1][2] = sinTheta*cosPhi;                              rotMatrix[2][2] = cosTheta*cosPhi;
+        
+        /*--- Copy conserved variables before performing transformation. ---*/
+        for (iVar = 0; iVar < nVar; iVar++)
+          Solution[iVar] = Buffer_Receive_U[iVar*nVertexR+iVertex];
+        
+        /*--- Rotate the momentum components. ---*/
+        if (nDim == 2) {
+          Solution[nSpecies]   = rotMatrix[0][0]*Buffer_Receive_U[(nSpecies)*nVertexR+iVertex]
+                               + rotMatrix[0][1]*Buffer_Receive_U[(nSpecies+1)*nVertexR+iVertex];
+          Solution[nSpecies+1] = rotMatrix[1][0]*Buffer_Receive_U[(nSpecies)*nVertexR+iVertex]
+                               + rotMatrix[1][1]*Buffer_Receive_U[(nSpecies+1)*nVertexR+iVertex];
+        }
+        else {
+          Solution[nSpecies]   = rotMatrix[0][0]*Buffer_Receive_U[(nSpecies)*nVertexR+iVertex]
+                               + rotMatrix[0][1]*Buffer_Receive_U[(nSpecies+1)*nVertexR+iVertex]
+                               + rotMatrix[0][2]*Buffer_Receive_U[(nSpecies+2)*nVertexR+iVertex];
+          Solution[nSpecies+1] = rotMatrix[1][0]*Buffer_Receive_U[(nSpecies)*nVertexR+iVertex]
+                               + rotMatrix[1][1]*Buffer_Receive_U[(nSpecies+1)*nVertexR+iVertex]
+                               + rotMatrix[1][2]*Buffer_Receive_U[(nSpecies+2)*nVertexR+iVertex];
+          Solution[nSpecies+2] = rotMatrix[2][0]*Buffer_Receive_U[(nSpecies)*nVertexR+iVertex]
+                               + rotMatrix[2][1]*Buffer_Receive_U[(nSpecies+1)*nVertexR+iVertex]
+                               + rotMatrix[2][2]*Buffer_Receive_U[(nSpecies+2)*nVertexR+iVertex];
+        }
+        
+        /*--- Copy transformed conserved variables back into buffer. ---*/
+        for (iVar = 0; iVar < nVar; iVar++)
+          node[iPoint]->SetSolution_Old(iVar, Solution[iVar]);
+        
+      }
+      
+      /*--- Deallocate receive buffer ---*/
+      delete [] Buffer_Receive_U;
+      
+    }
+	}
+}
+
+void CTNE2EulerSolver::Set_MPI_Primitive(CGeometry *geometry, CConfig *config) {
+	unsigned short iVar, iMarker, iPeriodic_Index, MarkerS, MarkerR, VEL_INDEX;
+	unsigned long iVertex, iPoint, nVertexS, nVertexR, nBufferS_Vector, nBufferR_Vector;
+	double rotMatrix[3][3], *angles, theta, cosTheta, sinTheta, phi, cosPhi, sinPhi, psi, cosPsi, sinPsi, *Buffer_Receive_V = NULL, *Buffer_Send_V = NULL;
+	int send_to, receive_from;
+  double *Primitive;
+  
+  Primitive = new double[nPrimVar];
+  VEL_INDEX = node_infty->GetVelIndex();
+  
+	for (iMarker = 0; iMarker < nMarker; iMarker++) {
+    
+		if ((config->GetMarker_All_Boundary(iMarker) == SEND_RECEIVE) &&
+        (config->GetMarker_All_SendRecv(iMarker) > 0)) {
+			
+			MarkerS = iMarker;  MarkerR = iMarker+1;
+      
+      send_to = config->GetMarker_All_SendRecv(MarkerS)-1;
+			receive_from = abs(config->GetMarker_All_SendRecv(MarkerR))-1;
+			
+			nVertexS = geometry->nVertex[MarkerS];  nVertexR = geometry->nVertex[MarkerR];
+			nBufferS_Vector = nVertexS*nPrimVar;    nBufferR_Vector = nVertexR*nPrimVar;
+      
+      /*--- Allocate Receive and send buffers  ---*/
+      Buffer_Receive_V = new double [nBufferR_Vector];
+      Buffer_Send_V    = new double[nBufferS_Vector];
+      
+      /*--- Copy the solution that should be sended ---*/
+      for (iVertex = 0; iVertex < nVertexS; iVertex++) {
+        iPoint = geometry->vertex[MarkerS][iVertex]->GetNode();
+        for (iVar = 0; iVar < nPrimVar; iVar++)
+          Buffer_Send_V[iVar*nVertexS+iVertex] = node[iPoint]->GetPrimVar(iVar);
+      }
+      
+#ifndef NO_MPI
+      
+      /*--- Send/Receive information using Sendrecv ---*/
+#ifdef WINDOWS
+	  MPI_Sendrecv(Buffer_Send_V, nBufferS_Vector, MPI_DOUBLE, send_to, 0,
+                               Buffer_Receive_V, nBufferR_Vector, MPI_DOUBLE, receive_from, 0, MPI_COMM_WORLD, NULL);
+#else
+      MPI::COMM_WORLD.Sendrecv(Buffer_Send_V, nBufferS_Vector, MPI::DOUBLE, send_to, 0,
+                               Buffer_Receive_V, nBufferR_Vector, MPI::DOUBLE, receive_from, 0);
+#endif
+#else
+      
+      /*--- Receive information without MPI ---*/
+      for (iVertex = 0; iVertex < nVertexR; iVertex++) {
+        iPoint = geometry->vertex[MarkerR][iVertex]->GetNode();
+        for (iVar = 0; iVar < nPrimVar; iVar++)
+          Buffer_Receive_V[iVar*nVertexR+iVertex] = Buffer_Send_V[iVar*nVertexR+iVertex];
+      }
+      
+#endif
+      
+      /*--- Deallocate send buffer ---*/
+      delete [] Buffer_Send_V;
+      
+      /*--- Do the coordinate transformation ---*/
+      for (iVertex = 0; iVertex < nVertexR; iVertex++) {
+        
+        /*--- Find point and its type of transformation ---*/
+        iPoint = geometry->vertex[MarkerR][iVertex]->GetNode();
+        iPeriodic_Index = geometry->vertex[MarkerR][iVertex]->GetRotation_Type();
+        
+        /*--- Retrieve the supplied periodic information. ---*/
+        angles = config->GetPeriodicRotation(iPeriodic_Index);
+        
+        /*--- Store angles separately for clarity. ---*/
+        theta    = angles[0];   phi    = angles[1];     psi    = angles[2];
+        cosTheta = cos(theta);  cosPhi = cos(phi);      cosPsi = cos(psi);
+        sinTheta = sin(theta);  sinPhi = sin(phi);      sinPsi = sin(psi);
+        
+        /*--- Compute the rotation matrix. Note that the implicit
+         ordering is rotation about the x-axis, y-axis,
+         then z-axis. Note that this is the transpose of the matrix
+         used during the preprocessing stage. ---*/
+        rotMatrix[0][0] = cosPhi*cosPsi;    rotMatrix[1][0] = sinTheta*sinPhi*cosPsi - cosTheta*sinPsi;     rotMatrix[2][0] = cosTheta*sinPhi*cosPsi + sinTheta*sinPsi;
+        rotMatrix[0][1] = cosPhi*sinPsi;    rotMatrix[1][1] = sinTheta*sinPhi*sinPsi + cosTheta*cosPsi;     rotMatrix[2][1] = cosTheta*sinPhi*sinPsi - sinTheta*cosPsi;
+        rotMatrix[0][2] = -sinPhi;          rotMatrix[1][2] = sinTheta*cosPhi;                              rotMatrix[2][2] = cosTheta*cosPhi;
+        
+        /*--- Copy conserved variables before performing transformation. ---*/
+        for (iVar = 0; iVar < nPrimVar; iVar++)
+          Primitive[iVar] = Buffer_Receive_V[iVar*nVertexR+iVertex];
+        
+        /*--- Rotate the velocity components. ---*/
+        if (nDim == 2) {
+          Primitive[VEL_INDEX]   = rotMatrix[0][0]*Buffer_Receive_V[(VEL_INDEX)*nVertexR+iVertex]
+                                 + rotMatrix[0][1]*Buffer_Receive_V[(VEL_INDEX+1)*nVertexR+iVertex];
+          Primitive[VEL_INDEX+1] = rotMatrix[1][0]*Buffer_Receive_V[(VEL_INDEX)*nVertexR+iVertex]
+                                 + rotMatrix[1][1]*Buffer_Receive_V[(VEL_INDEX+1)*nVertexR+iVertex];
+        }
+        else {
+          Primitive[VEL_INDEX]   = rotMatrix[0][0]*Buffer_Receive_V[(VEL_INDEX)*nVertexR+iVertex]
+                                 + rotMatrix[0][1]*Buffer_Receive_V[(VEL_INDEX+1)*nVertexR+iVertex]
+                                 + rotMatrix[0][2]*Buffer_Receive_V[(VEL_INDEX+2)*nVertexR+iVertex];
+          Primitive[VEL_INDEX+1] = rotMatrix[1][0]*Buffer_Receive_V[(VEL_INDEX)*nVertexR+iVertex]
+                                 + rotMatrix[1][1]*Buffer_Receive_V[(VEL_INDEX+1)*nVertexR+iVertex]
+                                 + rotMatrix[1][2]*Buffer_Receive_V[(VEL_INDEX+2)*nVertexR+iVertex];
+          Primitive[VEL_INDEX+2] = rotMatrix[2][0]*Buffer_Receive_V[(VEL_INDEX)*nVertexR+iVertex]
+                                 + rotMatrix[2][1]*Buffer_Receive_V[(VEL_INDEX+1)*nVertexR+iVertex]
+                                 + rotMatrix[2][2]*Buffer_Receive_V[(VEL_INDEX+2)*nVertexR+iVertex];
+        }
+        
+        /*--- Copy transformed conserved variables back into buffer. ---*/
+        for (iVar = 0; iVar < nPrimVar; iVar++)
+          node[iPoint]->SetPrimVar(iVar, Primitive[iVar]);
+        
+      }
+      
+      /*--- Deallocate receive buffer ---*/
+      delete [] Buffer_Receive_V;
+    }
+	}
+  delete [] Primitive;
+}
+
+
+void CTNE2EulerSolver::Set_MPI_Solution_Limiter(CGeometry *geometry,
+                                                CConfig *config) {
+  
+	unsigned short iVar, iMarker, iPeriodic_Index, MarkerS, MarkerR;
+	unsigned long iVertex, iPoint;
+  unsigned long nVertexS, nVertexR, nBufferS_Vector, nBufferR_Vector;
+  int send_to, receive_from;
+  double theta, cosTheta, sinTheta, phi, cosPhi, sinPhi, psi, cosPsi, sinPsi;
+	double rotMatrix[3][3], *angles;
+  double *Buffer_Receive_Limit = NULL, *Buffer_Send_Limit = NULL;
+  
+  double *Limiter = new double[nVar];
+	
+  
+	for (iMarker = 0; iMarker < nMarker; iMarker++) {
+    
+		if ((config->GetMarker_All_Boundary(iMarker) == SEND_RECEIVE) &&
+        (config->GetMarker_All_SendRecv(iMarker) > 0)) {
+			
+			MarkerS = iMarker;  MarkerR = iMarker+1;
+      
+      send_to = config->GetMarker_All_SendRecv(MarkerS)-1;
+			receive_from = abs(config->GetMarker_All_SendRecv(MarkerR))-1;
+			
+			nVertexS = geometry->nVertex[MarkerS];
+      nVertexR = geometry->nVertex[MarkerR];
+			nBufferS_Vector = nVertexS*nVar;
+      nBufferR_Vector = nVertexR*nVar;
+      
+      /*--- Allocate Receive and send buffers  ---*/
+      Buffer_Receive_Limit = new double [nBufferR_Vector];
+      Buffer_Send_Limit = new double[nBufferS_Vector];
+      
+      /*--- Copy the solution old that should be sended ---*/
+      for (iVertex = 0; iVertex < nVertexS; iVertex++) {
+        iPoint = geometry->vertex[MarkerS][iVertex]->GetNode();
+        for (iVar = 0; iVar < nVar; iVar++)
+          Buffer_Send_Limit[iVar*nVertexS+iVertex] = node[iPoint]->GetLimiter(iVar);
+      }
+      
+#ifndef NO_MPI
+      
+      /*--- Send/Receive information using Sendrecv ---*/
+#ifdef WINDOWS
+	  MPI_Sendrecv(Buffer_Send_Limit, nBufferS_Vector, MPI_DOUBLE, send_to, 0,
+                 Buffer_Receive_Limit, nBufferR_Vector, MPI_DOUBLE,
+                 receive_from, 0, MPI_COMM_WORLD, NULL);
+#else
+      MPI::COMM_WORLD.Sendrecv(Buffer_Send_Limit, nBufferS_Vector, MPI::DOUBLE,
+                               send_to, 0, Buffer_Receive_Limit,
+                               nBufferR_Vector, MPI::DOUBLE, receive_from, 0);
+#endif      
+#else
+      
+      /*--- Receive information without MPI ---*/
+      for (iVertex = 0; iVertex < nVertexR; iVertex++) {
+        iPoint = geometry->vertex[MarkerR][iVertex]->GetNode();
+        for (iVar = 0; iVar < nVar; iVar++)
+          Buffer_Receive_Limit[iVar*nVertexR+iVertex] = Buffer_Send_Limit[iVar*nVertexR+iVertex];
+      }
+      
+#endif
+      
+      /*--- Deallocate send buffer ---*/
+      delete [] Buffer_Send_Limit;
+      
+      /*--- Do the coordinate transformation ---*/
+      for (iVertex = 0; iVertex < nVertexR; iVertex++) {
+        
+        /*--- Find point and its type of transformation ---*/
+        iPoint = geometry->vertex[MarkerR][iVertex]->GetNode();
+        iPeriodic_Index = geometry->vertex[MarkerR][iVertex]->GetRotation_Type();
+        
+        /*--- Retrieve the supplied periodic information. ---*/
+        angles = config->GetPeriodicRotation(iPeriodic_Index);
+        
+        /*--- Store angles separately for clarity. ---*/
+        theta    = angles[0];   phi    = angles[1];     psi    = angles[2];
+        cosTheta = cos(theta);  cosPhi = cos(phi);      cosPsi = cos(psi);
+        sinTheta = sin(theta);  sinPhi = sin(phi);      sinPsi = sin(psi);
+        
+        /*--- Compute the rotation matrix. Note that the implicit
+         ordering is rotation about the x-axis, y-axis,
+         then z-axis. Note that this is the transpose of the matrix
+         used during the preprocessing stage. ---*/
+        //1st column
+        rotMatrix[0][0] = cosPhi*cosPsi;
+        rotMatrix[1][0] = sinTheta*sinPhi*cosPsi - cosTheta*sinPsi;
+        rotMatrix[2][0] = cosTheta*sinPhi*cosPsi + sinTheta*sinPsi;
+        //2nd column
+        rotMatrix[0][1] = cosPhi*sinPsi;
+        rotMatrix[1][1] = sinTheta*sinPhi*sinPsi + cosTheta*cosPsi;
+        rotMatrix[2][1] = cosTheta*sinPhi*sinPsi - sinTheta*cosPsi;
+        //3rd column
+        rotMatrix[0][2] = -sinPhi;
+        rotMatrix[1][2] = sinTheta*cosPhi;
+        rotMatrix[2][2] = cosTheta*cosPhi;
+        
+        /*--- Copy conserved variables before performing transformation. ---*/
+        for (iVar = 0; iVar < nVar; iVar++)
+          Limiter[iVar] = Buffer_Receive_Limit[iVar*nVertexR+iVertex];
+        
+        /*--- Rotate the momentum components. ---*/
+        if (nDim == 2) {
+          Limiter[nSpecies]   = rotMatrix[0][0]*Buffer_Receive_Limit[(nSpecies)*nVertexR+iVertex]
+                               + rotMatrix[0][1]*Buffer_Receive_Limit[(nSpecies+1)*nVertexR+iVertex];
+          Limiter[nSpecies+1] = rotMatrix[1][0]*Buffer_Receive_Limit[(nSpecies)*nVertexR+iVertex]
+                               + rotMatrix[1][1]*Buffer_Receive_Limit[(nSpecies+1)*nVertexR+iVertex];
+        }
+        else {
+          Limiter[nSpecies]   = rotMatrix[0][0]*Buffer_Receive_Limit[(nSpecies)*nVertexR+iVertex]
+                               + rotMatrix[0][1]*Buffer_Receive_Limit[(nSpecies+1)*nVertexR+iVertex]
+                               + rotMatrix[0][2]*Buffer_Receive_Limit[(nSpecies+2)*nVertexR+iVertex];
+          Limiter[nSpecies+1] = rotMatrix[1][0]*Buffer_Receive_Limit[(nSpecies)*nVertexR+iVertex]
+                               + rotMatrix[1][1]*Buffer_Receive_Limit[(nSpecies+1)*nVertexR+iVertex]
+                               + rotMatrix[1][2]*Buffer_Receive_Limit[(nSpecies+2)*nVertexR+iVertex];
+          Limiter[nSpecies+2] = rotMatrix[2][0]*Buffer_Receive_Limit[(nSpecies)*nVertexR+iVertex]
+                               + rotMatrix[2][1]*Buffer_Receive_Limit[(nSpecies+1)*nVertexR+iVertex]
+                               + rotMatrix[2][2]*Buffer_Receive_Limit[(nSpecies+2)*nVertexR+iVertex];
+        }
+        
+        /*--- Copy transformed conserved variables back into buffer. ---*/
+        for (iVar = 0; iVar < nVar; iVar++)
+          node[iPoint]->SetLimiter(iVar, Limiter[iVar]);
+        
+      }
+      
+      /*--- Deallocate receive buffer ---*/
+      delete [] Buffer_Receive_Limit;
+      
+    }
+	}
+  
+  delete [] Limiter;
+}
+
+void CTNE2EulerSolver::Set_MPI_Undivided_Laplacian(CGeometry *geometry,
+                                                   CConfig *config) {
+	unsigned short iVar, iMarker, iPeriodic_Index, MarkerS, MarkerR;
+	unsigned long iVertex, iPoint, nVertexS, nVertexR, nBufferS_Vector, nBufferR_Vector;
+	double rotMatrix[3][3], *angles, theta, cosTheta, sinTheta, phi, cosPhi, sinPhi, psi, cosPsi, sinPsi,
+  *Buffer_Receive_Undivided_Laplacian = NULL, *Buffer_Send_Undivided_Laplacian = NULL;
+	int send_to, receive_from;
+  
+	for (iMarker = 0; iMarker < nMarker; iMarker++) {
+    
+		if ((config->GetMarker_All_Boundary(iMarker) == SEND_RECEIVE) &&
+        (config->GetMarker_All_SendRecv(iMarker) > 0)) {
+			
+			MarkerS = iMarker;  MarkerR = iMarker+1;
+      
+      send_to = config->GetMarker_All_SendRecv(MarkerS)-1;
+			receive_from = abs(config->GetMarker_All_SendRecv(MarkerR))-1;
+			
+			nVertexS = geometry->nVertex[MarkerS];  nVertexR = geometry->nVertex[MarkerR];
+			nBufferS_Vector = nVertexS*nVar;        nBufferR_Vector = nVertexR*nVar;
+      
+      /*--- Allocate Receive and send buffers  ---*/
+      Buffer_Receive_Undivided_Laplacian = new double [nBufferR_Vector];
+      Buffer_Send_Undivided_Laplacian = new double[nBufferS_Vector];
+      
+      /*--- Copy the solution old that should be sended ---*/
+      for (iVertex = 0; iVertex < nVertexS; iVertex++) {
+        iPoint = geometry->vertex[MarkerS][iVertex]->GetNode();
+        for (iVar = 0; iVar < nVar; iVar++)
+          Buffer_Send_Undivided_Laplacian[iVar*nVertexS+iVertex] = node[iPoint]->GetUndivided_Laplacian(iVar);
+      }
+      
+#ifndef NO_MPI
+      
+      //      /*--- Send/Receive using non-blocking communications ---*/
+      //      send_request = MPI::COMM_WORLD.Isend(Buffer_Send_Undivided_Laplacian, nBufferS_Vector, MPI::DOUBLE, 0, send_to);
+      //      recv_request = MPI::COMM_WORLD.Irecv(Buffer_Receive_Undivided_Laplacian, nBufferR_Vector, MPI::DOUBLE, 0, receive_from);
+      //      send_request.Wait(status);
+      //      recv_request.Wait(status);
+      
+      /*--- Send/Receive information using Sendrecv ---*/
+#ifdef WINDOWS
+	  MPI_Sendrecv(Buffer_Send_Undivided_Laplacian, nBufferS_Vector,
+                               MPI_DOUBLE, send_to, 0,
+                               Buffer_Receive_Undivided_Laplacian,
+                               nBufferR_Vector, MPI_DOUBLE, receive_from, 0, MPI_COMM_WORLD, NULL);
+#else
+      MPI::COMM_WORLD.Sendrecv(Buffer_Send_Undivided_Laplacian, nBufferS_Vector,
+                               MPI::DOUBLE, send_to, 0,
+                               Buffer_Receive_Undivided_Laplacian,
+                               nBufferR_Vector, MPI::DOUBLE, receive_from, 0);
+#endif
+      
+#else
+      
+      /*--- Receive information without MPI ---*/
+      for (iVertex = 0; iVertex < nVertexR; iVertex++) {
+        iPoint = geometry->vertex[MarkerR][iVertex]->GetNode();
+        for (iVar = 0; iVar < nVar; iVar++)
+          Buffer_Receive_Undivided_Laplacian[iVar*nVertexR+iVertex] = Buffer_Send_Undivided_Laplacian[iVar*nVertexR+iVertex];
+      }
+      
+#endif
+      
+      /*--- Deallocate send buffer ---*/
+      delete [] Buffer_Send_Undivided_Laplacian;
+      
+      /*--- Do the coordinate transformation ---*/
+      for (iVertex = 0; iVertex < nVertexR; iVertex++) {
+        
+        /*--- Find point and its type of transformation ---*/
+        iPoint = geometry->vertex[MarkerR][iVertex]->GetNode();
+        iPeriodic_Index = geometry->vertex[MarkerR][iVertex]->GetRotation_Type();
+        
+        /*--- Retrieve the supplied periodic information. ---*/
+        angles = config->GetPeriodicRotation(iPeriodic_Index);
+        
+        /*--- Store angles separately for clarity. ---*/
+        theta    = angles[0];   phi    = angles[1];     psi    = angles[2];
+        cosTheta = cos(theta);  cosPhi = cos(phi);      cosPsi = cos(psi);
+        sinTheta = sin(theta);  sinPhi = sin(phi);      sinPsi = sin(psi);
+        
+        /*--- Compute the rotation matrix. Note that the implicit
+         ordering is rotation about the x-axis, y-axis,
+         then z-axis. Note that this is the transpose of the matrix
+         used during the preprocessing stage. ---*/
+        rotMatrix[0][0] = cosPhi*cosPsi;    rotMatrix[1][0] = sinTheta*sinPhi*cosPsi - cosTheta*sinPsi;     rotMatrix[2][0] = cosTheta*sinPhi*cosPsi + sinTheta*sinPsi;
+        rotMatrix[0][1] = cosPhi*sinPsi;    rotMatrix[1][1] = sinTheta*sinPhi*sinPsi + cosTheta*cosPsi;     rotMatrix[2][1] = cosTheta*sinPhi*sinPsi - sinTheta*cosPsi;
+        rotMatrix[0][2] = -sinPhi;          rotMatrix[1][2] = sinTheta*cosPhi;                              rotMatrix[2][2] = cosTheta*cosPhi;
+        
+        /*--- Copy conserved variables before performing transformation. ---*/
+        for (iVar = 0; iVar < nVar; iVar++)
+          Solution[iVar] = Buffer_Receive_Undivided_Laplacian[iVar*nVertexR+iVertex];
+        
+        /*--- Rotate the momentum components. ---*/
+        if (nDim == 2) {
+          Solution[nSpecies]   = rotMatrix[0][0]*Buffer_Receive_Undivided_Laplacian[(nSpecies)*nVertexR+iVertex]
+                               + rotMatrix[0][1]*Buffer_Receive_Undivided_Laplacian[(nSpecies+1)*nVertexR+iVertex];
+          Solution[nSpecies+1] = rotMatrix[1][0]*Buffer_Receive_Undivided_Laplacian[(nSpecies)*nVertexR+iVertex]
+                               + rotMatrix[1][1]*Buffer_Receive_Undivided_Laplacian[(nSpecies+1)*nVertexR+iVertex];
+        }
+        else {
+          Solution[nSpecies]   = rotMatrix[0][0]*Buffer_Receive_Undivided_Laplacian[(nSpecies)*nVertexR+iVertex]
+                               + rotMatrix[0][1]*Buffer_Receive_Undivided_Laplacian[(nSpecies+1)*nVertexR+iVertex]
+                               + rotMatrix[0][2]*Buffer_Receive_Undivided_Laplacian[(nSpecies+2)*nVertexR+iVertex];
+          Solution[nSpecies+1] = rotMatrix[1][0]*Buffer_Receive_Undivided_Laplacian[(nSpecies)*nVertexR+iVertex]
+                               + rotMatrix[1][1]*Buffer_Receive_Undivided_Laplacian[(nSpecies+1)*nVertexR+iVertex]
+                               + rotMatrix[1][2]*Buffer_Receive_Undivided_Laplacian[(nSpecies+2)*nVertexR+iVertex];
+          Solution[nSpecies+2] = rotMatrix[2][0]*Buffer_Receive_Undivided_Laplacian[(nSpecies)*nVertexR+iVertex]
+                               + rotMatrix[2][1]*Buffer_Receive_Undivided_Laplacian[(nSpecies+1)*nVertexR+iVertex]
+                               + rotMatrix[2][2]*Buffer_Receive_Undivided_Laplacian[(nSpecies+2)*nVertexR+iVertex];
+        }
+        
+        /*--- Copy transformed conserved variables back into buffer. ---*/
+        for (iVar = 0; iVar < nVar; iVar++)
+          node[iPoint]->SetUndivided_Laplacian(iVar, Solution[iVar]);
+        
+      }
+      
+      /*--- Deallocate receive buffer ---*/
+      delete [] Buffer_Receive_Undivided_Laplacian;
+      
+    }
+	}
+}
+
+void CTNE2EulerSolver::Set_MPI_MaxEigenvalue(CGeometry *geometry, CConfig *config) {
+	unsigned short iMarker, MarkerS, MarkerR, *Buffer_Receive_Neighbor = NULL, *Buffer_Send_Neighbor = NULL;
+	unsigned long iVertex, iPoint, nVertexS, nVertexR, nBufferS_Vector, nBufferR_Vector;
+	double *Buffer_Receive_Lambda = NULL, *Buffer_Send_Lambda = NULL;
+	int send_to, receive_from;
+  
+	for (iMarker = 0; iMarker < nMarker; iMarker++) {
+    
+		if ((config->GetMarker_All_Boundary(iMarker) == SEND_RECEIVE) &&
+        (config->GetMarker_All_SendRecv(iMarker) > 0)) {
+			
+			MarkerS = iMarker;  MarkerR = iMarker+1;
+      
+      send_to = config->GetMarker_All_SendRecv(MarkerS)-1;
+			receive_from = abs(config->GetMarker_All_SendRecv(MarkerR))-1;
+			
+			nVertexS = geometry->nVertex[MarkerS];  nVertexR = geometry->nVertex[MarkerR];
+			nBufferS_Vector = nVertexS;        nBufferR_Vector = nVertexR;
+      
+      /*--- Allocate Receive and send buffers  ---*/
+      Buffer_Receive_Lambda = new double [nBufferR_Vector];
+      Buffer_Send_Lambda = new double[nBufferS_Vector];
+      Buffer_Receive_Neighbor = new unsigned short [nBufferR_Vector];
+      Buffer_Send_Neighbor = new unsigned short[nBufferS_Vector];
+      
+      /*--- Copy the solution old that should be sended ---*/
+      for (iVertex = 0; iVertex < nVertexS; iVertex++) {
+        iPoint = geometry->vertex[MarkerS][iVertex]->GetNode();
+        Buffer_Send_Lambda[iVertex] = node[iPoint]->GetLambda();
+        Buffer_Send_Neighbor[iVertex] = geometry->node[iPoint]->GetnPoint();
+      }
+      
+#ifndef NO_MPI
+      
+      //      /*--- Send/Receive using non-blocking communications ---*/
+      //      send_request = MPI::COMM_WORLD.Isend(Buffer_Send_Lambda, nBufferS_Vector, MPI::DOUBLE, 0, send_to);
+      //      recv_request = MPI::COMM_WORLD.Irecv(Buffer_Receive_Lambda, nBufferR_Vector, MPI::DOUBLE, 0, receive_from);
+      //      send_request.Wait(status);
+      //      recv_request.Wait(status);
+      //
+      //      /*--- Send/Receive using non-blocking communications ---*/
+      //      send_request = MPI::COMM_WORLD.Isend(Buffer_Send_Neighbor, nBufferS_Vector, MPI::UNSIGNED_SHORT, 1, send_to);
+      //      recv_request = MPI::COMM_WORLD.Irecv(Buffer_Receive_Neighbor, nBufferR_Vector, MPI::UNSIGNED_SHORT, 1, receive_from);
+      //      send_request.Wait(status);
+      //      recv_request.Wait(status);
+      
+      /*--- Send/Receive information using Sendrecv ---*/
+#ifdef WINDOWS
+	  MPI_Sendrecv(Buffer_Send_Lambda, nBufferS_Vector, MPI_DOUBLE, send_to, 0,
+                               Buffer_Receive_Lambda, nBufferR_Vector, MPI_DOUBLE, receive_from, 0, MPI_COMM_WORLD, NULL);
+      MPI_Sendrecv(Buffer_Send_Neighbor, nBufferS_Vector, MPI_UNSIGNED_SHORT, send_to, 1,
+                               Buffer_Receive_Neighbor, nBufferR_Vector, MPI_UNSIGNED_SHORT, receive_from, 1, MPI_COMM_WORLD, NULL);
+#else
+      MPI::COMM_WORLD.Sendrecv(Buffer_Send_Lambda, nBufferS_Vector, MPI::DOUBLE, send_to, 0,
+                               Buffer_Receive_Lambda, nBufferR_Vector, MPI::DOUBLE, receive_from, 0);
+      MPI::COMM_WORLD.Sendrecv(Buffer_Send_Neighbor, nBufferS_Vector, MPI::UNSIGNED_SHORT, send_to, 1,
+                               Buffer_Receive_Neighbor, nBufferR_Vector, MPI::UNSIGNED_SHORT, receive_from, 1);
+#endif
+      
+#else
+      
+      /*--- Receive information without MPI ---*/
+      for (iVertex = 0; iVertex < nVertexR; iVertex++) {
+        iPoint = geometry->vertex[MarkerR][iVertex]->GetNode();
+        Buffer_Receive_Lambda[iVertex] = Buffer_Send_Lambda[iVertex];
+        Buffer_Receive_Neighbor[iVertex] = Buffer_Send_Neighbor[iVertex];
+      }
+      
+#endif
+      
+      /*--- Deallocate send buffer ---*/
+      delete [] Buffer_Send_Lambda;
+      delete [] Buffer_Send_Neighbor;
+      
+      /*--- Do the coordinate transformation ---*/
+      for (iVertex = 0; iVertex < nVertexR; iVertex++) {
+        
+        /*--- Find point and its type of transformation ---*/
+        iPoint = geometry->vertex[MarkerR][iVertex]->GetNode();
+        node[iPoint]->SetLambda(Buffer_Receive_Lambda[iVertex]);
+        geometry->node[iPoint]->SetnNeighbor(Buffer_Receive_Neighbor[iVertex]);
+        
+      }
+      
+      /*--- Deallocate receive buffer ---*/
+      delete [] Buffer_Receive_Lambda;
+      delete [] Buffer_Receive_Neighbor;
+      
+    }
+	}
+}
+
+void CTNE2EulerSolver::Set_MPI_Dissipation_Switch(CGeometry *geometry, CConfig *config) {
+	unsigned short iMarker, MarkerS, MarkerR;
+	unsigned long iVertex, iPoint, nVertexS, nVertexR, nBufferS_Vector, nBufferR_Vector;
+	double *Buffer_Receive_Lambda = NULL, *Buffer_Send_Lambda = NULL;
+	int send_to, receive_from;
+  
+	for (iMarker = 0; iMarker < nMarker; iMarker++) {
+    
+		if ((config->GetMarker_All_Boundary(iMarker) == SEND_RECEIVE) &&
+        (config->GetMarker_All_SendRecv(iMarker) > 0)) {
+			
+			MarkerS = iMarker;  MarkerR = iMarker+1;
+      
+      send_to = config->GetMarker_All_SendRecv(MarkerS)-1;
+			receive_from = abs(config->GetMarker_All_SendRecv(MarkerR))-1;
+			
+			nVertexS = geometry->nVertex[MarkerS];  nVertexR = geometry->nVertex[MarkerR];
+			nBufferS_Vector = nVertexS;        nBufferR_Vector = nVertexR;
+      
+      /*--- Allocate Receive and send buffers  ---*/
+      Buffer_Receive_Lambda = new double [nBufferR_Vector];
+      Buffer_Send_Lambda = new double[nBufferS_Vector];
+      
+      /*--- Copy the solution old that should be sended ---*/
+      for (iVertex = 0; iVertex < nVertexS; iVertex++) {
+        iPoint = geometry->vertex[MarkerS][iVertex]->GetNode();
+        Buffer_Send_Lambda[iVertex] = node[iPoint]->GetSensor();
+      }
+      
+#ifndef NO_MPI
+      
+      //      /*--- Send/Receive using non-blocking communications ---*/
+      //      send_request = MPI::COMM_WORLD.Isend(Buffer_Send_Lambda, nBufferS_Vector, MPI::DOUBLE, 0, send_to);
+      //      recv_request = MPI::COMM_WORLD.Irecv(Buffer_Receive_Lambda, nBufferR_Vector, MPI::DOUBLE, 0, receive_from);
+      //      send_request.Wait(status);
+      //      recv_request.Wait(status);
+      
+      /*--- Send/Receive information using Sendrecv ---*/
+#ifdef WINDOWS
+	  MPI_Sendrecv(Buffer_Send_Lambda, nBufferS_Vector, MPI_DOUBLE, send_to, 0,
+                               Buffer_Receive_Lambda, nBufferR_Vector, MPI_DOUBLE, receive_from, 0, MPI_COMM_WORLD, NULL);
+#else
+      MPI::COMM_WORLD.Sendrecv(Buffer_Send_Lambda, nBufferS_Vector, MPI::DOUBLE, send_to, 0,
+                               Buffer_Receive_Lambda, nBufferR_Vector, MPI::DOUBLE, receive_from, 0);
+#endif
+      
+#else
+      
+      /*--- Receive information without MPI ---*/
+      for (iVertex = 0; iVertex < nVertexR; iVertex++) {
+        iPoint = geometry->vertex[MarkerR][iVertex]->GetNode();
+        Buffer_Receive_Lambda[iVertex] = Buffer_Send_Lambda[iVertex];
+      }
+      
+#endif
+      
+      /*--- Deallocate send buffer ---*/
+      delete [] Buffer_Send_Lambda;
+      
+      /*--- Do the coordinate transformation ---*/
+      for (iVertex = 0; iVertex < nVertexR; iVertex++) {
+        
+        /*--- Find point and its type of transformation ---*/
+        iPoint = geometry->vertex[MarkerR][iVertex]->GetNode();
+        node[iPoint]->SetSensor(Buffer_Receive_Lambda[iVertex]);
+        
+      }
+      
+      /*--- Deallocate receive buffer ---*/
+      delete [] Buffer_Receive_Lambda;
+      
+    }
+	}
+}
+
+void CTNE2EulerSolver::Set_MPI_Solution_Gradient(CGeometry *geometry, CConfig *config) {
+	unsigned short iVar, iDim, iMarker, iPeriodic_Index, MarkerS, MarkerR;
+	unsigned long iVertex, iPoint, nVertexS, nVertexR, nBufferS_Vector, nBufferR_Vector;
+	double rotMatrix[3][3], *angles, theta, cosTheta, sinTheta, phi, cosPhi, sinPhi, psi, cosPsi, sinPsi,
+  *Buffer_Receive_Gradient = NULL, *Buffer_Send_Gradient = NULL;
+	int send_to, receive_from;
+  
+  double **Gradient = new double* [nVar];
+  for (iVar = 0; iVar < nVar; iVar++)
+    Gradient[iVar] = new double[nDim];
+  
+	for (iMarker = 0; iMarker < nMarker; iMarker++) {
+    
+		if ((config->GetMarker_All_Boundary(iMarker) == SEND_RECEIVE) &&
+        (config->GetMarker_All_SendRecv(iMarker) > 0)) {
+			
+			MarkerS = iMarker;  MarkerR = iMarker+1;
+      
+      send_to = config->GetMarker_All_SendRecv(MarkerS)-1;
+			receive_from = abs(config->GetMarker_All_SendRecv(MarkerR))-1;
+			
+			nVertexS = geometry->nVertex[MarkerS];  nVertexR = geometry->nVertex[MarkerR];
+			nBufferS_Vector = nVertexS*nVar*nDim;        nBufferR_Vector = nVertexR*nVar*nDim;
+      
+      /*--- Allocate Receive and send buffers  ---*/
+      Buffer_Receive_Gradient = new double [nBufferR_Vector];
+      Buffer_Send_Gradient = new double[nBufferS_Vector];
+      
+      /*--- Copy the solution old that should be sent ---*/
+      for (iVertex = 0; iVertex < nVertexS; iVertex++) {
+        iPoint = geometry->vertex[MarkerS][iVertex]->GetNode();
+        for (iVar = 0; iVar < nVar; iVar++)
+          for (iDim = 0; iDim < nDim; iDim++)
+            Buffer_Send_Gradient[iDim*nVar*nVertexS+iVar*nVertexS+iVertex] = node[iPoint]->GetGradient(iVar, iDim);
+      }
+      
+#ifndef NO_MPI
+      
+      //      /*--- Send/Receive using non-blocking communications ---*/
+      //      send_request = MPI::COMM_WORLD.Isend(Buffer_Send_Gradient, nBufferS_Vector, MPI::DOUBLE, 0, send_to);
+      //      recv_request = MPI::COMM_WORLD.Irecv(Buffer_Receive_Gradient, nBufferR_Vector, MPI::DOUBLE, 0, receive_from);
+      //      send_request.Wait(status);
+      //      recv_request.Wait(status);
+      
+      /*--- Send/Receive information using Sendrecv ---*/
+
+#ifdef WINDOWS
+	  MPI_Sendrecv(Buffer_Send_Gradient, nBufferS_Vector, MPI_DOUBLE, send_to, 0,
+                               Buffer_Receive_Gradient, nBufferR_Vector, MPI_DOUBLE, receive_from, 0, MPI_COMM_WORLD, NULL);
+#else
+      MPI::COMM_WORLD.Sendrecv(Buffer_Send_Gradient, nBufferS_Vector, MPI::DOUBLE, send_to, 0,
+                               Buffer_Receive_Gradient, nBufferR_Vector, MPI::DOUBLE, receive_from, 0);
+#endif
+      
+#else
+      
+      /*--- Receive information without MPI ---*/
+      for (iVertex = 0; iVertex < nVertexR; iVertex++) {
+        iPoint = geometry->vertex[MarkerR][iVertex]->GetNode();
+        for (iVar = 0; iVar < nVar; iVar++)
+          for (iDim = 0; iDim < nDim; iDim++)
+            Buffer_Receive_Gradient[iDim*nVar*nVertexR+iVar*nVertexR+iVertex] = Buffer_Send_Gradient[iDim*nVar*nVertexR+iVar*nVertexR+iVertex];
+      }
+      
+#endif
+      
+      /*--- Deallocate send buffer ---*/
+      delete [] Buffer_Send_Gradient;
+      
+      /*--- Do the coordinate transformation ---*/
+      for (iVertex = 0; iVertex < nVertexR; iVertex++) {
+        
+        /*--- Find point and its type of transformation ---*/
+        iPoint = geometry->vertex[MarkerR][iVertex]->GetNode();
+        iPeriodic_Index = geometry->vertex[MarkerR][iVertex]->GetRotation_Type();
+        
+        /*--- Retrieve the supplied periodic information. ---*/
+        angles = config->GetPeriodicRotation(iPeriodic_Index);
+        
+        /*--- Store angles separately for clarity. ---*/
+        theta    = angles[0];   phi    = angles[1];     psi    = angles[2];
+        cosTheta = cos(theta);  cosPhi = cos(phi);      cosPsi = cos(psi);
+        sinTheta = sin(theta);  sinPhi = sin(phi);      sinPsi = sin(psi);
+        
+        /*--- Compute the rotation matrix. Note that the implicit
+         ordering is rotation about the x-axis, y-axis,
+         then z-axis. Note that this is the transpose of the matrix
+         used during the preprocessing stage. ---*/
+        rotMatrix[0][0] = cosPhi*cosPsi;    rotMatrix[1][0] = sinTheta*sinPhi*cosPsi - cosTheta*sinPsi;     rotMatrix[2][0] = cosTheta*sinPhi*cosPsi + sinTheta*sinPsi;
+        rotMatrix[0][1] = cosPhi*sinPsi;    rotMatrix[1][1] = sinTheta*sinPhi*sinPsi + cosTheta*cosPsi;     rotMatrix[2][1] = cosTheta*sinPhi*sinPsi - sinTheta*cosPsi;
+        rotMatrix[0][2] = -sinPhi;          rotMatrix[1][2] = sinTheta*cosPhi;                              rotMatrix[2][2] = cosTheta*cosPhi;
+        
+        /*--- Copy conserved variables before performing transformation. ---*/
+        for (iVar = 0; iVar < nVar; iVar++)
+          for (iDim = 0; iDim < nDim; iDim++)
+            Gradient[iVar][iDim] = Buffer_Receive_Gradient[iDim*nVar*nVertexR+iVar*nVertexR+iVertex];
+        
+        /*--- Need to rotate the gradients for all conserved variables. ---*/
+        for (iVar = 0; iVar < nVar; iVar++) {
+          if (nDim == 2) {
+            Gradient[iVar][0] = rotMatrix[0][0]*Buffer_Receive_Gradient[0*nVar*nVertexR+iVar*nVertexR+iVertex]
+                              + rotMatrix[0][1]*Buffer_Receive_Gradient[1*nVar*nVertexR+iVar*nVertexR+iVertex];
+            Gradient[iVar][1] = rotMatrix[1][0]*Buffer_Receive_Gradient[0*nVar*nVertexR+iVar*nVertexR+iVertex]
+                              + rotMatrix[1][1]*Buffer_Receive_Gradient[1*nVar*nVertexR+iVar*nVertexR+iVertex];
+          }
+          else {
+            Gradient[iVar][0] = rotMatrix[0][0]*Buffer_Receive_Gradient[0*nVar*nVertexR+iVar*nVertexR+iVertex]
+                              + rotMatrix[0][1]*Buffer_Receive_Gradient[1*nVar*nVertexR+iVar*nVertexR+iVertex]
+                              + rotMatrix[0][2]*Buffer_Receive_Gradient[2*nVar*nVertexR+iVar*nVertexR+iVertex];
+            Gradient[iVar][1] = rotMatrix[1][0]*Buffer_Receive_Gradient[0*nVar*nVertexR+iVar*nVertexR+iVertex]
+                              + rotMatrix[1][1]*Buffer_Receive_Gradient[1*nVar*nVertexR+iVar*nVertexR+iVertex]
+                              + rotMatrix[1][2]*Buffer_Receive_Gradient[2*nVar*nVertexR+iVar*nVertexR+iVertex];
+            Gradient[iVar][2] = rotMatrix[2][0]*Buffer_Receive_Gradient[0*nVar*nVertexR+iVar*nVertexR+iVertex]
+                              + rotMatrix[2][1]*Buffer_Receive_Gradient[1*nVar*nVertexR+iVar*nVertexR+iVertex]
+                              + rotMatrix[2][2]*Buffer_Receive_Gradient[2*nVar*nVertexR+iVar*nVertexR+iVertex];
+          }
+        }
+        
+        /*--- Store the received information ---*/
+        for (iVar = 0; iVar < nVar; iVar++)
+          for (iDim = 0; iDim < nDim; iDim++)
+            node[iPoint]->SetGradient(iVar, iDim, Gradient[iVar][iDim]);
+        
+      }
+      
+      /*--- Deallocate receive buffer ---*/
+      delete [] Buffer_Receive_Gradient;
+      
+    }
+	}
+  
+  for (iVar = 0; iVar < nVar; iVar++)
+    delete [] Gradient[iVar];
+  delete [] Gradient;
+  
+}
+
+void CTNE2EulerSolver::Set_MPI_Primitive_Gradient(CGeometry *geometry, CConfig *config) {
+	unsigned short iVar, iDim, iMarker, iPeriodic_Index, MarkerS, MarkerR;
+	unsigned long iVertex, iPoint, nVertexS, nVertexR, nBufferS_Vector, nBufferR_Vector;
+	double rotMatrix[3][3], *angles, theta, cosTheta, sinTheta, phi, cosPhi, sinPhi, psi, cosPsi, sinPsi,
+  *Buffer_Receive_Gradient = NULL, *Buffer_Send_Gradient = NULL;
+	int send_to, receive_from;
+  
+  double **Gradient = new double* [nPrimVarGrad];
+  for (iVar = 0; iVar < nPrimVarGrad; iVar++)
+    Gradient[iVar] = new double[nDim];
+  
+	for (iMarker = 0; iMarker < nMarker; iMarker++) {
+    
+		if ((config->GetMarker_All_Boundary(iMarker) == SEND_RECEIVE) &&
+        (config->GetMarker_All_SendRecv(iMarker) > 0)) {
+			
+			MarkerS = iMarker;  MarkerR = iMarker+1;
+      
+      send_to = config->GetMarker_All_SendRecv(MarkerS)-1;
+			receive_from = abs(config->GetMarker_All_SendRecv(MarkerR))-1;
+			
+			nVertexS = geometry->nVertex[MarkerS];  nVertexR = geometry->nVertex[MarkerR];
+			nBufferS_Vector = nVertexS*nPrimVarGrad*nDim;        nBufferR_Vector = nVertexR*nPrimVarGrad*nDim;
+      
+      /*--- Allocate Receive and send buffers  ---*/
+      Buffer_Receive_Gradient = new double [nBufferR_Vector];
+      Buffer_Send_Gradient = new double[nBufferS_Vector];
+      
+      /*--- Copy the solution old that should be sended ---*/
+      for (iVertex = 0; iVertex < nVertexS; iVertex++) {
+        iPoint = geometry->vertex[MarkerS][iVertex]->GetNode();
+        for (iVar = 0; iVar < nPrimVarGrad; iVar++)
+          for (iDim = 0; iDim < nDim; iDim++)
+            Buffer_Send_Gradient[iDim*nPrimVarGrad*nVertexS+iVar*nVertexS+iVertex] = node[iPoint]->GetGradient_Primitive(iVar, iDim);
+      }
+      
+#ifndef NO_MPI
+      
+      //      /*--- Send/Receive using non-blocking communications ---*/
+      //      send_request = MPI::COMM_WORLD.Isend(Buffer_Send_Gradient, nBufferS_Vector, MPI::DOUBLE, 0, send_to);
+      //      recv_request = MPI::COMM_WORLD.Irecv(Buffer_Receive_Gradient, nBufferR_Vector, MPI::DOUBLE, 0, receive_from);
+      //      send_request.Wait(status);
+      //      recv_request.Wait(status);
+      
+      /*--- Send/Receive information using Sendrecv ---*/
+#ifdef WINDOWS
+	  MPI_Sendrecv(Buffer_Send_Gradient, nBufferS_Vector, MPI_DOUBLE, send_to, 0,
+                               Buffer_Receive_Gradient, nBufferR_Vector, MPI_DOUBLE, receive_from, 0, MPI_COMM_WORLD, NULL);
+#else
+      MPI::COMM_WORLD.Sendrecv(Buffer_Send_Gradient, nBufferS_Vector, MPI::DOUBLE, send_to, 0,
+                               Buffer_Receive_Gradient, nBufferR_Vector, MPI::DOUBLE, receive_from, 0);
+#endif
+      
+#else
+      
+      /*--- Receive information without MPI ---*/
+      for (iVertex = 0; iVertex < nVertexR; iVertex++) {
+        iPoint = geometry->vertex[MarkerR][iVertex]->GetNode();
+        for (iVar = 0; iVar < nPrimVarGrad; iVar++)
+          for (iDim = 0; iDim < nDim; iDim++)
+            Buffer_Receive_Gradient[iDim*nPrimVarGrad*nVertexR+iVar*nVertexR+iVertex] = Buffer_Send_Gradient[iDim*nPrimVarGrad*nVertexR+iVar*nVertexR+iVertex];
+      }
+      
+#endif
+      
+      /*--- Deallocate send buffer ---*/
+      delete [] Buffer_Send_Gradient;
+      
+      /*--- Do the coordinate transformation ---*/
+      for (iVertex = 0; iVertex < nVertexR; iVertex++) {
+        
+        /*--- Find point and its type of transformation ---*/
+        iPoint = geometry->vertex[MarkerR][iVertex]->GetNode();
+        iPeriodic_Index = geometry->vertex[MarkerR][iVertex]->GetRotation_Type();
+        
+        /*--- Retrieve the supplied periodic information. ---*/
+        angles = config->GetPeriodicRotation(iPeriodic_Index);
+        
+        /*--- Store angles separately for clarity. ---*/
+        theta    = angles[0];   phi    = angles[1];     psi    = angles[2];
+        cosTheta = cos(theta);  cosPhi = cos(phi);      cosPsi = cos(psi);
+        sinTheta = sin(theta);  sinPhi = sin(phi);      sinPsi = sin(psi);
+        
+        /*--- Compute the rotation matrix. Note that the implicit
+         ordering is rotation about the x-axis, y-axis,
+         then z-axis. Note that this is the transpose of the matrix
+         used during the preprocessing stage. ---*/
+        rotMatrix[0][0] = cosPhi*cosPsi;    rotMatrix[1][0] = sinTheta*sinPhi*cosPsi - cosTheta*sinPsi;     rotMatrix[2][0] = cosTheta*sinPhi*cosPsi + sinTheta*sinPsi;
+        rotMatrix[0][1] = cosPhi*sinPsi;    rotMatrix[1][1] = sinTheta*sinPhi*sinPsi + cosTheta*cosPsi;     rotMatrix[2][1] = cosTheta*sinPhi*sinPsi - sinTheta*cosPsi;
+        rotMatrix[0][2] = -sinPhi;          rotMatrix[1][2] = sinTheta*cosPhi;                              rotMatrix[2][2] = cosTheta*cosPhi;
+        
+        /*--- Copy conserved variables before performing transformation. ---*/
+        for (iVar = 0; iVar < nPrimVarGrad; iVar++)
+          for (iDim = 0; iDim < nDim; iDim++)
+            Gradient[iVar][iDim] = Buffer_Receive_Gradient[iDim*nPrimVarGrad*nVertexR+iVar*nVertexR+iVertex];
+        
+        /*--- Need to rotate the gradients for all conserved variables. ---*/
+        for (iVar = 0; iVar < nPrimVarGrad; iVar++) {
+          if (nDim == 2) {
+            Gradient[iVar][0] = rotMatrix[0][0]*Buffer_Receive_Gradient[0*nPrimVarGrad*nVertexR+iVar*nVertexR+iVertex]
+                              + rotMatrix[0][1]*Buffer_Receive_Gradient[1*nPrimVarGrad*nVertexR+iVar*nVertexR+iVertex];
+            Gradient[iVar][1] = rotMatrix[1][0]*Buffer_Receive_Gradient[0*nPrimVarGrad*nVertexR+iVar*nVertexR+iVertex]
+                              + rotMatrix[1][1]*Buffer_Receive_Gradient[1*nPrimVarGrad*nVertexR+iVar*nVertexR+iVertex];
+          }
+          else {
+            Gradient[iVar][0] = rotMatrix[0][0]*Buffer_Receive_Gradient[0*nPrimVarGrad*nVertexR+iVar*nVertexR+iVertex]
+                              + rotMatrix[0][1]*Buffer_Receive_Gradient[1*nPrimVarGrad*nVertexR+iVar*nVertexR+iVertex]
+                              + rotMatrix[0][2]*Buffer_Receive_Gradient[2*nPrimVarGrad*nVertexR+iVar*nVertexR+iVertex];
+            Gradient[iVar][1] = rotMatrix[1][0]*Buffer_Receive_Gradient[0*nPrimVarGrad*nVertexR+iVar*nVertexR+iVertex]
+                              + rotMatrix[1][1]*Buffer_Receive_Gradient[1*nPrimVarGrad*nVertexR+iVar*nVertexR+iVertex]
+                              + rotMatrix[1][2]*Buffer_Receive_Gradient[2*nPrimVarGrad*nVertexR+iVar*nVertexR+iVertex];
+            Gradient[iVar][2] = rotMatrix[2][0]*Buffer_Receive_Gradient[0*nPrimVarGrad*nVertexR+iVar*nVertexR+iVertex]
+                              + rotMatrix[2][1]*Buffer_Receive_Gradient[1*nPrimVarGrad*nVertexR+iVar*nVertexR+iVertex]
+                              + rotMatrix[2][2]*Buffer_Receive_Gradient[2*nPrimVarGrad*nVertexR+iVar*nVertexR+iVertex];
+          }
+        }
+        
+        /*--- Store the received information ---*/
+        for (iVar = 0; iVar < nPrimVarGrad; iVar++)
+          for (iDim = 0; iDim < nDim; iDim++)
+            node[iPoint]->SetGradient_Primitive(iVar, iDim, Gradient[iVar][iDim]);
+        
+      }
+      
+      /*--- Deallocate receive buffer ---*/
+      delete [] Buffer_Receive_Gradient;
+      
+    }
+	}
+  
+  for (iVar = 0; iVar < nPrimVarGrad; iVar++)
+    delete [] Gradient[iVar];
+  delete [] Gradient;
+  
+}
+
+void CTNE2EulerSolver::Set_MPI_Primitive_Limiter(CGeometry *geometry,
+                                                 CConfig *config) {
+
+  unsigned short iVar, iMarker, iPeriodic_Index, MarkerS, MarkerR;
+  unsigned short VEL_INDEX;
+  unsigned long iVertex, iPoint;
+  unsigned long nVertexS, nVertexR, nBufferS_Vector, nBufferR_Vector;
+  int send_to, receive_from;
+  double theta, cosTheta, sinTheta, phi, cosPhi, sinPhi, psi, cosPsi, sinPsi;
+  double rotMatrix[3][3], *angles;
+  double *Buffer_Receive_Limit = NULL, *Buffer_Send_Limit = NULL;
+  
+  /*--- Initialize array to store the limiter ---*/
+  double *Limiter = new double [nPrimVarGrad];
+  
+  /*--- Get the position of the velocity terms in the primitive vector ---*/
+  VEL_INDEX = node_infty->GetVelIndex();
+  
+  /*--- Loop over all send/receive boundaries ---*/
+  for (iMarker = 0; iMarker < nMarker; iMarker++) {
+    
+    if ((config->GetMarker_All_Boundary(iMarker) == SEND_RECEIVE) &&
+        (config->GetMarker_All_SendRecv(iMarker) > 0)) {
+      
+      MarkerS = iMarker;  MarkerR = iMarker+1;
+      
+      send_to = config->GetMarker_All_SendRecv(MarkerS)-1;
+      receive_from = abs(config->GetMarker_All_SendRecv(MarkerR))-1;
+      
+      nVertexS = geometry->nVertex[MarkerS];
+      nVertexR = geometry->nVertex[MarkerR];
+      nBufferS_Vector = nVertexS*nPrimVarGrad;
+      nBufferR_Vector = nVertexR*nPrimVarGrad;
+      
+      /*--- Allocate Receive and send buffers  ---*/
+      Buffer_Receive_Limit = new double[nBufferR_Vector];
+      Buffer_Send_Limit    = new double[nBufferS_Vector];
+      
+      /*--- Copy the solution old that should be sended ---*/
+      for (iVertex = 0; iVertex < nVertexS; iVertex++) {
+        iPoint = geometry->vertex[MarkerS][iVertex]->GetNode();
+        for (iVar = 0; iVar < nPrimVarGrad; iVar++)
+          Buffer_Send_Limit[iVar*nVertexS+iVertex] = node[iPoint]->GetLimiter_Primitive(iVar);
+      }
+      
+#ifndef NO_MPI
+      
+      /*--- Send/Receive information using Sendrecv ---*/
+#ifdef WINDOWS
+      MPI_Sendrecv(Buffer_Send_Limit, nBufferS_Vector, MPI_DOUBLE, send_to, 0,
+                   Buffer_Receive_Limit, nBufferR_Vector, MPI_DOUBLE, receive_from, 0, MPI_COMM_WORLD, NULL);
+#else
+      MPI::COMM_WORLD.Sendrecv(Buffer_Send_Limit, nBufferS_Vector, MPI::DOUBLE, send_to, 0,
+                               Buffer_Receive_Limit, nBufferR_Vector, MPI::DOUBLE, receive_from, 0);
+#endif
+      
+#else
+      
+      /*--- Receive information without MPI ---*/
+      for (iVertex = 0; iVertex < nVertexR; iVertex++) {
+        iPoint = geometry->vertex[MarkerR][iVertex]->GetNode();
+        for (iVar = 0; iVar < nPrimVarGrad; iVar++)
+          Buffer_Receive_Limit[iVar*nVertexR+iVertex] = Buffer_Send_Limit[iVar*nVertexR+iVertex];
+      }
+      
+#endif
+      
+      /*--- Deallocate send buffer ---*/
+      delete [] Buffer_Send_Limit;
+      
+      /*--- Do the coordinate transformation ---*/
+      for (iVertex = 0; iVertex < nVertexR; iVertex++) {
+        
+        /*--- Find point and its type of transformation ---*/
+        iPoint          = geometry->vertex[MarkerR][iVertex]->GetNode();
+        iPeriodic_Index = geometry->vertex[MarkerR][iVertex]->GetRotation_Type();
+        
+        /*--- Retrieve the supplied periodic information. ---*/
+        angles = config->GetPeriodicRotation(iPeriodic_Index);
+        
+        /*--- Store angles separately for clarity. ---*/
+        theta    = angles[0];   phi    = angles[1];     psi    = angles[2];
+        cosTheta = cos(theta);  cosPhi = cos(phi);      cosPsi = cos(psi);
+        sinTheta = sin(theta);  sinPhi = sin(phi);      sinPsi = sin(psi);
+        
+        /*--- Compute the rotation matrix. Note that the implicit
+         ordering is rotation about the x-axis, y-axis,
+         then z-axis. Note that this is the transpose of the matrix
+         used during the preprocessing stage. ---*/
+        //1st column
+        rotMatrix[0][0] = cosPhi*cosPsi;
+        rotMatrix[1][0] = sinTheta*sinPhi*cosPsi - cosTheta*sinPsi;
+        rotMatrix[2][0] = cosTheta*sinPhi*cosPsi + sinTheta*sinPsi;
+        //2nd column
+        rotMatrix[0][1] = cosPhi*sinPsi;
+        rotMatrix[1][1] = sinTheta*sinPhi*sinPsi + cosTheta*cosPsi;
+        rotMatrix[2][1] = cosTheta*sinPhi*sinPsi - sinTheta*cosPsi;
+        //3rd column
+        rotMatrix[0][2] = -sinPhi;
+        rotMatrix[1][2] = sinTheta*cosPhi;
+        rotMatrix[2][2] = cosTheta*cosPhi;
+        
+        /*--- Copy conserved variables before performing transformation. ---*/
+        for (iVar = 0; iVar < nPrimVarGrad; iVar++)
+          Limiter[iVar] = Buffer_Receive_Limit[iVar*nVertexR+iVertex];
+        
+        /*--- Rotate the momentum components. ---*/
+        if (nDim == 2) {
+          Limiter[VEL_INDEX]   = rotMatrix[0][0]*Buffer_Receive_Limit[(VEL_INDEX  )*nVertexR+iVertex] +
+                                 rotMatrix[0][1]*Buffer_Receive_Limit[(VEL_INDEX+1)*nVertexR+iVertex];
+          Limiter[VEL_INDEX+1] = rotMatrix[1][0]*Buffer_Receive_Limit[(VEL_INDEX  )*nVertexR+iVertex] +
+                                 rotMatrix[1][1]*Buffer_Receive_Limit[(VEL_INDEX+1)*nVertexR+iVertex];
+        }
+        else {
+          Limiter[VEL_INDEX]   = rotMatrix[0][0]*Buffer_Receive_Limit[(VEL_INDEX  )*nVertexR+iVertex] +
+                                 rotMatrix[0][1]*Buffer_Receive_Limit[(VEL_INDEX+1)*nVertexR+iVertex] +
+                                 rotMatrix[0][2]*Buffer_Receive_Limit[(VEL_INDEX+2)*nVertexR+iVertex];
+          Limiter[VEL_INDEX+1] = rotMatrix[1][0]*Buffer_Receive_Limit[(VEL_INDEX  )*nVertexR+iVertex] +
+                                 rotMatrix[1][1]*Buffer_Receive_Limit[(VEL_INDEX+1)*nVertexR+iVertex] +
+                                 rotMatrix[1][2]*Buffer_Receive_Limit[(VEL_INDEX+2)*nVertexR+iVertex];
+          Limiter[VEL_INDEX+2] = rotMatrix[2][0]*Buffer_Receive_Limit[(VEL_INDEX  )*nVertexR+iVertex] +
+                                 rotMatrix[2][1]*Buffer_Receive_Limit[(VEL_INDEX+1)*nVertexR+iVertex] +
+                                 rotMatrix[2][2]*Buffer_Receive_Limit[(VEL_INDEX+2)*nVertexR+iVertex];
+        }
+        
+        /*--- Copy transformed conserved variables back into buffer. ---*/
+        for (iVar = 0; iVar < nPrimVarGrad; iVar++)
+          node[iPoint]->SetLimiter_Primitive(iVar, Limiter[iVar]);
+        
+      }
+      
+      /*--- Deallocate receive buffer ---*/
+      delete [] Buffer_Receive_Limit;
+      
+    }
+    
+  }
+  
+  delete [] Limiter;
+  
+}
+
+void CTNE2EulerSolver::Preprocessing(CGeometry *geometry,
+                                     CSolver **solution_container,
+                                     CConfig *config,
+                                     unsigned short iMesh,
+                                     unsigned short iRKStep,
+                                     unsigned short RunTime_EqSystem, bool Output) {
+	int rank;
+  unsigned long iPoint, ErrorCounter = 0;
+
+#ifdef NO_MPI
+	rank = MASTER_NODE;
+#else
+#ifdef WINDOWS
+	MPI_Comm_rank(MPI_COMM_WORLD,&rank);
+#else
+	rank = MPI::COMM_WORLD.Get_rank();
+#endif
+#endif
+	
+  bool adjoint      = config->GetAdjoint();
+	bool implicit     = (config->GetKind_TimeIntScheme_TNE2() == EULER_IMPLICIT);
+  bool center       = ((config->GetKind_ConvNumScheme_TNE2() == SPACE_CENTERED) ||
+                     (adjoint && config->GetKind_ConvNumScheme_AdjTNE2() == SPACE_CENTERED));
+	bool second_order = ((config->GetSpatialOrder_TNE2() == SECOND_ORDER) ||
+                       (config->GetSpatialOrder_TNE2() == SECOND_ORDER_LIMITER));
+	bool limiter      = (config->GetSpatialOrder_TNE2() == SECOND_ORDER_LIMITER);
+  bool RightSol;
+  
+	for (iPoint = 0; iPoint < nPoint; iPoint ++) {
+
+		/*--- Primitive variables [rho1,...,rhoNs,T,Tve,u,v,w,P,rho,h,c] ---*/
+		RightSol = node[iPoint]->SetPrimVar_Compressible(config);
+    if (!RightSol) ErrorCounter++;
+    
+    /*--- Initialize the convective residual vector ---*/
+		LinSysRes.SetBlock_Zero(iPoint);
+    
+	}
+  
+  Set_MPI_Primitive(geometry, config);
+  
+	/*--- Upwind second order reconstruction ---*/
+	if ((second_order) && (iMesh == MESH_0)) {
+    
+    /*--- Calculate the gradients ---*/
+    switch (config->GetKind_Gradient_Method()) {
+      case GREEN_GAUSS:
+        SetSolution_Gradient_GG(geometry, config);
+        SetPrimVar_Gradient_GG(geometry, config);
+        break;
+      case WEIGHTED_LEAST_SQUARES:
+        SetSolution_Gradient_LS(geometry, config);
+        SetPrimVar_Gradient_LS(geometry, config);
+        break;
+    }
+    
+		/*--- Limiter computation ---*/
+		if ((limiter) && (iMesh == MESH_0)) {
+      SetPrimVar_Limiter(geometry, config);
+      SetSolution_Limiter(geometry, config);
+    }
+	}
+  
+  /*--- Artificial dissipation ---*/
+  if (center)
+    SetMax_Eigenvalue(geometry, config);
+  
+	/*--- Initialize the jacobian matrices ---*/
+	if (implicit) Jacobian.SetValZero();
+  
+  /*--- Error message ---*/
+#ifndef NO_MPI
+  unsigned long MyErrorCounter = ErrorCounter; ErrorCounter = 0;
+#ifdef WINDOWS
+  MPI_Allreduce(&MyErrorCounter, &ErrorCounter, 1, MPI_UNSIGNED_LONG, MPI_SUM, MPI_COMM_WORLD);
+#else
+  MPI::COMM_WORLD.Allreduce(&MyErrorCounter, &ErrorCounter, 1, MPI::UNSIGNED_LONG, MPI::SUM);
+#endif
+#endif
+  if ((ErrorCounter != 0) && (rank == MASTER_NODE))
+    cout <<"The solution contains "<< ErrorCounter << " non-physical points." << endl;
+  
+}
+
+void CTNE2EulerSolver::SetTime_Step(CGeometry *geometry, CSolver **solution_container, CConfig *config,
+                                      unsigned short iMesh, unsigned long Iteration) {
+	double *Normal, Area, Vol, Mean_SoundSpeed, Mean_ProjVel, Lambda, Local_Delta_Time,
+	Global_Delta_Time = 1E6;
+	unsigned long iEdge, iVertex, iPoint, jPoint;
+	unsigned short iDim, iMarker;
+  
+	Min_Delta_Time = 1.E6; Max_Delta_Time = 0.0;
+  
+	/*--- Set maximum inviscid eigenvalue to zero, and compute sound speed ---*/
+	for (iPoint = 0; iPoint < nPointDomain; iPoint++)
+		node[iPoint]->SetMax_Lambda_Inv(0.0);
+  
+	/*--- Loop interior edges ---*/
+	for (iEdge = 0; iEdge < geometry->GetnEdge(); iEdge++) {
+    
+		/*--- Point identification, Normal vector and area ---*/
+		iPoint = geometry->edge[iEdge]->GetNode(0);
+		jPoint = geometry->edge[iEdge]->GetNode(1);
+    
+		Normal = geometry->edge[iEdge]->GetNormal();
+		Area = 0.0; for (iDim = 0; iDim < nDim; iDim++) Area += Normal[iDim]*Normal[iDim]; Area = sqrt(Area);
+    
+		/*--- Mean Values ---*/
+    Mean_ProjVel = 0.5 * (node[iPoint]->GetProjVel(Normal) + node[jPoint]->GetProjVel(Normal));
+    Mean_SoundSpeed = 0.5 * (node[iPoint]->GetSoundSpeed() + node[jPoint]->GetSoundSpeed()) * Area;
+    
+		/*--- Inviscid contribution ---*/
+		Lambda = fabs(Mean_ProjVel) + Mean_SoundSpeed;
+		if (geometry->node[iPoint]->GetDomain()) node[iPoint]->AddMax_Lambda_Inv(Lambda);
+		if (geometry->node[jPoint]->GetDomain()) node[jPoint]->AddMax_Lambda_Inv(Lambda);
+    
+	}
+  
+	/*--- Loop boundary edges ---*/
+	for (iMarker = 0; iMarker < geometry->GetnMarker(); iMarker++) {
+		for (iVertex = 0; iVertex < geometry->GetnVertex(iMarker); iVertex++) {
+      
+			/*--- Point identification, Normal vector and area ---*/
+			iPoint = geometry->vertex[iMarker][iVertex]->GetNode();
+			Normal = geometry->vertex[iMarker][iVertex]->GetNormal();
+			Area = 0.0; for (iDim = 0; iDim < nDim; iDim++) Area += Normal[iDim]*Normal[iDim]; Area = sqrt(Area);
+      
+			/*--- Mean Values ---*/
+      Mean_ProjVel = node[iPoint]->GetProjVel(Normal);
+      Mean_SoundSpeed = node[iPoint]->GetSoundSpeed() * Area;
+      
+			/*--- Inviscid contribution ---*/
+			Lambda = fabs(Mean_ProjVel) + Mean_SoundSpeed;
+			if (geometry->node[iPoint]->GetDomain()) {
+				node[iPoint]->AddMax_Lambda_Inv(Lambda);
+			}
+		}
+	}
+  
+	/*--- Each element uses their own speed, steady state simulation ---*/
+	for (iPoint = 0; iPoint < nPointDomain; iPoint++) {
+		Vol = geometry->node[iPoint]->GetVolume();
+		Local_Delta_Time = config->GetCFL(iMesh)*Vol / node[iPoint]->GetMax_Lambda_Inv();
+		Global_Delta_Time = min(Global_Delta_Time, Local_Delta_Time);
+		Min_Delta_Time = min(Min_Delta_Time, Local_Delta_Time);
+		Max_Delta_Time = max(Max_Delta_Time, Local_Delta_Time);
+		node[iPoint]->SetDelta_Time(Local_Delta_Time);
+	}
+  
+	/*--- Check if there is any element with only one neighbor...
+   a CV that is inside another CV ---*/
+	for (iPoint = 0; iPoint < nPointDomain; iPoint++) {
+		if (geometry->node[iPoint]->GetnPoint() == 1)
+			node[iPoint]->SetDelta_Time(Min_Delta_Time);
+	}
+  
+	/*--- For exact time solution use the minimum delta time of the whole mesh ---*/
+	if (config->GetUnsteady_Simulation() == TIME_STEPPING) {
+#ifndef NO_MPI
+		double rbuf_time, sbuf_time;
+		sbuf_time = Global_Delta_Time;
+#ifdef WINDOWS
+		MPI_Reduce(&sbuf_time, &rbuf_time, 1, MPI_DOUBLE, MPI_MIN, MASTER_NODE, MPI_COMM_WORLD);
+		MPI_Bcast(&rbuf_time, 1, MPI_DOUBLE, MASTER_NODE, MPI_COMM_WORLD);
+		MPI_Barrier(MPI_COMM_WORLD);
+#else
+		MPI::COMM_WORLD.Reduce(&sbuf_time, &rbuf_time, 1, MPI::DOUBLE, MPI::MIN, MASTER_NODE);
+		MPI::COMM_WORLD.Bcast(&rbuf_time, 1, MPI::DOUBLE, MASTER_NODE);
+		MPI::COMM_WORLD.Barrier();
+#endif
+		Global_Delta_Time = rbuf_time;
+#endif
+		for(iPoint = 0; iPoint < nPointDomain; iPoint++)
+			node[iPoint]->SetDelta_Time(Global_Delta_Time);
+	}
+}
+
+
+void CTNE2EulerSolver::SetMax_Eigenvalue(CGeometry *geometry, CConfig *config) {
+  
+	double *Normal, Area, Mean_SoundSpeed, Mean_ProjVel, Lambda;
+	unsigned long iEdge, iVertex, iPoint, jPoint;
+	unsigned short iDim, iMarker;
+  
+	Min_Delta_Time = 1.E6; Max_Delta_Time = 0.0;
+  
+	/*--- Set maximum inviscid eigenvalue to zero, and compute sound speed ---*/
+	for (iPoint = 0; iPoint < nPointDomain; iPoint++)
+		node[iPoint]->SetLambda(0.0);
+  
+	/*--- Loop interior edges ---*/
+	for (iEdge = 0; iEdge < geometry->GetnEdge(); iEdge++) {
+    
+		/*--- Point identification, Normal vector and area ---*/
+		iPoint = geometry->edge[iEdge]->GetNode(0);
+		jPoint = geometry->edge[iEdge]->GetNode(1);
+    
+		Normal = geometry->edge[iEdge]->GetNormal();
+		Area = 0.0; for (iDim = 0; iDim < nDim; iDim++) Area += Normal[iDim]*Normal[iDim]; Area = sqrt(Area);
+    
+		/*--- Mean Values ---*/
+    Mean_ProjVel = 0.5 * (node[iPoint]->GetProjVel(Normal) + node[jPoint]->GetProjVel(Normal));
+    Mean_SoundSpeed = 0.5 * (node[iPoint]->GetSoundSpeed() + node[jPoint]->GetSoundSpeed()) * Area;
+    
+		/*--- Inviscid contribution ---*/
+		Lambda = fabs(Mean_ProjVel) + Mean_SoundSpeed;
+		if (geometry->node[iPoint]->GetDomain()) node[iPoint]->AddLambda(Lambda);
+		if (geometry->node[jPoint]->GetDomain()) node[jPoint]->AddLambda(Lambda);
+    
+	}
+  
+	/*--- Loop boundary edges ---*/
+	for (iMarker = 0; iMarker < geometry->GetnMarker(); iMarker++) {
+		for (iVertex = 0; iVertex < geometry->GetnVertex(iMarker); iVertex++) {
+      
+			/*--- Point identification, Normal vector and area ---*/
+			iPoint = geometry->vertex[iMarker][iVertex]->GetNode();
+			Normal = geometry->vertex[iMarker][iVertex]->GetNormal();
+			Area = 0.0; for (iDim = 0; iDim < nDim; iDim++) Area += Normal[iDim]*Normal[iDim]; Area = sqrt(Area);
+      
+			/*--- Mean Values ---*/
+      Mean_ProjVel = node[iPoint]->GetProjVel(Normal);
+      Mean_SoundSpeed = node[iPoint]->GetSoundSpeed() * Area;
+      
+			/*--- Inviscid contribution ---*/
+			Lambda = fabs(Mean_ProjVel) + Mean_SoundSpeed;
+			if (geometry->node[iPoint]->GetDomain()) {
+				node[iPoint]->AddLambda(Lambda);
+			}
+		}
+	}
+  
+  /*--- Call the MPI routine ---*/
+  Set_MPI_MaxEigenvalue(geometry, config);
+
+}
+
+
+
+void CTNE2EulerSolver::Centered_Residual(CGeometry *geometry, CSolver **solver_container, CNumerics *numerics,
+                                         CConfig *config, unsigned short iMesh, unsigned short iRKStep) {
+	unsigned long iEdge, iPoint, jPoint;
+  bool implicit, second_order;
+
+  /*--- Set booleans based on config settings ---*/
+	implicit        = (config->GetKind_TimeIntScheme_TNE2() == EULER_IMPLICIT);
+	second_order = ((config->GetKind_Centered_TNE2() == JST) && (iMesh == MESH_0));
+  
+  /*--- Pass structure of the primitive variable vector to CNumerics ---*/
+  numerics->SetRhosIndex   ( node[0]->GetRhosIndex()    );
+  numerics->SetRhoIndex    ( node[0]->GetRhoIndex()     );
+  numerics->SetPIndex      ( node[0]->GetPIndex()       );
+  numerics->SetTIndex      ( node[0]->GetTIndex()       );
+  numerics->SetTveIndex    ( node[0]->GetTveIndex()     );
+  numerics->SetVelIndex    ( node[0]->GetVelIndex()     );
+  numerics->SetHIndex      ( node[0]->GetHIndex()       );
+  numerics->SetAIndex      ( node[0]->GetAIndex()       );
+  numerics->SetRhoCvtrIndex( node[0]->GetRhoCvtrIndex() );
+  numerics->SetRhoCvveIndex( node[0]->GetRhoCvveIndex() );
+  
+	for (iEdge = 0; iEdge < geometry->GetnEdge(); iEdge++) {
+    
+		/*--- Points in edge, set normal vectors, and number of neighbors ---*/
+		iPoint = geometry->edge[iEdge]->GetNode(0); jPoint = geometry->edge[iEdge]->GetNode(1);
+		numerics->SetNormal(geometry->edge[iEdge]->GetNormal());
+		numerics->SetNeighbor(geometry->node[iPoint]->GetnNeighbor(), geometry->node[jPoint]->GetnNeighbor());
+    
+		/*--- Pass conservative & primitive variables w/o reconstruction to CNumerics ---*/
+		numerics->SetConservative(node[iPoint]->GetSolution(), node[jPoint]->GetSolution());
+    numerics->SetPrimitive(node[iPoint]->GetPrimVar(), node[jPoint]->GetPrimVar());
+    
+    /*--- Pass supplementary information to CNumerics ---*/
+    numerics->SetdPdU(node[iPoint]->GetdPdU(), node[jPoint]->GetdPdU());
+    numerics->SetdTdU(node[iPoint]->GetdTdU(), node[jPoint]->GetdTdU());
+    numerics->SetdTvedU(node[iPoint]->GetdTvedU(), node[jPoint]->GetdTvedU());
+    
+    /*--- Set the largest convective eigenvalue ---*/
+		numerics->SetLambda(node[iPoint]->GetLambda(), node[jPoint]->GetLambda());
+    
+		/*--- Compute residuals, and Jacobians ---*/
+		numerics->ComputeResidual(Res_Conv, Res_Visc, Jacobian_i, Jacobian_j, config);
+
+		/*--- Update convective and artificial dissipation residuals ---*/
+		LinSysRes.AddBlock(iPoint, Res_Conv);
+		LinSysRes.SubtractBlock(jPoint, Res_Conv);
+    LinSysRes.AddBlock(iPoint, Res_Visc);
+    LinSysRes.SubtractBlock(jPoint, Res_Visc);
+    
+		/*--- Set implicit computation ---*/
+		if (implicit) {
+			Jacobian.AddBlock(iPoint,iPoint,Jacobian_i);
+			Jacobian.AddBlock(iPoint,jPoint,Jacobian_j);
+			Jacobian.SubtractBlock(jPoint,iPoint,Jacobian_i);
+			Jacobian.SubtractBlock(jPoint,jPoint,Jacobian_j); 
+		}
+	}
+}
+
+
+void CTNE2EulerSolver::Upwind_Residual(CGeometry *geometry, CSolver **solution_container, CNumerics *numerics,
+                                       CConfig *config, unsigned short iMesh) {
+	unsigned long iEdge, iPoint, jPoint;
+  unsigned short RHO_INDEX, RHOS_INDEX;
+  unsigned short iDim, iVar, jVar;
+  bool implicit, second_order, limiter, chk_err_i, chk_err_j;
+  double *U_i, *U_j, *V_i, *V_j;
+  double **GradU_i, **GradU_j, ProjGradU_i, ProjGradU_j;
+  double *Limiter_i, *Limiter_j;
+  double *Conserved_i, *Conserved_j, *Primitive_i, *Primitive_j;
+  double *dPdU_i, *dPdU_j, *dTdU_i, *dTdU_j, *dTvedU_i, *dTvedU_j;
+  
+  double lim_i, lim_j, lim_ij;
+  
+	/*--- Set booleans based on config settings ---*/
+	implicit     = (config->GetKind_TimeIntScheme_TNE2() == EULER_IMPLICIT);
+	second_order = (((config->GetSpatialOrder_TNE2() == SECOND_ORDER) || (config->GetSpatialOrder_TNE2() == SECOND_ORDER_LIMITER)) && (iMesh == MESH_0));
+  limiter      = (config->GetSpatialOrder_TNE2() == SECOND_ORDER_LIMITER);
+
+  /*--- Allocate arrays ---*/
+  Primitive_i = new double[nPrimVar];
+  Primitive_j = new double[nPrimVar];
+  Conserved_i = new double[nVar];
+  Conserved_j = new double[nVar];
+  dPdU_i      = new double[nVar];
+  dPdU_j      = new double[nVar];
+  dTdU_i      = new double[nVar];
+  dTdU_j      = new double[nVar];
+  dTvedU_i    = new double[nVar];
+  dTvedU_j    = new double[nVar];
+  
+  /*--- Pass structure of the primitive variable vector to CNumerics ---*/
+  numerics->SetRhosIndex   ( node[0]->GetRhosIndex()    );
+  numerics->SetRhoIndex    ( node[0]->GetRhoIndex()     );
+  numerics->SetPIndex      ( node[0]->GetPIndex()       );
+  numerics->SetTIndex      ( node[0]->GetTIndex()       );
+  numerics->SetTveIndex    ( node[0]->GetTveIndex()     );
+  numerics->SetVelIndex    ( node[0]->GetVelIndex()     );
+  numerics->SetHIndex      ( node[0]->GetHIndex()       );
+  numerics->SetAIndex      ( node[0]->GetAIndex()       );
+  numerics->SetRhoCvtrIndex( node[0]->GetRhoCvtrIndex() );
+  numerics->SetRhoCvveIndex( node[0]->GetRhoCvveIndex() );
+  
+  RHO_INDEX  = node[0]->GetRhoIndex();
+  RHOS_INDEX = node[0]->GetRhosIndex();
+  
+  /*--- Loop over edges and calculate convective fluxes ---*/
+	for(iEdge = 0; iEdge < geometry->GetnEdge(); iEdge++) {
+    
+		/*--- Retrieve node numbers and pass edge normal to CNumerics ---*/
+		iPoint = geometry->edge[iEdge]->GetNode(0);
+    jPoint = geometry->edge[iEdge]->GetNode(1);
+		numerics->SetNormal(geometry->edge[iEdge]->GetNormal());
+    
+    /*--- Get conserved & primitive variables from CVariable ---*/
+    U_i = node[iPoint]->GetSolution();
+    U_j = node[jPoint]->GetSolution();
+    V_i = node[iPoint]->GetPrimVar();
+    V_j = node[jPoint]->GetPrimVar();
+    
+    
+    /*--- High order reconstruction using MUSCL strategy ---*/
+    if (second_order) {
+      
+      
+      /*--- Assign i-j and j-i to projection vectors ---*/
+      for (iDim = 0; iDim < nDim; iDim++) {
+        Vector_i[iDim] = 0.5*(geometry->node[jPoint]->GetCoord(iDim) -
+                              geometry->node[iPoint]->GetCoord(iDim)   );
+        Vector_j[iDim] = 0.5*(geometry->node[iPoint]->GetCoord(iDim) -
+                              geometry->node[jPoint]->GetCoord(iDim)   );
+      }
+      
+      
+      /*---+++ Conserved variable reconstruction & limiting +++---*/
+      
+      /*--- Retrieve gradient information & limiter ---*/
+      GradU_i = node[iPoint]->GetGradient();
+      GradU_j = node[jPoint]->GetGradient();
+      if (limiter) {
+        Limiter_i = node[iPoint]->GetLimiter();
+        Limiter_j = node[jPoint]->GetLimiter();
+        lim_i = 1.0;
+        lim_j = 1.0;
+        for (iVar = 0; iVar < nVar; iVar++) {
+          if (lim_i > Limiter_i[iVar]) lim_i = Limiter_i[iVar];
+          if (lim_j > Limiter_j[iVar]) lim_j = Limiter_j[iVar];
+        }
+        lim_ij = min(lim_i, lim_j);
+      }
+      
+      /*--- Reconstruct conserved variables at the edge interface ---*/
+      for (iVar = 0; iVar < nVar; iVar++) {
+        ProjGradU_i = 0.0; ProjGradU_j = 0.0;
+        for (iDim = 0; iDim < nDim; iDim++) {
+          ProjGradU_i += Vector_i[iDim]*GradU_i[iVar][iDim];
+          ProjGradU_j += Vector_j[iDim]*GradU_j[iVar][iDim];
+        }
+        if (limiter) {
+          Conserved_i[iVar] = U_i[iVar] + lim_ij*ProjGradU_i;
+          Conserved_j[iVar] = U_j[iVar] + lim_ij*ProjGradU_j;
+        }
+        else {
+          Conserved_i[iVar] = U_i[iVar] + ProjGradU_i;
+          Conserved_j[iVar] = U_j[iVar] + ProjGradU_j;
+        }
+      }
+      
+      /*--- Calculate corresponding primitive reconstructed variables ---*/
+      chk_err_i = node[iPoint]->Cons2PrimVar(config, Conserved_i, Primitive_i,
+                                             dPdU_i, dTdU_i, dTvedU_i);
+      chk_err_j = node[jPoint]->Cons2PrimVar(config, Conserved_j, Primitive_j,
+                                             dPdU_j, dTdU_j, dTvedU_j);
+      
+      
+      /*--- Check for physical solutions in the reconstructed values ---*/
+      // Note: If non-physical, revert to first order
+      if ( chk_err_i || chk_err_j) {
+        numerics->SetPrimitive(V_i, V_j);
+        numerics->SetConservative(U_i, U_j);
+        numerics->SetdPdU(node[iPoint]->GetdPdU(), node[jPoint]->GetdPdU());
+        numerics->SetdTdU(node[iPoint]->GetdTdU(), node[jPoint]->GetdTdU());
+        numerics->SetdTvedU(node[iPoint]->GetdTvedU(), node[jPoint]->GetdTvedU());
+      } else {
+        numerics->SetConservative(Conserved_i, Conserved_j);
+        numerics->SetPrimitive(Primitive_i, Primitive_j);
+        numerics->SetdPdU  (dPdU_i,   dPdU_j);
+        numerics->SetdTdU  (dTdU_i,   dTdU_j);
+        numerics->SetdTvedU(dTvedU_i, dTvedU_j);
+      }
+      
+
+      
+      
+//      cout << "Solution" << endl;
+//      for (iVar = 0; iVar < nVar; iVar++) {
+//        cout << Conserved_i[iVar] << "\t" << U_i[iVar] << endl;
+//      }
+//      cin.get();
+//      
+//      cout << "Primitive: " << endl;
+//      for (iVar = 0; iVar < nPrimVar; iVar++) {
+//        cout << Primitive_i[iVar] << "\t" << V_i[iVar] << endl;
+//      }
+//      cin.get();
+//      
+      
+      /*---+++ Primitive variable reconstruction +++---*/
+      
+      /*--- Acquire primitive variable gradients ---*/
+      //Note: Mass fraction gradients, NOT species density gradients are stored!
+//      GradV_i = node[iPoint]->GetGradient_Primitive();
+//      GradV_j = node[jPoint]->GetGradient_Primitive();
+      
+      /*--- Retrieve primitive variable limiter values ---*/
+//      if (limiter) {
+//        Limiter_i = node[iPoint]->GetLimiter_Primitive();
+//        Limiter_j = node[jPoint]->GetLimiter_Primitive();
+//
+//      }
+      
+      /*--- Reconstruct ij interface values using the projected gradients ---*/
+      // Reconstruction for all other primitive variables
+//      for (iVar = 0; iVar < nPrimVarGrad; iVar++) {
+//        ProjGradV_i = 0.0; ProjGradV_j = 0.0;
+//        for (iDim = 0; iDim < nDim; iDim++) {
+//          ProjGradV_i += Vector_i[iDim]*GradV_i[iVar][iDim];
+//          ProjGradV_j += Vector_j[iDim]*GradV_j[iVar][iDim];
+//        }
+//        if (limiter) {
+//          Primitive_i[iVar] = V_i[iVar] + Limiter_i[iVar]*ProjGradV_i;
+//          Primitive_j[iVar] = V_j[iVar] + Limiter_j[iVar]*ProjGradV_j;
+//        }
+//        else {
+//          Primitive_i[iVar] = V_i[iVar] + ProjGradV_i;
+//          Primitive_j[iVar] = V_j[iVar] + ProjGradV_j;
+//        }
+//      }
+      
+    } else {
+      
+      /*--- Set variables without reconstruction ---*/
+      numerics->SetPrimitive(V_i, V_j);
+      numerics->SetConservative(U_i, U_j);
+      numerics->SetdPdU(node[iPoint]->GetdPdU(), node[jPoint]->GetdPdU());
+      numerics->SetdTdU(node[iPoint]->GetdTdU(), node[jPoint]->GetdTdU());
+      numerics->SetdTvedU(node[iPoint]->GetdTvedU(), node[jPoint]->GetdTvedU());
+    }
+    
+    /*--- Compute the upwind residual ---*/
+		numerics->ComputeResidual(Res_Conv, Jacobian_i, Jacobian_j, config);    
+		
+    /*--- Error checking ---*/
+    chk_err_i = false;
+    for (iVar = 0; iVar < nVar; iVar++)
+      if (Res_Conv[iVar] != Res_Conv[iVar])
+        chk_err_i = true;
+    if (implicit) {
+      for (iVar = 0; iVar < nVar; iVar++)
+        for (jVar = 0; jVar < nVar; jVar++)
+          if (Jacobian_i[iVar][jVar] != Jacobian_i[iVar][jVar] ||
+              Jacobian_j[iVar][jVar] != Jacobian_j[iVar][jVar])
+            chk_err_i = true;
+    }
+
+    //      cout << "NaN detected in convective flux/Jacobians." << endl;
+//    if (high_order_diss) {
+//      cout << "iPoint: " << iPoint << endl;
+//      for (iVar = 0; iVar < nVar; iVar++)
+//        cout << "Residual[" << iVar << "]: " << Res_Conv[iVar] << endl;
+//      cout << endl;
+//      for (iVar = 0; iVar < nPrimVar; iVar++)
+//        cout << "Prim[" << iVar << "]: " << Primitive_i[iVar] << endl;
+//      cout << endl;
+//      for (iVar = 0; iVar < nPrimVarGrad; iVar++)
+//        cout << "Lim[" << iVar << "]: " << Limiter_i[iVar] << endl;
+//      cout << endl;
+//      for (iVar = 0; iVar < nPrimVarGrad; iVar++)
+//        cout << "GradV: " << GradV_i[iVar][0] << "\t" << GradV_i[iVar][1] << "\t" << GradV_i[iVar][2] << endl;
+//      cin.get();
+//    } else {
+//      cout << "iPoint: " << iPoint << endl;
+//      for (iVar = 0; iVar < nVar; iVar++)
+//        cout << "Residual[" << iVar << "]: " << Res_Conv[iVar] << endl;
+//      cout << endl;
+//      for (iVar = 0; iVar < nPrimVar; iVar++)
+//        cout << "Prim[" << iVar << "]: " << V_i[iVar] << endl;
+//      cin.get();
+//    }
+
+    
+    /*--- Update the residual values ---*/
+		LinSysRes.AddBlock(iPoint, Res_Conv);
+		LinSysRes.SubtractBlock(jPoint, Res_Conv);
+    
+		/*--- Update the implicit Jacobian ---*/
+		if (implicit) {
+			Jacobian.AddBlock(iPoint, iPoint, Jacobian_i);
+			Jacobian.AddBlock(iPoint, jPoint, Jacobian_j);
+			Jacobian.SubtractBlock(jPoint, iPoint, Jacobian_i);
+			Jacobian.SubtractBlock(jPoint, jPoint, Jacobian_j);
+		}
+	}
+  
+  delete [] Conserved_i;
+  delete [] Conserved_j;
+  delete [] Primitive_i;
+  delete [] Primitive_j;
+  delete [] dPdU_i;
+  delete [] dPdU_j;
+  delete [] dTdU_i;
+  delete [] dTdU_j;
+  delete [] dTvedU_i;
+  delete [] dTvedU_j;
+}
+
+void CTNE2EulerSolver::Source_Residual(CGeometry *geometry, CSolver **solution_container, CNumerics *numerics,
+                                       CNumerics *second_solver, CConfig *config, unsigned short iMesh) {
+  bool implicit;
+	unsigned short iMarker, iVar, jVar;
+	unsigned long iPoint, iVertex;
+  
+  /*--- Assign booleans ---*/
+  implicit = (config->GetKind_TimeIntScheme_TNE2() == EULER_IMPLICIT);
+  
+  /*--- Pass structure of the primitive variable vector to CNumerics ---*/
+  numerics->SetRhosIndex   ( node[0]->GetRhosIndex()    );
+  numerics->SetRhoIndex    ( node[0]->GetRhoIndex()     );
+  numerics->SetPIndex      ( node[0]->GetPIndex()       );
+  numerics->SetTIndex      ( node[0]->GetTIndex()       );
+  numerics->SetTveIndex    ( node[0]->GetTveIndex()     );
+  numerics->SetVelIndex    ( node[0]->GetVelIndex()     );
+  numerics->SetHIndex      ( node[0]->GetHIndex()       );
+  numerics->SetAIndex      ( node[0]->GetAIndex()       );
+  numerics->SetRhoCvtrIndex( node[0]->GetRhoCvtrIndex() );
+  numerics->SetRhoCvveIndex( node[0]->GetRhoCvveIndex() );
+  
+  /*--- loop over interior points ---*/
+  for (iPoint = 0; iPoint < nPointDomain; iPoint++) {
+    if (!geometry->node[iPoint]->GetBoundary()) {
+      
+      /*--- Set conserved & primitive variables  ---*/
+      numerics->SetConservative(node[iPoint]->GetSolution(), node[iPoint]->GetSolution());
+      numerics->SetPrimitive   (node[iPoint]->GetPrimVar(),  node[iPoint]->GetPrimVar() );
+      
+      /*--- Pass supplementary information to CNumerics ---*/
+      numerics->SetdPdU(node[iPoint]->GetdPdU(), node[iPoint]->GetdPdU());
+      numerics->SetdTdU(node[iPoint]->GetdTdU(), node[iPoint]->GetdTdU());
+      numerics->SetdTvedU(node[iPoint]->GetdTvedU(), node[iPoint]->GetdTvedU());
+      
+      /*--- Set volume of the dual grid cell ---*/
+      numerics->SetVolume(geometry->node[iPoint]->GetVolume());
+      
+      /*--- Store the value of the source term residuals (only for visualization and debugging) ---*/
+      if (config->GetExtraOutput()) {
+        for (iVar = 0; iVar < nVar; iVar++) {
+          OutputVariables[iPoint* (unsigned long) nOutputVariables + iVar] = 0.0;
+        }
+      }
+      
+      /*--- Compute the non-equilibrium chemistry ---*/
+      numerics->ComputeChemistry(Residual, Jacobian_i, config);
+      LinSysRes.SubtractBlock(iPoint, Residual);
+      if (implicit)
+        Jacobian.SubtractBlock(iPoint, iPoint, Jacobian_i);
+      
+      /*--- Error checking ---*/
+      for (iVar = 0; iVar < nVar; iVar++)
+        if (Residual[iVar] != Residual[iVar])
+          cout << "NaN in Chemistry Residual" << endl;
+      if (implicit) {
+        for (iVar = 0; iVar < nVar; iVar++) {
+          for (jVar = 0; jVar < nVar; jVar++) {
+            if (Jacobian_i[iVar][jVar] != Jacobian_i[iVar][jVar])
+              cout << "NaN in Chemistry Jacobian i" << endl;
+          }
+        }
+      }
+      
+      /*--- Store the value of the source term residuals (only for visualization and debugging) ---*/
+      if (config->GetExtraOutput()) {
+        for (iVar = 0; iVar < nVar; iVar++) {
+          OutputVariables[iPoint* (unsigned long) nOutputVariables + iVar] += Residual[iVar];
+        }
+      }
+      
+      /*--- Compute vibrational energy relaxation ---*/
+      // NOTE: Jacobians don't account for relaxation time derivatives
+      numerics->ComputeVibRelaxation(Residual, Jacobian_i, config);
+      LinSysRes.SubtractBlock(iPoint, Residual);
+      if (implicit)
+        Jacobian.SubtractBlock(iPoint, iPoint, Jacobian_i);
+      
+      /*--- Error checking ---*/
+      for (iVar = 0; iVar < nVar; iVar++)
+        if (Residual[iVar] != Residual[iVar])
+          cout << "NaN in vibrational Residual" << endl;
+      if (implicit) {
+        for (iVar = 0; iVar < nVar; iVar++) {
+          for (jVar = 0; jVar < nVar; jVar++) {
+            if (Jacobian_i[iVar][jVar] != Jacobian_i[iVar][jVar])
+              cout << "NaN in vibrational Jacobian i" << endl;
+          }
+        }
+      }
+      
+      /*--- Store the value of the source term residuals (only for visualization and debugging) ---*/
+      if (config->GetExtraOutput()) {
+        for (iVar = 0; iVar < nVar; iVar++) {
+          OutputVariables[iPoint* (unsigned long) nOutputVariables + iVar] += Residual[iVar];
+        }
+      }
+    }
+  }
+  
+  /*--- Loop over boundaries ---*/
+  for (iMarker = 0; iMarker < config->GetnMarker_All(); iMarker++) {
+		switch (config->GetMarker_All_Boundary(iMarker)) {
+      case EULER_WALL: case SYMMETRY_PLANE: case FAR_FIELD:
+      case HEAT_FLUX: case ISOTHERMAL:
+
+        /*--- Loop over all of the vertices on this boundary marker ---*/
+        for(iVertex = 0; iVertex < geometry->nVertex[iMarker]; iVertex++) {
+          iPoint = geometry->vertex[iMarker][iVertex]->GetNode();
+          
+          /*--- Check if the node belongs to the domain (i.e, not a halo node) ---*/
+          if (geometry->node[iPoint]->GetDomain()) {
+            /*--- Set conserved & primitive variables  ---*/
+            numerics->SetConservative(node[iPoint]->GetSolution(),
+                                      node[iPoint]->GetSolution());
+            numerics->SetPrimitive   (node[iPoint]->GetPrimVar(),
+                                      node[iPoint]->GetPrimVar() );
+            numerics->SetdPdU        (node[iPoint]->GetdPdU(),
+                                      node[iPoint]->GetdPdU());
+            numerics->SetdTdU        (node[iPoint]->GetdTdU(),
+                                      node[iPoint]->GetdTdU());
+            numerics->SetdTvedU      (node[iPoint]->GetdTvedU(),
+                                      node[iPoint]->GetdTvedU());
+            
+            /*--- Set volume of the dual grid cell ---*/
+            numerics->SetVolume(geometry->node[iPoint]->GetVolume());
+            
+            /*--- Compute the non-equilibrium chemistry ---*/
+            numerics->ComputeChemistry(Residual, Jacobian_i, config);
+            LinSysRes.SubtractBlock(iPoint, Residual);
+            if (implicit)
+              Jacobian.SubtractBlock(iPoint, iPoint, Jacobian_i);
+            
+            /*--- Error checking ---*/
+            for (iVar = 0; iVar < nVar; iVar++)
+              if (Residual[iVar] != Residual[iVar])
+                cout << "NaN in Chemistry Residual" << endl;
+            if (implicit) {
+              for (iVar = 0; iVar < nVar; iVar++) {
+                for (jVar = 0; jVar < nVar; jVar++) {
+                  if (Jacobian_i[iVar][jVar] != Jacobian_i[iVar][jVar])
+                    cout << "NaN in Chemistry Jacobian i" << endl;
+                }
+              }
+            }
+            /*--- Compute vibrational energy relaxation ---*/
+            // NOTE: Jacobians don't account for relaxation time derivatives
+            numerics->ComputeVibRelaxation(Residual, Jacobian_i, config);
+            LinSysRes.SubtractBlock(iPoint, Residual);
+            if (implicit)
+              Jacobian.SubtractBlock(iPoint, iPoint, Jacobian_i);
+            
+            /*--- Error checking ---*/
+            for (iVar = 0; iVar < nVar; iVar++)
+              if (Residual[iVar] != Residual[iVar])
+                cout << "NaN in vibrational Residual" << endl;
+            if (implicit) {
+              for (iVar = 0; iVar < nVar; iVar++) {
+                for (jVar = 0; jVar < nVar; jVar++) {
+                  if (Jacobian_i[iVar][jVar] != Jacobian_i[iVar][jVar])
+                    cout << "NaN in vibrational Jacobian i" << endl;
+                }
+              }
+            }
+          }
+        }
+        break;
+        
+      case HEAT_FLUX_NONCATALYTIC: case HEAT_FLUX_CATALYTIC:
+        
+        /*--- Loop over all of the vertices on this boundary marker ---*/
+        for(iVertex = 0; iVertex < geometry->nVertex[iMarker]; iVertex++) {
+          iPoint = geometry->vertex[iMarker][iVertex]->GetNode();
+          
+          /*--- Check if the node belongs to the domain (i.e, not a halo node) ---*/
+          if (geometry->node[iPoint]->GetDomain()) {
+            /*--- Set conserved & primitive variables  ---*/
+            numerics->SetConservative(node[iPoint]->GetSolution(),
+                                      node[iPoint]->GetSolution());
+            numerics->SetPrimitive   (node[iPoint]->GetPrimVar(),
+                                      node[iPoint]->GetPrimVar() );
+            numerics->SetdPdU        (node[iPoint]->GetdPdU(),
+                                      node[iPoint]->GetdPdU());
+            numerics->SetdTdU        (node[iPoint]->GetdTdU(),
+                                      node[iPoint]->GetdTdU());
+            numerics->SetdTvedU      (node[iPoint]->GetdTvedU(),
+                                      node[iPoint]->GetdTvedU());
+            
+            /*--- Set volume of the dual grid cell ---*/
+            numerics->SetVolume(geometry->node[iPoint]->GetVolume());
+            
+            /*--- Compute vibrational energy relaxation ---*/
+            // NOTE: Jacobians don't account for relaxation time derivatives
+            numerics->ComputeVibRelaxation(Residual, Jacobian_i, config);
+            LinSysRes.SubtractBlock(iPoint, Residual);
+            if (implicit)
+              Jacobian.SubtractBlock(iPoint, iPoint, Jacobian_i);
+            
+            /*--- Error checking ---*/
+            for (iVar = 0; iVar < nVar; iVar++)
+              if (Residual[iVar] != Residual[iVar])
+                cout << "NaN in vibrational Residual" << endl;
+            if (implicit) {
+              for (iVar = 0; iVar < nVar; iVar++) {
+                for (jVar = 0; jVar < nVar; jVar++) {
+                  if (Jacobian_i[iVar][jVar] != Jacobian_i[iVar][jVar])
+                    cout << "NaN in vibrational Jacobian i" << endl;
+                }
+              }
+            }
+          }
+        }
+        break;
+        
+      case ISOTHERMAL_NONCATALYTIC: case ISOTHERMAL_CATALYTIC:
+        // NO SOURCE TERMS TO BE SET HERE!
+        break;
+    }
+  }
+}
+
+void CTNE2EulerSolver::Inviscid_Forces(CGeometry *geometry, CConfig *config) {
+	unsigned long iVertex, iPoint;
+	unsigned short iDim, iMarker, Boundary, Monitoring;
+	double Pressure, *Normal = NULL, dist[3], *Coord, Face_Area, PressInviscid;
+	double factor, NFPressOF, RefVel2, RefDensity, RefPressure;
+  
+	double Alpha           = config->GetAoA()*PI_NUMBER/180.0;
+	double Beta            = config->GetAoS()*PI_NUMBER/180.0;
+	double RefAreaCoeff    = config->GetRefAreaCoeff();
+	double RefLengthMoment = config->GetRefLengthMoment();
+	double *Origin         = config->GetRefOriginMoment(0);
+	//double Pressure_Inf    = config->GetPressure_FreeStreamND();
+	//double *Velocity_Inf   = config->GetVelocity_FreeStreamND();
+  
+	/*--- If we have a rotating frame problem or an unsteady problem with
+   mesh motion, use special reference values for the force coefficients.
+   Otherwise, use the freestream values, which is the standard convention. ---*/
+  
+  RefVel2     = node_infty->GetVelocity2();
+	RefDensity  = node_infty->GetDensity();
+	RefPressure = node_infty->GetPressure();
+  
+	/*-- Initialization ---*/
+	Total_CDrag = 0.0; Total_CLift = 0.0;  Total_CSideForce = 0.0;
+	Total_CMx = 0.0;   Total_CMy = 0.0;    Total_CMz = 0.0;
+	Total_CFx = 0.0;   Total_CFy = 0.0;    Total_CFz = 0.0;
+	Total_CEff = 0.0;  Total_Heat = 0.0;
+  Total_MaxHeat = 0.0;
+	AllBound_CDrag_Inv = 0.0;        AllBound_CLift_Inv = 0.0;  AllBound_CSideForce_Inv = 0.0;
+	AllBound_CMx_Inv = 0.0;          AllBound_CMy_Inv = 0.0;    AllBound_CMz_Inv = 0.0;
+	AllBound_CFx_Inv = 0.0;          AllBound_CFy_Inv = 0.0;    AllBound_CFz_Inv = 0.0;
+	AllBound_CEff_Inv = 0.0;
+  
+	/*--- Loop over the Euler and Navier-Stokes markers ---*/
+	factor = 1.0 / (0.5*RefDensity*RefAreaCoeff*RefVel2);
+  
+	for (iMarker = 0; iMarker < nMarker; iMarker++) {
+		Boundary   = config->GetMarker_All_Boundary(iMarker);
+		Monitoring = config->GetMarker_All_Monitoring(iMarker);
+    
+		if ((Boundary == EULER_WALL             ) ||
+        (Boundary == HEAT_FLUX              ) ||
+        (Boundary == HEAT_FLUX_CATALYTIC    ) ||
+        (Boundary == HEAT_FLUX_NONCATALYTIC ) ||
+				(Boundary == ISOTHERMAL             ) ||
+        (Boundary == ISOTHERMAL_CATALYTIC   ) ||
+        (Boundary == ISOTHERMAL_NONCATALYTIC) ||
+        (Boundary == NEARFIELD_BOUNDARY     )) {
+      
+			for (iDim = 0; iDim < nDim; iDim++) ForceInviscid[iDim] = 0.0;
+			MomentInviscid[0] = 0.0; MomentInviscid[1] = 0.0; MomentInviscid[2] = 0.0;
+			NFPressOF = 0.0; PressInviscid = 0.0;
+      
+			for (iVertex = 0; iVertex < geometry->GetnVertex(iMarker); iVertex++) {
+				iPoint = geometry->vertex[iMarker][iVertex]->GetNode();
+				Pressure = node[iPoint]->GetPressure();
+        
+				CPressure[iMarker][iVertex] = (Pressure - RefPressure)*factor*RefAreaCoeff;
+        
+				/*--- Note that the pressure coefficient is computed at the
+				 halo cells (for visualization purposes), but not the forces ---*/
+				if ( (geometry->node[iPoint]->GetDomain()) && (Monitoring == YES) ) {
+					Normal = geometry->vertex[iMarker][iVertex]->GetNormal();
+					Coord = geometry->node[iPoint]->GetCoord();
+          
+					/*--- Quadratic objective function for the near field.
+           This uses the infinity pressure regardless of Mach number. ---*/
+					NFPressOF += 0.5*(Pressure - Pressure_Inf)*(Pressure - Pressure_Inf)*Normal[nDim-1];
+          
+					Face_Area = 0.0;
+					for (iDim = 0; iDim < nDim; iDim++) {
+						/*--- Total force, distance computation, and face area
+             Note that we have subtracted the Pressure at the infinity, this is important when dealing with
+             non-closed surfaces---*/
+						ForceInviscid[iDim] -= (Pressure - Pressure_Inf)*Normal[iDim]*factor;
+						dist[iDim] = Coord[iDim] - Origin[iDim];
+						Face_Area += Normal[iDim]*Normal[iDim];
+					}
+					Face_Area = sqrt(Face_Area);
+					PressInviscid += CPressure[iMarker][iVertex]*Face_Area;
+          
+					/*--- Moment with respect to the reference axis ---*/
+					if (iDim == 3) {
+						MomentInviscid[0] -= (Pressure - Pressure_Inf)*(Normal[2]*dist[1]-Normal[1]*dist[2])*factor/RefLengthMoment;
+						MomentInviscid[1] -= (Pressure - Pressure_Inf)*(Normal[0]*dist[2]-Normal[2]*dist[0])*factor/RefLengthMoment;
+					}
+					MomentInviscid[2]   -= (Pressure - Pressure_Inf)*(Normal[1]*dist[0]-Normal[0]*dist[1])*factor/RefLengthMoment;
+          
+				}
+			}
+      
+			/*--- Transform ForceInviscid and MomentInviscid into non-dimensional coefficient ---*/
+			if  (Monitoring == YES) {
+				if (nDim == 2) {
+					if (Boundary != NEARFIELD_BOUNDARY) {
+						CDrag_Inv[iMarker]        =  ForceInviscid[0]*cos(Alpha) + ForceInviscid[1]*sin(Alpha);
+						CLift_Inv[iMarker]        = -ForceInviscid[0]*sin(Alpha) + ForceInviscid[1]*cos(Alpha);
+						CSideForce_Inv[iMarker]   = 0.0;
+						CMx_Inv[iMarker]          = 0.0;
+						CMy_Inv[iMarker]          = 0.0;
+						CMz_Inv[iMarker]          = MomentInviscid[2];
+						CEff_Inv[iMarker]         = CLift_Inv[iMarker]/(CDrag_Inv[iMarker]+config->GetCteViscDrag()+EPS);
+						CFx_Inv[iMarker]          = ForceInviscid[0];
+						CFy_Inv[iMarker]          = ForceInviscid[1];
+						CFz_Inv[iMarker]          = 0.0;
+					}
+					else {
+						CDrag_Inv[iMarker] = 0.0; CLift_Inv[iMarker] = 0.0; CSideForce_Inv[iMarker] = 0.0;
+						CMx_Inv[iMarker] = 0.0; CMy_Inv[iMarker] = 0.0; CMz_Inv[iMarker] = 0.0;
+						CFx_Inv[iMarker] = 0.0; CFy_Inv[iMarker] = 0.0; CFz_Inv[iMarker] = 0.0;
+						CEff_Inv[iMarker] = 0.0;
+					}
+				}
+				if (nDim == 3) {
+					if (Boundary != NEARFIELD_BOUNDARY) {
+						CDrag_Inv[iMarker] =  ForceInviscid[0]*cos(Alpha)*cos(Beta) + ForceInviscid[1]*sin(Beta) + ForceInviscid[2]*sin(Alpha)*cos(Beta);
+						CLift_Inv[iMarker] = -ForceInviscid[0]*sin(Alpha) + ForceInviscid[2]*cos(Alpha);
+						CSideForce_Inv[iMarker] = -ForceInviscid[0]*sin(Beta)*cos(Alpha) + ForceInviscid[1]*cos(Beta) - ForceInviscid[2]*sin(Beta)*sin(Alpha);
+						CMx_Inv[iMarker] = MomentInviscid[0];
+						CMy_Inv[iMarker] = MomentInviscid[1];
+						CMz_Inv[iMarker] = MomentInviscid[2];
+						CEff_Inv[iMarker] = CLift_Inv[iMarker]/(CDrag_Inv[iMarker]+config->GetCteViscDrag()+EPS);
+						CFx_Inv[iMarker] = ForceInviscid[0];
+						CFy_Inv[iMarker] = ForceInviscid[1];
+						CFz_Inv[iMarker] = ForceInviscid[2];
+            
+					}
+					else {
+						CDrag_Inv[iMarker] = 0.0; CLift_Inv[iMarker] = 0.0; CSideForce_Inv[iMarker] = 0.0;
+						CMx_Inv[iMarker] = 0.0; CMy_Inv[iMarker] = 0.0; CMz_Inv[iMarker] = 0.0;
+						CFx_Inv[iMarker] = 0.0; CFy_Inv[iMarker] = 0.0; CFz_Inv[iMarker] = 0.0;
+						CEff_Inv[iMarker] = 0.0;
+					}
+				}
+        
+				AllBound_CDrag_Inv += CDrag_Inv[iMarker];
+				AllBound_CLift_Inv += CLift_Inv[iMarker];
+				AllBound_CSideForce_Inv += CSideForce_Inv[iMarker];
+				AllBound_CMx_Inv += CMx_Inv[iMarker];
+				AllBound_CMy_Inv += CMy_Inv[iMarker];
+				AllBound_CMz_Inv += CMz_Inv[iMarker];
+				AllBound_CEff_Inv += CEff_Inv[iMarker];
+				AllBound_CFx_Inv += CFx_Inv[iMarker];
+				AllBound_CFy_Inv += CFy_Inv[iMarker];
+				AllBound_CFz_Inv += CFz_Inv[iMarker];
+			}
+		}
+	}
+  
+#ifndef NO_MPI
+  /*--- Add AllBound information using all the nodes ---*/
+  double MyAllBound_CDrag_Inv        = AllBound_CDrag_Inv;        AllBound_CDrag_Inv = 0.0;
+	double MyAllBound_CLift_Inv        = AllBound_CLift_Inv;        AllBound_CLift_Inv = 0.0;
+	double MyAllBound_CSideForce_Inv   = AllBound_CSideForce_Inv;   AllBound_CSideForce_Inv = 0.0;
+	double MyAllBound_CEff_Inv         = AllBound_CEff_Inv;         AllBound_CEff_Inv = 0.0;
+	double MyAllBound_CMx_Inv          = AllBound_CMx_Inv;          AllBound_CMx_Inv = 0.0;
+	double MyAllBound_CMy_Inv          = AllBound_CMy_Inv;          AllBound_CMy_Inv = 0.0;
+	double MyAllBound_CMz_Inv          = AllBound_CMz_Inv;          AllBound_CMz_Inv = 0.0;
+	double MyAllBound_CFx_Inv          = AllBound_CFx_Inv;          AllBound_CFx_Inv = 0.0;
+	double MyAllBound_CFy_Inv          = AllBound_CFy_Inv;          AllBound_CFy_Inv = 0.0;
+	double MyAllBound_CFz_Inv          = AllBound_CFz_Inv;          AllBound_CFz_Inv = 0.0;
+
+#ifdef WINDOWS
+  MPI_Allreduce(&MyAllBound_CDrag_Inv, &AllBound_CDrag_Inv, 1, MPI_DOUBLE, MPI_SUM, MPI_COMM_WORLD);
+  MPI_Allreduce(&MyAllBound_CLift_Inv, &AllBound_CLift_Inv, 1, MPI_DOUBLE, MPI_SUM, MPI_COMM_WORLD);
+  MPI_Allreduce(&MyAllBound_CSideForce_Inv, &AllBound_CSideForce_Inv, 1, MPI_DOUBLE, MPI_SUM, MPI_COMM_WORLD);
+  AllBound_CEff_Inv = AllBound_CLift_Inv / (AllBound_CDrag_Inv + config->GetCteViscDrag() + EPS);
+  MPI_Allreduce(&MyAllBound_CMx_Inv, &AllBound_CMx_Inv, 1, MPI_DOUBLE, MPI_SUM, MPI_COMM_WORLD);
+  MPI_Allreduce(&MyAllBound_CMy_Inv, &AllBound_CMy_Inv, 1, MPI_DOUBLE, MPI_SUM, MPI_COMM_WORLD);
+  MPI_Allreduce(&MyAllBound_CMz_Inv, &AllBound_CMz_Inv, 1, MPI_DOUBLE, MPI_SUM, MPI_COMM_WORLD);
+  MPI_Allreduce(&MyAllBound_CFx_Inv, &AllBound_CFx_Inv, 1, MPI_DOUBLE, MPI_SUM, MPI_COMM_WORLD);
+  MPI_Allreduce(&MyAllBound_CFy_Inv, &AllBound_CFy_Inv, 1, MPI_DOUBLE, MPI_SUM, MPI_COMM_WORLD);
+  MPI_Allreduce(&MyAllBound_CFz_Inv, &AllBound_CFz_Inv, 1, MPI_DOUBLE, MPI_SUM, MPI_COMM_WORLD);
+#else
+  MPI::COMM_WORLD.Allreduce(&MyAllBound_CDrag_Inv, &AllBound_CDrag_Inv, 1, MPI::DOUBLE, MPI::SUM);
+  MPI::COMM_WORLD.Allreduce(&MyAllBound_CLift_Inv, &AllBound_CLift_Inv, 1, MPI::DOUBLE, MPI::SUM);
+  MPI::COMM_WORLD.Allreduce(&MyAllBound_CSideForce_Inv, &AllBound_CSideForce_Inv, 1, MPI::DOUBLE, MPI::SUM);
+  AllBound_CEff_Inv = AllBound_CLift_Inv / (AllBound_CDrag_Inv + config->GetCteViscDrag() + EPS);
+  MPI::COMM_WORLD.Allreduce(&MyAllBound_CMx_Inv, &AllBound_CMx_Inv, 1, MPI::DOUBLE, MPI::SUM);
+  MPI::COMM_WORLD.Allreduce(&MyAllBound_CMy_Inv, &AllBound_CMy_Inv, 1, MPI::DOUBLE, MPI::SUM);
+  MPI::COMM_WORLD.Allreduce(&MyAllBound_CMz_Inv, &AllBound_CMz_Inv, 1, MPI::DOUBLE, MPI::SUM);
+  MPI::COMM_WORLD.Allreduce(&MyAllBound_CFx_Inv, &AllBound_CFx_Inv, 1, MPI::DOUBLE, MPI::SUM);
+  MPI::COMM_WORLD.Allreduce(&MyAllBound_CFy_Inv, &AllBound_CFy_Inv, 1, MPI::DOUBLE, MPI::SUM);
+  MPI::COMM_WORLD.Allreduce(&MyAllBound_CFz_Inv, &AllBound_CFz_Inv, 1, MPI::DOUBLE, MPI::SUM); 
+#endif
+#endif
+
+  
+  
+	Total_CDrag += AllBound_CDrag_Inv;
+	Total_CLift += AllBound_CLift_Inv;
+	Total_CSideForce += AllBound_CSideForce_Inv;
+	Total_CMx += AllBound_CMx_Inv;
+	Total_CMy += AllBound_CMy_Inv;
+	Total_CMz += AllBound_CMz_Inv;
+	Total_CEff += AllBound_CEff_Inv;
+	Total_CFx += AllBound_CFx_Inv;
+	Total_CFy += AllBound_CFy_Inv;
+	Total_CFz += AllBound_CFz_Inv;
+  
+}
+
+void CTNE2EulerSolver::ExplicitEuler_Iteration(CGeometry *geometry, CSolver **solver_container, CConfig *config) {
+  double *local_Residual, *local_Res_TruncError, Vol, Delta, Res;
+  unsigned short iVar;
+  unsigned long iPoint;
+  
+  bool adjoint = config->GetAdjoint();
+  
+  for (iVar = 0; iVar < nVar; iVar++) {
+    SetRes_RMS(iVar, 0.0);
+    SetRes_Max(iVar, 0.0, 0);
+  }
+  
+  /*--- Update the solution ---*/
+  for (iPoint = 0; iPoint < nPointDomain; iPoint++) {
+    Vol = geometry->node[iPoint]->GetVolume();
+    Delta = node[iPoint]->GetDelta_Time() / Vol;
+    
+    local_Res_TruncError = node[iPoint]->GetResTruncError();
+    local_Residual = LinSysRes.GetBlock(iPoint);
+    
+    if (!adjoint) {
+      for (iVar = 0; iVar < nVar; iVar++) {
+        Res = local_Residual[iVar] + local_Res_TruncError[iVar];
+        node[iPoint]->AddSolution(iVar, -Res*Delta);
+        AddRes_RMS(iVar, Res*Res);
+        AddRes_Max(iVar, fabs(Res), geometry->node[iPoint]->GetGlobalIndex());
+      }
+    }
+    
+  }
+  
+  /*--- MPI solution ---*/
+  Set_MPI_Solution(geometry, config);
+  
+  /*--- Compute the root mean square residual ---*/
+  SetResidual_RMS(geometry, config);
+  
+}
+
+void CTNE2EulerSolver::ImplicitEuler_Iteration(CGeometry *geometry,
+                                               CSolver **solution_container,
+                                               CConfig *config) {
+	unsigned short iVar;
+	unsigned long iPoint, total_index, IterLinSol = 0;
+	double Delta, *local_Res_TruncError, Vol;
+  
+	bool adjoint = config->GetAdjoint();
+  
+	/*--- Set maximum residual to zero ---*/
+	for (iVar = 0; iVar < nVar; iVar++) {
+		SetRes_RMS(iVar, 0.0);
+		SetRes_Max(iVar, 0.0, 0);
+	}
+  
+	/*--- Build implicit system ---*/
+	for (iPoint = 0; iPoint < nPointDomain; iPoint++) {
+    
+		/*--- Read the residual ---*/
+		local_Res_TruncError = node[iPoint]->GetResTruncError();
+    
+		/*--- Read the volume ---*/
+		Vol = geometry->node[iPoint]->GetVolume();
+    
+		/*--- Modify matrix diagonal to assure diagonal dominance ---*/
+		Delta = Vol / node[iPoint]->GetDelta_Time();
+    Jacobian.AddVal2Diag(iPoint, Delta);
+    if (Delta != Delta) {
+      cout << "NaN in Timestep" << endl;
+    }
+    
+		/*--- Right hand side of the system (-Residual) and initial guess (x = 0) ---*/
+		for (iVar = 0; iVar < nVar; iVar++) {
+			total_index = iPoint*nVar + iVar;
+			LinSysRes[total_index] = - (LinSysRes[total_index] + local_Res_TruncError[iVar]);
+      LinSysSol[total_index] = 0.0;
+			AddRes_RMS(iVar, LinSysRes[total_index]*LinSysRes[total_index]);
+			AddRes_Max(iVar, fabs(LinSysRes[total_index]), geometry->node[iPoint]->GetGlobalIndex());
+		}
+	}
+  
+	/*--- Initialize residual and solution at the ghost points ---*/
+	for (iPoint = nPointDomain; iPoint < nPoint; iPoint++) {
+		for (iVar = 0; iVar < nVar; iVar++) {
+			total_index = iPoint*nVar + iVar;
+			LinSysRes[total_index] = 0.0;
+			LinSysSol[total_index] = 0.0;
+		}
+	}
+  
+	/*--- Solve the linear system (Krylov subspace methods) ---*/
+  CMatrixVectorProduct* mat_vec = new CSysMatrixVectorProduct(Jacobian, geometry, config);
+  
+  CPreconditioner* precond = NULL;
+  if (config->GetKind_Linear_Solver_Prec() == JACOBI) {
+    Jacobian.BuildJacobiPreconditioner();
+    precond = new CJacobiPreconditioner(Jacobian, geometry, config);
+  }
+  else if (config->GetKind_Linear_Solver_Prec() == LU_SGS) {
+    precond = new CLU_SGSPreconditioner(Jacobian, geometry, config);
+  }
+  else if (config->GetKind_Linear_Solver_Prec() == LINELET) {
+    Jacobian.BuildJacobiPreconditioner();
+    precond = new CLineletPreconditioner(Jacobian, geometry, config);
+  }
+  
+  CSysSolve system;
+  if (config->GetKind_Linear_Solver() == BCGSTAB)
+    IterLinSol = system.BCGSTAB(LinSysRes, LinSysSol, *mat_vec, *precond,
+                                config->GetLinear_Solver_Error(),
+                                config->GetLinear_Solver_Iter(), false);
+  else if (config->GetKind_Linear_Solver() == FGMRES)
+    IterLinSol = system.FGMRES(LinSysRes, LinSysSol, *mat_vec, *precond,
+                               config->GetLinear_Solver_Error(),
+                               config->GetLinear_Solver_Iter(), false);
+  
+  /*--- The the number of iterations of the linear solver ---*/
+  SetIterLinSolver(IterLinSol);
+  
+  /*--- dealocate memory ---*/
+  delete mat_vec;
+  delete precond;
+  
+	/*--- Update solution (system written in terms of increments) ---*/
+	if (!adjoint) {
+		for (iPoint = 0; iPoint < nPointDomain; iPoint++) {
+      for (iVar = 0; iVar < nVar; iVar++) {
+        node[iPoint]->AddSolution(iVar, config->GetLinear_Solver_Relax()*LinSysSol[iPoint*nVar+iVar]);
+      }
+		}
+	}
+  
+	/*--- MPI solution ---*/
+	Set_MPI_Solution(geometry, config);
+  
+	/*--- Compute the root mean square residual ---*/
+	SetResidual_RMS(geometry, config);
+  
+}
+
+void CTNE2EulerSolver::SetPrimVar_Gradient_GG(CGeometry *geometry, CConfig *config) {
+	unsigned long iPoint, jPoint, iEdge, iVertex;
+	unsigned short iDim, iSpecies, iVar, iMarker, RHOS_INDEX, RHO_INDEX;
+	double *PrimVar_Vertex, *PrimVar_i, *PrimVar_j, PrimVar_Average, rho_i, rho_j,
+	Partial_Gradient, Partial_Res, *Normal;
+  
+	/*--- Initialize arrays ---*/
+  // Primitive variables: [Y1, ..., YNs, T, Tve, u, v, w]^T
+	PrimVar_Vertex = new double [nPrimVarGrad];
+	PrimVar_i = new double [nPrimVarGrad];
+	PrimVar_j = new double [nPrimVarGrad];
+  
+  /*--- Get indices of species & mixture density ---*/
+  RHOS_INDEX = node[0]->GetRhosIndex();
+  RHO_INDEX  = node[0]->GetRhoIndex();
+  
+	/*--- Set Gradient_Primitive to zero ---*/
+	for (iPoint = 0; iPoint < nPointDomain; iPoint++)
+		node[iPoint]->SetGradient_PrimitiveZero(nPrimVarGrad);
+  
+	/*--- Loop interior edges ---*/
+	for (iEdge = 0; iEdge < geometry->GetnEdge(); iEdge++) {
+		iPoint = geometry->edge[iEdge]->GetNode(0);
+		jPoint = geometry->edge[iEdge]->GetNode(1);
+    
+    /*--- Pull primitives from CVariable ---*/
+		for (iVar = 0; iVar < nPrimVarGrad; iVar++) {
+			PrimVar_i[iVar] = node[iPoint]->GetPrimVar(iVar);
+			PrimVar_j[iVar] = node[jPoint]->GetPrimVar(iVar);
+		}
+    
+//    rho_i = node[iPoint]->GetPrimVar(RHO_INDEX);
+//    rho_j = node[jPoint]->GetPrimVar(RHO_INDEX);
+//    
+//    /*--- Modify densities to be mass concentration ---*/
+//    for (iSpecies = 0; iSpecies < nSpecies; iSpecies++) {
+//      PrimVar_i[RHOS_INDEX+iSpecies] = PrimVar_i[RHOS_INDEX+iSpecies]/rho_i;
+//      PrimVar_j[RHOS_INDEX+iSpecies] = PrimVar_j[RHOS_INDEX+iSpecies]/rho_j;
+//    }
+    
+		Normal = geometry->edge[iEdge]->GetNormal();
+		for (iVar = 0; iVar < nPrimVarGrad; iVar++) {
+			PrimVar_Average =  0.5 * ( PrimVar_i[iVar] + PrimVar_j[iVar] );
+			for (iDim = 0; iDim < nDim; iDim++) {
+				Partial_Res = PrimVar_Average*Normal[iDim];
+				if (geometry->node[iPoint]->GetDomain())
+					node[iPoint]->AddGradient_Primitive(iVar, iDim, Partial_Res);
+				if (geometry->node[jPoint]->GetDomain())
+					node[jPoint]->SubtractGradient_Primitive(iVar, iDim, Partial_Res);
+			}
+		}
+	}
+  
+	/*--- Loop boundary edges ---*/
+	for (iMarker = 0; iMarker < geometry->GetnMarker(); iMarker++) {
+		for (iVertex = 0; iVertex < geometry->GetnVertex(iMarker); iVertex++) {
+			iPoint = geometry->vertex[iMarker][iVertex]->GetNode();
+			if (geometry->node[iPoint]->GetDomain()) {
+        
+        /*--- Get primitives from CVariable ---*/
+				for (iVar = 0; iVar < nPrimVarGrad; iVar++)
+					PrimVar_Vertex[iVar] = node[iPoint]->GetPrimVar(iVar);
+        
+        /*--- Modify species density to mass concentration ---*/
+        rho_i = node[iPoint]->GetPrimVar(RHO_INDEX);
+        for (iSpecies = 0; iSpecies < nSpecies; iSpecies++)
+          PrimVar_Vertex[RHOS_INDEX+iSpecies] = PrimVar_Vertex[RHOS_INDEX+iSpecies]/rho_i;
+        
+				Normal = geometry->vertex[iMarker][iVertex]->GetNormal();
+				for (iVar = 0; iVar < nPrimVarGrad; iVar++)
+					for (iDim = 0; iDim < nDim; iDim++) {
+						Partial_Res = PrimVar_Vertex[iVar]*Normal[iDim];
+						node[iPoint]->SubtractGradient_Primitive(iVar, iDim, Partial_Res);
+					}
+			}
+		}
+	}
+  
+	/*--- Update gradient value ---*/
+	for (iPoint = 0; iPoint < nPointDomain; iPoint++) {
+		for (iVar = 0; iVar < nPrimVarGrad; iVar++) {
+			for (iDim = 0; iDim < nDim; iDim++) {
+				Partial_Gradient = node[iPoint]->GetGradient_Primitive(iVar,iDim) / (geometry->node[iPoint]->GetVolume());
+				node[iPoint]->SetGradient_Primitive(iVar, iDim, Partial_Gradient);
+        
+			}
+		}
+	}
+  
+	delete [] PrimVar_Vertex;
+	delete [] PrimVar_i;
+	delete [] PrimVar_j;
+  
+	Set_MPI_Primitive_Gradient(geometry, config);
+  
+}
+
+void CTNE2EulerSolver::SetPrimVar_Gradient_LS(CGeometry *geometry, CConfig *config) {
+  
+	unsigned short iSpecies, iVar, iDim, jDim, iNeigh, RHOS_INDEX, RHO_INDEX;
+	unsigned long iPoint, jPoint;
+	double *PrimVar_i, *PrimVar_j, *Coord_i, *Coord_j, r11, r12, r13, r22, r23, r23_a,
+	r23_b, r33, rho_i, rho_j, weight, product, detR2, z11, z12, z13, z22, z23, z33;
+  bool singular = false;
+
+	/*--- Initialize arrays, Primitive variables:
+   [Y1, ..., YNs, T, Tve, u, v, w, P]^T ---*/
+
+	PrimVar_i = new double [nPrimVarGrad];
+	PrimVar_j = new double [nPrimVarGrad];
+  
+  /*--- Get indices of species & mixture density ---*/
+  
+  RHOS_INDEX = node[0]->GetRhosIndex();
+  RHO_INDEX  = node[0]->GetRhoIndex();
+  
+	/*--- Loop over points of the grid ---*/
+	for (iPoint = 0; iPoint < nPointDomain; iPoint++) {
+    
+    /*--- Get coordinates ---*/
+
+		Coord_i = geometry->node[iPoint]->GetCoord();
+    
+    /*--- Get primitives from CVariable ---*/
+    
+		for (iVar = 0; iVar < nPrimVarGrad; iVar++)
+			PrimVar_i[iVar] = node[iPoint]->GetPrimVar(iVar);
+    
+//    /*--- Modify species density to mass fraction ---*/
+//    
+//    rho_i = node[iPoint]->GetPrimVar(RHO_INDEX);
+//    for (iSpecies =0 ; iSpecies < nSpecies; iSpecies++)
+//      PrimVar_i[RHOS_INDEX+iSpecies] = PrimVar_i[RHOS_INDEX+iSpecies]/rho_i;
+    
+		/*--- Inizialization of variables ---*/
+    
+		for (iVar = 0; iVar < nPrimVarGrad; iVar++)
+			for (iDim = 0; iDim < nDim; iDim++)
+				cvector[iVar][iDim] = 0.0;
+    
+		r11 = 0.0; r12 = 0.0; r13 = 0.0; r22 = 0.0;
+		r23 = 0.0; r23_a = 0.0; r23_b = 0.0; r33 = 0.0;
+    
+		for (iNeigh = 0; iNeigh < geometry->node[iPoint]->GetnPoint(); iNeigh++) {
+			jPoint = geometry->node[iPoint]->GetPoint(iNeigh);
+			Coord_j = geometry->node[jPoint]->GetCoord();
+      
+			for (iVar = 0; iVar < nPrimVarGrad; iVar++)
+				PrimVar_j[iVar] = node[jPoint]->GetPrimVar(iVar);
+      
+      /*--- Modify species density to mass fraction ---*/
+      
+//      rho_j = node[jPoint]->GetPrimVar(RHO_INDEX);
+//      for (iSpecies = 0; iSpecies < nSpecies; iSpecies++)
+//        PrimVar_j[RHOS_INDEX+iSpecies] = PrimVar_j[RHOS_INDEX+iSpecies]/rho_j;
+      
+			weight = 0.0;
+			for (iDim = 0; iDim < nDim; iDim++)
+				weight += (Coord_j[iDim]-Coord_i[iDim])*(Coord_j[iDim]-Coord_i[iDim]);
+      
+			/*--- Sumations for entries of upper triangular matrix R ---*/
+      
+      if (fabs(weight) > EPS){
+        r11 += (Coord_j[0]-Coord_i[0])*(Coord_j[0]-Coord_i[0])/weight;
+        r12 += (Coord_j[0]-Coord_i[0])*(Coord_j[1]-Coord_i[1])/weight;
+        r22 += (Coord_j[1]-Coord_i[1])*(Coord_j[1]-Coord_i[1])/weight;
+        if (nDim == 3) {
+          r13 += (Coord_j[0]-Coord_i[0])*(Coord_j[2]-Coord_i[2])/weight;
+          r23_a += (Coord_j[1]-Coord_i[1])*(Coord_j[2]-Coord_i[2])/weight;
+          r23_b += (Coord_j[0]-Coord_i[0])*(Coord_j[2]-Coord_i[2])/weight;
+          r33 += (Coord_j[2]-Coord_i[2])*(Coord_j[2]-Coord_i[2])/weight;
+        }
+        
+        /*--- Entries of c:= transpose(A)*b ---*/
+        
+        for (iVar = 0; iVar < nPrimVarGrad; iVar++)
+          for (iDim = 0; iDim < nDim; iDim++)
+            cvector[iVar][iDim] += (Coord_j[iDim]-Coord_i[iDim])*(PrimVar_j[iVar]-PrimVar_i[iVar])/weight;
+      }
+      
+    }
+    
+		/*--- Entries of upper triangular matrix R ---*/
+    if (fabs(r11) < EPS) r11 = EPS;
+		r11 = sqrt(r11);
+		r12 = r12/r11;
+		r22 = sqrt(r22-r12*r12);
+    if (fabs(r22) < EPS) r22 = EPS;
+		if (nDim == 3) {
+			r13 = r13/r11;
+			r23 = r23_a/r22 - r23_b*r12/(r11*r22);
+			r33 = sqrt(r33-r23*r23-r13*r13);
+		}
+    
+    /*--- Compute determinant ---*/
+    
+    if (nDim == 2) detR2 = (r11*r22)*(r11*r22);
+    else detR2 = (r11*r22*r33)*(r11*r22*r33);
+    
+    /*--- Detect singular matrices ---*/
+    
+    if (fabs(detR2) < EPS) singular = true;
+    
+		/*--- S matrix := inv(R)*traspose(inv(R)) ---*/
+    
+    if (singular) {
+      for (iDim = 0; iDim < nDim; iDim++)
+        for (jDim = 0; jDim < nDim; jDim++)
+          Smatrix[iDim][jDim] = 0.0;
+    }
+    else {
+      if (nDim == 2) {
+        Smatrix[0][0] = (r12*r12+r22*r22)/detR2;
+        Smatrix[0][1] = -r11*r12/detR2;
+        Smatrix[1][0] = Smatrix[0][1];
+        Smatrix[1][1] = r11*r11/detR2;
+      }
+      else {
+        z11 = r22*r33; z12 = -r12*r33; z13 = r12*r23-r13*r22;
+        z22 = r11*r33; z23 = -r11*r23; z33 = r11*r22;
+        Smatrix[0][0] = (z11*z11+z12*z12+z13*z13)/detR2;
+        Smatrix[0][1] = (z12*z22+z13*z23)/detR2;
+        Smatrix[0][2] = (z13*z33)/detR2;
+        Smatrix[1][0] = Smatrix[0][1];
+        Smatrix[1][1] = (z22*z22+z23*z23)/detR2;
+        Smatrix[1][2] = (z23*z33)/detR2;
+        Smatrix[2][0] = Smatrix[0][2];
+        Smatrix[2][1] = Smatrix[1][2];
+        Smatrix[2][2] = (z33*z33)/detR2;
+      }
+    }
+    
+		/*--- Computation of the gradient: S*c ---*/
+    
+		for (iVar = 0; iVar < nPrimVarGrad; iVar++) {
+			for (iDim = 0; iDim < nDim; iDim++) {
+				product = 0.0;
+				for (jDim = 0; jDim < nDim; jDim++)
+					product += Smatrix[iDim][jDim]*cvector[iVar][jDim];
+				node[iPoint]->SetGradient_Primitive(iVar, iDim, product);        
+			}
+		}
+    
+	}
+  
+	delete [] PrimVar_i;
+	delete [] PrimVar_j;
+  
+	Set_MPI_Primitive_Gradient(geometry, config);
+  
+}
+
+
+void CTNE2EulerSolver::SetPrimVar_Gradient_LS(CGeometry *geometry,
+                                              CConfig *config,
+                                              unsigned long val_Point) {
+
+	unsigned short iSpecies, iVar, iDim, jDim, iNeigh, RHOS_INDEX, RHO_INDEX;
+	unsigned long iPoint, jPoint;
+	double *PrimVar_i, *PrimVar_j, *Coord_i, *Coord_j, r11, r12, r13, r22, r23, r23_a,
+	r23_b, r33, rho_i, rho_j, weight, product, z11, z12, z13, z22, z23, z33, detR2;
+  bool singular = false;
+  
+	/*--- Initialize arrays Primitive variables: 
+   [Y1, ..., YNs, T, Tve, u, v, w]^T ---*/
+  
+	PrimVar_i = new double [nPrimVarGrad];
+	PrimVar_j = new double [nPrimVarGrad];
+  
+  /*--- Get indices of species & mixture density ---*/
+  
+  RHOS_INDEX = node[0]->GetRhosIndex();
+  RHO_INDEX  = node[0]->GetRhoIndex();
+  
+  iPoint = val_Point;
+  Coord_i = geometry->node[iPoint]->GetCoord();
+  
+  /*--- Get primitives from CVariable ---*/
+  for (iVar = 0; iVar < nPrimVarGrad; iVar++)
+    PrimVar_i[iVar] = node[iPoint]->GetPrimVar(iVar);
+  
+//  /*--- Modify species density to mass fraction ---*/
+//  rho_i = node[iPoint]->GetPrimVar(RHO_INDEX);
+//  for (iSpecies =0 ; iSpecies < nSpecies; iSpecies++)
+//    PrimVar_i[RHOS_INDEX+iSpecies] = PrimVar_i[RHOS_INDEX+iSpecies]/rho_i;
+  
+  /*--- Inizialization of variables ---*/
+  for (iVar = 0; iVar < nPrimVarGrad; iVar++)
+    for (iDim = 0; iDim < nDim; iDim++)
+      cvector[iVar][iDim] = 0.0;
+  
+  r11 = 0.0; r12 = 0.0; r13 = 0.0; r22 = 0.0;
+  r23 = 0.0; r23_a = 0.0; r23_b = 0.0; r33 = 0.0;
+  
+  for (iNeigh = 0; iNeigh < geometry->node[iPoint]->GetnPoint(); iNeigh++) {
+    jPoint = geometry->node[iPoint]->GetPoint(iNeigh);
+    Coord_j = geometry->node[jPoint]->GetCoord();
+    
+    for (iVar = 0; iVar < nPrimVarGrad; iVar++)
+      PrimVar_j[iVar] = node[jPoint]->GetPrimVar(iVar);
+    
+//    /*--- Modify species density to mass fraction ---*/
+//    rho_j = node[jPoint]->GetPrimVar(RHO_INDEX);
+//    for (iSpecies = 0; iSpecies < nSpecies; iSpecies++)
+//      PrimVar_j[RHOS_INDEX+iSpecies] = PrimVar_j[RHOS_INDEX+iSpecies]/rho_j;
+    
+    weight = 0.0;
+    for (iDim = 0; iDim < nDim; iDim++)
+      weight += (Coord_j[iDim]-Coord_i[iDim])*(Coord_j[iDim]-Coord_i[iDim]);
+    
+    /*--- Sumations for entries of upper triangular matrix R ---*/
+    if (fabs(weight) > EPS) {
+      r11 += (Coord_j[0]-Coord_i[0])*(Coord_j[0]-Coord_i[0])/(weight);
+      r12 += (Coord_j[0]-Coord_i[0])*(Coord_j[1]-Coord_i[1])/(weight);
+      r22 += (Coord_j[1]-Coord_i[1])*(Coord_j[1]-Coord_i[1])/(weight);
+      if (nDim == 3) {
+        r13 += (Coord_j[0]-Coord_i[0])*(Coord_j[2]-Coord_i[2])/(weight);
+        r23_a += (Coord_j[1]-Coord_i[1])*(Coord_j[2]-Coord_i[2])/(weight);
+        r23_b += (Coord_j[0]-Coord_i[0])*(Coord_j[2]-Coord_i[2])/(weight);
+        r33 += (Coord_j[2]-Coord_i[2])*(Coord_j[2]-Coord_i[2])/(weight);
+      }
+      
+      /*--- Entries of c:= transpose(A)*b ---*/
+      for (iVar = 0; iVar < nPrimVarGrad; iVar++)
+        for (iDim = 0; iDim < nDim; iDim++)
+          cvector[iVar][iDim] += (Coord_j[iDim]-Coord_i[iDim])*(PrimVar_j[iVar]-PrimVar_i[iVar])/(weight);
+    }
+    
+  }
+  
+  /*--- Entries of upper triangular matrix R ---*/
+  if (fabs(r11) < EPS) r11 = EPS;
+  r11 = sqrt(r11);
+  r12 = r12/(r11);
+  r22 = sqrt(r22-r12*r12);
+  if (fabs(r22) < EPS) r22 = EPS;
+  if (nDim == 3) {
+    r13 = r13/r11;
+    r23 = r23_a/r22 - r23_b*r12/(r11*r22);
+    r33 = sqrt(r33-r23*r23-r13*r13);
+  }
+  
+  if (nDim == 2) detR2 = (r11*r22)*(r11*r22);
+  else detR2 = (r11*r22*r33)*(r11*r22*r33);
+  
+  if (fabs(detR2) < EPS) singular = true;
+
+  /*--- S matrix := inv(R)*traspose(inv(R)) ---*/
+  
+  if (singular) {
+    for (iDim = 0; iDim < nDim; iDim++)
+      for (jDim = 0; jDim < nDim; jDim++)
+        Smatrix[iDim][jDim] = 0.0;
+  }
+  else {
+    if (nDim == 2) {
+      Smatrix[0][0] = (r12*r12+r22*r22)/(detR2);
+      Smatrix[0][1] = -r11*r12/(detR2);
+      Smatrix[1][0] = Smatrix[0][1];
+      Smatrix[1][1] = r11*r11/(detR2);
+    }
+    else {
+      z11 = r22*r33; z12 = -r12*r33; z13 = r12*r23-r13*r22;
+      z22 = r11*r33; z23 = -r11*r23; z33 = r11*r22;
+      Smatrix[0][0] = (z11*z11+z12*z12+z13*z13)/(detR2);
+      Smatrix[0][1] = (z12*z22+z13*z23)/(detR2);
+      Smatrix[0][2] = (z13*z33)/(detR2);
+      Smatrix[1][0] = Smatrix[0][1];
+      Smatrix[1][1] = (z22*z22+z23*z23)/(detR2);
+      Smatrix[1][2] = (z23*z33)/(detR2);
+      Smatrix[2][0] = Smatrix[0][2];
+      Smatrix[2][1] = Smatrix[1][2];
+      Smatrix[2][2] = (z33*z33)/(detR2);
+    }
+  }
+  
+  /*--- Computation of the gradient: S*c ---*/
+  for (iVar = 0; iVar < nPrimVarGrad; iVar++) {
+    for (iDim = 0; iDim < nDim; iDim++) {
+      product = 0.0;
+      for (jDim = 0; jDim < nDim; jDim++)
+        product += Smatrix[iDim][jDim]*cvector[iVar][jDim];
+      node[iPoint]->SetGradient_Primitive(iVar, iDim, product);
+    }
+  }
+  
+	delete [] PrimVar_i;
+	delete [] PrimVar_j;
+}
+
+
+void CTNE2EulerSolver::SetPrimVar_Limiter(CGeometry *geometry,
+                                          CConfig *config) {
+
+  unsigned long iEdge, iPoint, jPoint;
+  unsigned short iVar, iDim;
+  double dave, LimK, eps2, dm, dp, du, limiter;
+  double *Primitive_i, *Primitive_j;
+  double *Coord_i, *Coord_j;
+  double **Gradient_i, **Gradient_j;
+
+  
+  /*--- Initialize solution max and solution min in the entire domain --*/
+  for (iPoint = 0; iPoint < geometry->GetnPoint(); iPoint++) {
+    for (iVar = 0; iVar < nPrimVarGrad; iVar++) {
+      node[iPoint]->SetSolution_Max(iVar, -EPS);
+      node[iPoint]->SetSolution_Min(iVar, EPS);
+    }
+  }
+
+  /*--- Establish bounds for Spekreijse monotonicity by finding max & min values of neighbor variables --*/
+  for (iEdge = 0; iEdge < geometry->GetnEdge(); iEdge++) {
+    
+    /*--- Point identification, Normal vector and area ---*/
+    iPoint = geometry->edge[iEdge]->GetNode(0);
+    jPoint = geometry->edge[iEdge]->GetNode(1);
+    
+    /*--- Get the conserved variables ---*/
+    Primitive_i = node[iPoint]->GetPrimVar();
+    Primitive_j = node[jPoint]->GetPrimVar();
+    
+    /*--- Compute the maximum, and minimum values for nodes i & j ---*/
+    for (iVar = 0; iVar < nPrimVarGrad; iVar++) {
+      du = (Primitive_j[iVar] - Primitive_i[iVar]);
+      node[iPoint]->SetSolution_Min(iVar, min(node[iPoint]->GetSolution_Min(iVar), du));
+      node[iPoint]->SetSolution_Max(iVar, max(node[iPoint]->GetSolution_Max(iVar), du));
+      node[jPoint]->SetSolution_Min(iVar, min(node[jPoint]->GetSolution_Min(iVar), -du));
+      node[jPoint]->SetSolution_Max(iVar, max(node[jPoint]->GetSolution_Max(iVar), -du));
+    }
+  }
+  
+  /*--- Initialize the limiter --*/
+  for (iPoint = 0; iPoint < geometry->GetnPointDomain(); iPoint++) {
+    for (iVar = 0; iVar < nPrimVarGrad; iVar++) {
+      node[iPoint]->SetLimiter_Primitive(iVar, 2.0);
+    }
+  }
+  
+  switch (config->GetKind_SlopeLimit()) {
+      
+      /*--- Minmod (Roe 1984) limiter ---*/
+    case MINMOD:
+      
+      for (iEdge = 0; iEdge < geometry->GetnEdge(); iEdge++) {
+        
+        iPoint      = geometry->edge[iEdge]->GetNode(0);
+        jPoint      = geometry->edge[iEdge]->GetNode(1);
+        Primitive_i = node[iPoint]->GetPrimVar();
+        Primitive_j = node[jPoint]->GetPrimVar();
+        Gradient_i  = node[iPoint]->GetGradient_Primitive();
+        Gradient_j  = node[jPoint]->GetGradient_Primitive();
+        Coord_i     = geometry->node[iPoint]->GetCoord();
+        Coord_j     = geometry->node[jPoint]->GetCoord();
+        
+        for (iVar = 0; iVar < nPrimVarGrad; iVar++) {
+          
+          /*--- Calculate the interface left gradient, delta- (dm) ---*/
+          dm = 0.0;
+          for (iDim = 0; iDim < nDim; iDim++)
+            dm += 0.5*(Coord_j[iDim]-Coord_i[iDim])*Gradient_i[iVar][iDim];
+          
+          /*--- Calculate the interface right gradient, delta+ (dp) ---*/
+          if ( dm > 0.0 ) dp = node[iPoint]->GetSolution_Max(iVar);
+          else dp = node[iPoint]->GetSolution_Min(iVar);
+          
+          limiter = max(0.0, min(1.0,dp/dm));
+          
+          if (limiter < node[iPoint]->GetLimiter_Primitive(iVar))
+            if (geometry->node[iPoint]->GetDomain())
+              node[iPoint]->SetLimiter_Primitive(iVar, limiter);
+          
+          /*-- Repeat for point j on the edge ---*/
+          dm = 0.0;
+          for (iDim = 0; iDim < nDim; iDim++)
+            dm += 0.5*(Coord_i[iDim]-Coord_j[iDim])*Gradient_j[iVar][iDim];
+          
+          if ( dm > 0.0 ) dp = node[jPoint]->GetSolution_Max(iVar);
+          else dp = node[jPoint]->GetSolution_Min(iVar);
+          
+          limiter = max(0.0, min(1.0,dp/dm));
+          
+          if (limiter < node[jPoint]->GetLimiter_Primitive(iVar))
+            if (geometry->node[jPoint]->GetDomain()) node[jPoint]->SetLimiter_Primitive(iVar, limiter);
+        }
+      }
+      break;
+      
+      /*--- Venkatakrishnan (Venkatakrishnan 1994) limiter ---*/
+    case VENKATAKRISHNAN:
+      
+      /*-- Get limiter parameters from the configuration file ---*/
+      dave = config->GetRefElemLength();
+      LimK = config->GetLimiterCoeff();
+      eps2 = pow((LimK*dave), 3.0);
+      
+      for (iEdge = 0; iEdge < geometry->GetnEdge(); iEdge++) {
+        
+        iPoint      = geometry->edge[iEdge]->GetNode(0);
+        jPoint      = geometry->edge[iEdge]->GetNode(1);
+        Primitive_i = node[iPoint]->GetPrimVar();
+        Primitive_j = node[jPoint]->GetPrimVar();
+        Gradient_i  = node[iPoint]->GetGradient_Primitive();
+        Gradient_j  = node[jPoint]->GetGradient_Primitive();
+        Coord_i     = geometry->node[iPoint]->GetCoord();
+        Coord_j     = geometry->node[jPoint]->GetCoord();
+        
+        for (iVar = 0; iVar < nPrimVarGrad; iVar++) {
+          
+          /*--- Calculate the interface left gradient, delta- (dm) ---*/
+          dm = 0.0;
+          for (iDim = 0; iDim < nDim; iDim++)
+            dm += 0.5*(Coord_j[iDim]-Coord_i[iDim])*Gradient_i[iVar][iDim];
+          
+          /*--- Calculate the interface right gradient, delta+ (dp) ---*/
+          if ( dm > 0.0 ) dp = node[iPoint]->GetSolution_Max(iVar);
+          else dp = node[iPoint]->GetSolution_Min(iVar);
+          
+          limiter = ( dp*dp + 2.0*dp*dm + eps2 )/( dp*dp + dp*dm + 2.0*dm*dm + eps2);
+          
+          if (limiter < node[iPoint]->GetLimiter_Primitive(iVar))
+            if (geometry->node[iPoint]->GetDomain()) {
+              node[iPoint]->SetLimiter_Primitive(iVar, limiter);
+              
+//              if (iEdge == 0) {
+//                cout << "iEdge: " << iEdge << endl;
+//                cout << "iPoint: " << iPoint << endl;
+//                cout << "Limiter: " << limiter << endl;
+//                cin.get();
+//              }
+            }
+          
+          /*-- Repeat for point j on the edge ---*/
+          dm = 0.0;
+          for (iDim = 0; iDim < nDim; iDim++)
+            dm += 0.5*(Coord_i[iDim]-Coord_j[iDim])*Gradient_j[iVar][iDim];
+          
+          if ( dm > 0.0 ) dp = node[jPoint]->GetSolution_Max(iVar);
+          else dp = node[jPoint]->GetSolution_Min(iVar);
+          
+          limiter = ( dp*dp + 2.0*dp*dm + eps2 )/( dp*dp + dp*dm + 2.0*dm*dm + eps2);
+          
+          if (limiter < node[jPoint]->GetLimiter_Primitive(iVar))
+            if (geometry->node[jPoint]->GetDomain()) {
+              node[jPoint]->SetLimiter_Primitive(iVar, limiter);
+            }
+        }
+      }
+      break;
+      
+  }
+  
+  /*--- Limiter MPI ---*/
+  Set_MPI_Primitive_Limiter(geometry, config);
+}
+
+void CTNE2EulerSolver::SetSolution_Limiter(CGeometry *geometry,
+                                           CConfig *config) {
+  
+  unsigned long iEdge, iPoint, jPoint;
+  unsigned short iVar, iDim;
+  double dave, LimK, eps2, dm, dp, du, limiter;
+  double *Solution_i, *Solution_j;
+  double *Coord_i, *Coord_j;
+  double **Gradient_i, **Gradient_j;
+  
+  
+  /*--- Initialize solution max and solution min in the entire domain --*/
+  for (iPoint = 0; iPoint < geometry->GetnPoint(); iPoint++) {
+    for (iVar = 0; iVar < nVar; iVar++) {
+      node[iPoint]->SetSolution_Max(iVar, -EPS);
+      node[iPoint]->SetSolution_Min(iVar, EPS);
+    }
+  }
+  
+  /*--- Establish bounds for Spekreijse monotonicity by finding max & min values of neighbor variables --*/
+  for (iEdge = 0; iEdge < geometry->GetnEdge(); iEdge++) {
+    
+    /*--- Point identification, Normal vector and area ---*/
+    iPoint = geometry->edge[iEdge]->GetNode(0);
+    jPoint = geometry->edge[iEdge]->GetNode(1);
+    
+    /*--- Get the conserved variables ---*/
+    Solution_i = node[iPoint]->GetSolution();
+    Solution_j = node[jPoint]->GetSolution();
+    
+    /*--- Compute the maximum, and minimum values for nodes i & j ---*/
+    for (iVar = 0; iVar < nVar; iVar++) {
+      du = (Solution_j[iVar] - Solution_i[iVar]);
+      node[iPoint]->SetSolution_Min(iVar, min(node[iPoint]->GetSolution_Min(iVar), du));
+      node[iPoint]->SetSolution_Max(iVar, max(node[iPoint]->GetSolution_Max(iVar), du));
+      node[jPoint]->SetSolution_Min(iVar, min(node[jPoint]->GetSolution_Min(iVar), -du));
+      node[jPoint]->SetSolution_Max(iVar, max(node[jPoint]->GetSolution_Max(iVar), -du));
+    }
+  }
+  
+  /*--- Initialize the limiter --*/
+  for (iPoint = 0; iPoint < geometry->GetnPointDomain(); iPoint++) {
+    for (iVar = 0; iVar < nVar; iVar++) {
+      node[iPoint]->SetLimiter(iVar, 2.0);
+    }
+  }
+  
+  switch (config->GetKind_SlopeLimit()) {
+      
+      /*--- Minmod (Roe 1984) limiter ---*/
+    case MINMOD:
+      
+      for (iEdge = 0; iEdge < geometry->GetnEdge(); iEdge++) {
+        
+        iPoint     = geometry->edge[iEdge]->GetNode(0);
+        jPoint     = geometry->edge[iEdge]->GetNode(1);
+        Coord_i    = geometry->node[iPoint]->GetCoord();
+        Coord_j    = geometry->node[jPoint]->GetCoord();
+        Solution_i = node[iPoint]->GetSolution();
+        Solution_j = node[jPoint]->GetSolution();
+        Gradient_i = node[iPoint]->GetGradient();
+        Gradient_j = node[jPoint]->GetGradient();
+
+        
+        for (iVar = 0; iVar < nVar; iVar++) {
+          
+          /*--- Calculate the interface left gradient, delta- (dm) ---*/
+          dm = 0.0;
+          for (iDim = 0; iDim < nDim; iDim++)
+            dm += 0.5*(Coord_j[iDim]-Coord_i[iDim])*Gradient_i[iVar][iDim];
+          
+          /*--- Calculate the interface right gradient, delta+ (dp) ---*/
+          if ( dm > 0.0 ) dp = node[iPoint]->GetSolution_Max(iVar);
+          else dp = node[iPoint]->GetSolution_Min(iVar);
+          
+          limiter = max(0.0, min(1.0,dp/dm));
+          
+          if (limiter < node[iPoint]->GetLimiter(iVar))
+            if (geometry->node[iPoint]->GetDomain())
+              node[iPoint]->SetLimiter(iVar, limiter);
+          
+          /*-- Repeat for point j on the edge ---*/
+          dm = 0.0;
+          for (iDim = 0; iDim < nDim; iDim++)
+            dm += 0.5*(Coord_i[iDim]-Coord_j[iDim])*Gradient_j[iVar][iDim];
+          
+          if ( dm > 0.0 ) dp = node[jPoint]->GetSolution_Max(iVar);
+          else dp = node[jPoint]->GetSolution_Min(iVar);
+          
+          limiter = max(0.0, min(1.0,dp/dm));
+          
+          if (limiter < node[jPoint]->GetLimiter(iVar))
+            if (geometry->node[jPoint]->GetDomain()) node[jPoint]->SetLimiter(iVar, limiter);
+        }
+      }
+      break;
+      
+      /*--- Venkatakrishnan (Venkatakrishnan 1994) limiter ---*/
+    case VENKATAKRISHNAN:
+      
+      /*-- Get limiter parameters from the configuration file ---*/
+      dave = config->GetRefElemLength();
+      LimK = config->GetLimiterCoeff();
+      eps2 = pow((LimK*dave), 3.0);
+      
+      for (iEdge = 0; iEdge < geometry->GetnEdge(); iEdge++) {
+        
+        iPoint     = geometry->edge[iEdge]->GetNode(0);
+        jPoint     = geometry->edge[iEdge]->GetNode(1);
+        Coord_i    = geometry->node[iPoint]->GetCoord();
+        Coord_j    = geometry->node[jPoint]->GetCoord();
+        Solution_i = node[iPoint]->GetSolution();
+        Solution_j = node[jPoint]->GetSolution();
+        Gradient_i = node[iPoint]->GetGradient();
+        Gradient_j = node[jPoint]->GetGradient();
+        
+        for (iVar = 0; iVar < nVar; iVar++) {
+          
+          /*--- Calculate the interface left gradient, delta- (dm) ---*/
+          dm = 0.0;
+          for (iDim = 0; iDim < nDim; iDim++)
+            dm += 0.5*(Coord_j[iDim]-Coord_i[iDim])*Gradient_i[iVar][iDim];
+          
+          /*--- Calculate the interface right gradient, delta+ (dp) ---*/
+          if ( dm > 0.0 ) dp = node[iPoint]->GetSolution_Max(iVar);
+          else dp = node[iPoint]->GetSolution_Min(iVar);
+          
+          limiter = ( dp*dp + 2.0*dp*dm + eps2 )/( dp*dp + dp*dm + 2.0*dm*dm + eps2);
+          
+          if (limiter < node[iPoint]->GetLimiter(iVar))
+            if (geometry->node[iPoint]->GetDomain()) {
+              node[iPoint]->SetLimiter(iVar, limiter);
+              
+              //              if (iEdge == 0) {
+              //                cout << "iEdge: " << iEdge << endl;
+              //                cout << "iPoint: " << iPoint << endl;
+              //                cout << "Limiter: " << limiter << endl;
+              //                cin.get();
+              //              }
+            }
+          
+          /*-- Repeat for point j on the edge ---*/
+          dm = 0.0;
+          for (iDim = 0; iDim < nDim; iDim++)
+            dm += 0.5*(Coord_i[iDim]-Coord_j[iDim])*Gradient_j[iVar][iDim];
+          
+          if ( dm > 0.0 ) dp = node[jPoint]->GetSolution_Max(iVar);
+          else dp = node[jPoint]->GetSolution_Min(iVar);
+          
+          limiter = ( dp*dp + 2.0*dp*dm + eps2 )/( dp*dp + dp*dm + 2.0*dm*dm + eps2);
+          
+          if (limiter < node[jPoint]->GetLimiter(iVar))
+            if (geometry->node[jPoint]->GetDomain()) {
+              node[jPoint]->SetLimiter(iVar, limiter);
+            }
+        }
+      }
+      break;
+      
+  }
+  
+  /*--- Limiter MPI ---*/
+  Set_MPI_Solution_Limiter(geometry, config);
+}
+
+void CTNE2EulerSolver::SetPreconditioner(CConfig *config, unsigned short iPoint) {
+	unsigned short iDim, jDim, iVar, jVar;
+	double Beta, local_Mach, Beta2, rho, enthalpy, soundspeed, sq_vel;
+	double *U_i = NULL;
+	double Beta_min = config->GetminTurkelBeta();
+	double Beta_max = config->GetmaxTurkelBeta();
+  
+  
+	/*--- Variables to calculate the preconditioner parameter Beta ---*/
+	local_Mach = sqrt(node[iPoint]->GetVelocity2())/node[iPoint]->GetSoundSpeed();
+	Beta 		    = max(Beta_min,min(local_Mach,Beta_max));
+	Beta2 		    = Beta*Beta;
+  
+	U_i = node[iPoint]->GetSolution();
+  
+	rho = U_i[0];
+	enthalpy = node[iPoint]->GetEnthalpy();
+	soundspeed = node[iPoint]->GetSoundSpeed();
+	sq_vel = node[iPoint]->GetVelocity2();
+  
+	/*---Calculating the inverse of the preconditioning matrix that multiplies the time derivative  */
+	LowMach_Precontioner[0][0] = 0.5*sq_vel;
+	LowMach_Precontioner[0][nVar-1] = 1.0;
+	for (iDim = 0; iDim < nDim; iDim ++)
+		LowMach_Precontioner[0][1+iDim] = -1.0*U_i[iDim+1]/rho;
+  
+	for (iDim = 0; iDim < nDim; iDim ++) {
+		LowMach_Precontioner[iDim+1][0] = 0.5*sq_vel*U_i[iDim+1]/rho;
+		LowMach_Precontioner[iDim+1][nVar-1] = U_i[iDim+1]/rho;
+		for (jDim = 0; jDim < nDim; jDim ++) {
+			LowMach_Precontioner[iDim+1][1+jDim] = -1.0*U_i[jDim+1]/rho*U_i[iDim+1]/rho;
+		}
+	}
+  
+	LowMach_Precontioner[nVar-1][0] = 0.5*sq_vel*enthalpy;
+	LowMach_Precontioner[nVar-1][nVar-1] = enthalpy;
+	for (iDim = 0; iDim < nDim; iDim ++)
+		LowMach_Precontioner[nVar-1][1+iDim] = -1.0*U_i[iDim+1]/rho*enthalpy;
+  
+  
+	for (iVar = 0; iVar < nVar; iVar ++ ) {
+		for (jVar = 0; jVar < nVar; jVar ++ ) {
+			LowMach_Precontioner[iVar][jVar] = (1.0/(Beta2+EPS) - 1.0) * (Gamma-1.0)/(soundspeed*soundspeed)*LowMach_Precontioner[iVar][jVar];
+			if (iVar == jVar)
+				LowMach_Precontioner[iVar][iVar] += 1.0;
+		}
+	}
+  
+}
+
+void CTNE2EulerSolver::BC_Euler_Wall(CGeometry *geometry,
+                                     CSolver **solution_container,
+                                     CNumerics *numerics, CConfig *config,
+                                     unsigned short val_marker) {
+  unsigned short iDim, iSpecies, iVar, jVar;
+	unsigned long iPoint, iVertex;
+  bool implicit;
+  double *Normal, *UnitNormal, *Ms, *dPdU;
+  double Area, rhoCvtr, rhoCvve, rho_el, Ru;
+  double rho, cs, u, v, w, P, rhoE, rhoEve, conc, Beta;
+  
+  /*--- Allocate arrays ---*/
+  UnitNormal = new double[3];
+  
+  /*--- Set booleans based on configuration options ---*/
+	implicit = (config->GetKind_TimeIntScheme_TNE2() == EULER_IMPLICIT);
+  
+  /*--- Load parameters from the config class ---*/
+  Ms = config->GetMolar_Mass();
+  
+  /*--- Rename for convenience ---*/
+  Ru = UNIVERSAL_GAS_CONSTANT;
+  
+	/*--- Loop over all the vertices on this boundary (val_marker) ---*/
+	for (iVertex = 0; iVertex < geometry->nVertex[val_marker]; iVertex++) {
+		iPoint = geometry->vertex[val_marker][iVertex]->GetNode();
+    
+		/*--- Check if the node belongs to the domain (i.e, not a halo node) ---*/
+		if (geometry->node[iPoint]->GetDomain()) {
+      
+			/*--- Calculate parameters from the geometry ---*/
+      // Note: The vertex normal points out of the geometry by convention,
+      //       so to calculate the influence from the boundary condition
+      //       to the domain, we negate this vector
+      Area   = 0.0;
+			Normal = geometry->vertex[val_marker][iVertex]->GetNormal();
+			for (iDim = 0; iDim < nDim; iDim++)
+        Area += Normal[iDim]*Normal[iDim];
+			Area = sqrt (Area);
+			for (iDim = 0; iDim < nDim; iDim++)
+        UnitNormal[iDim] = -Normal[iDim]/Area;
+      
+			/*--- Retrieve the pressure on the vertex ---*/
+      P   = node[iPoint]->GetPressure();
+      
+      /*--- Apply the flow-tangency b.c. to the convective flux ---*/
+      for (iSpecies = 0; iSpecies < nSpecies; iSpecies++)
+        Residual[iSpecies] = 0.0;
+			for (iDim = 0; iDim < nDim; iDim++)
+				Residual[nSpecies+iDim] = P * UnitNormal[iDim] * Area;
+      Residual[nSpecies+nDim]   = 0.0;
+			Residual[nSpecies+nDim+1] = 0.0;
+      
+			/*--- Add value to the residual ---*/
+			LinSysRes.AddBlock(iPoint, Residual);
+      
+			/*--- If using implicit time-stepping, calculate b.c. contribution to Jacobian ---*/
+			if (implicit) {
+        
+        for (iVar = 0; iVar < nVar; iVar++)
+          for (jVar = 0; jVar < nVar; jVar++)
+            Jacobian_i[iVar][jVar] = 0.0;
+        
+        rho     = node[iPoint]->GetDensity();
+        u       = node[iPoint]->GetVelocity(0);
+        v       = node[iPoint]->GetVelocity(1);
+        w       = node[iPoint]->GetVelocity(2);
+        rhoCvtr = node[iPoint]->GetRhoCv_tr();
+        rhoCvve = node[iPoint]->GetRhoCv_ve();
+        rhoE    = node[iPoint]->GetSolution(nSpecies+nDim);
+        rhoEve  = node[iPoint]->GetSolution(nSpecies+nDim+1);
+        dPdU    = node[iPoint]->GetdPdU();
+        
+        /*--- If free electrons are present, retrieve the electron gas density ---*/
+        if (config->GetIonization()) rho_el = node[iPoint]->GetMassFraction(nSpecies-1) * rho;
+        else                         rho_el = 0.0;
+        
+        conc = 0.0;
+        for (iSpecies = 0; iSpecies < nSpecies; iSpecies++) {
+          cs    = node[iPoint]->GetMassFraction(iSpecies);
+          conc += cs * rho/Ms[iSpecies];
+          
+          Jacobian_i[nSpecies][iSpecies]   = dPdU[iSpecies] * UnitNormal[0];
+          Jacobian_i[nSpecies+1][iSpecies] = dPdU[iSpecies] * UnitNormal[1];
+          Jacobian_i[nSpecies+2][iSpecies] = dPdU[iSpecies] * UnitNormal[2];
+          Jacobian_i[nSpecies+3][iSpecies] = 0.0;
+          Jacobian_i[nSpecies+4][iSpecies] = 0.0;
+          
+          Jacobian_i[iSpecies][nSpecies]   = cs * UnitNormal[0];
+          Jacobian_i[iSpecies][nSpecies+1] = cs * UnitNormal[1];
+          Jacobian_i[iSpecies][nSpecies+2] = cs * UnitNormal[2];
+          Jacobian_i[iSpecies][nSpecies+3] = 0.0;
+          Jacobian_i[iSpecies][nSpecies+4] = 0.0;
+        }
+        
+        Beta = Ru*conc/rhoCvtr;
+        
+        Jacobian_i[nSpecies][nSpecies]     = u*UnitNormal[0] + dPdU[nSpecies]*UnitNormal[0];
+        Jacobian_i[nSpecies][nSpecies+1]   = u*UnitNormal[1] + dPdU[nSpecies+1]*UnitNormal[0];
+        Jacobian_i[nSpecies][nSpecies+2]   = u*UnitNormal[2] + dPdU[nSpecies+2]*UnitNormal[0];
+        Jacobian_i[nSpecies][nSpecies+3]   = dPdU[nSpecies+3]*UnitNormal[0];
+        Jacobian_i[nSpecies][nSpecies+4]   = dPdU[nSpecies+4]*UnitNormal[0];
+        
+        Jacobian_i[nSpecies+1][nSpecies]   = v*UnitNormal[0] + dPdU[nSpecies]*UnitNormal[1];
+        Jacobian_i[nSpecies+1][nSpecies+1] = v*UnitNormal[1] + dPdU[nSpecies+1]*UnitNormal[1];
+        Jacobian_i[nSpecies+1][nSpecies+2] = v*UnitNormal[2] + dPdU[nSpecies+2]*UnitNormal[1];
+        Jacobian_i[nSpecies+1][nSpecies+3] = dPdU[nSpecies+3]*UnitNormal[1];
+        Jacobian_i[nSpecies+1][nSpecies+4] = dPdU[nSpecies+4]*UnitNormal[1];
+        
+        Jacobian_i[nSpecies+2][nSpecies]   = w*UnitNormal[0] + dPdU[nSpecies]*UnitNormal[2];
+        Jacobian_i[nSpecies+2][nSpecies+1] = w*UnitNormal[1] + dPdU[nSpecies+1]*UnitNormal[2];
+        Jacobian_i[nSpecies+2][nSpecies+2] = w*UnitNormal[2] + dPdU[nSpecies+2]*UnitNormal[2];
+        Jacobian_i[nSpecies+2][nSpecies+3] = dPdU[nSpecies+3]*UnitNormal[2];
+        Jacobian_i[nSpecies+2][nSpecies+4] = dPdU[nSpecies+4]*UnitNormal[2];
+        
+        Jacobian_i[nSpecies+3][nSpecies]   = (rhoE+P)/rho * UnitNormal[0];
+        Jacobian_i[nSpecies+3][nSpecies+1] = (rhoE+P)/rho * UnitNormal[1];
+        Jacobian_i[nSpecies+3][nSpecies+2] = (rhoE+P)/rho * UnitNormal[2];
+        Jacobian_i[nSpecies+3][nSpecies+3] = 0.0;
+        Jacobian_i[nSpecies+3][nSpecies+4] = 0.0;
+        
+        Jacobian_i[nSpecies+4][nSpecies]   = rhoEve/rho * UnitNormal[0];
+        Jacobian_i[nSpecies+4][nSpecies+1] = rhoEve/rho * UnitNormal[1];
+        Jacobian_i[nSpecies+4][nSpecies+2] = rhoEve/rho * UnitNormal[2];
+        Jacobian_i[nSpecies+4][nSpecies+3] = 0.0;
+        Jacobian_i[nSpecies+4][nSpecies+4] = 0.0;
+        
+        /*--- Integrate over the dual-grid area ---*/
+        for (iVar = 0; iVar < nVar; iVar++)
+          for (jVar = 0; jVar < nVar; jVar++)
+            Jacobian_i[iVar][jVar] = Jacobian_i[iVar][jVar] * Area;
+        
+        /*--- Apply the contribution to the system ---*/
+        Jacobian.AddBlock(iPoint,iPoint,Jacobian_i);
+        
+			}
+		}
+	}
+}
+
+void CTNE2EulerSolver::BC_Far_Field(CGeometry *geometry, CSolver **solution_container,
+                                    CNumerics *conv_numerics, CNumerics *visc_numerics,
+                                    CConfig *config, unsigned short val_marker) {
+	unsigned short iDim;
+	unsigned long iVertex, iPoint, Point_Normal;
+  bool implicit, viscous;
+  double *U_domain, *V_domain, *U_infty, *V_infty, *Normal;
+  
+  /*--- Set booleans from configuration parameters ---*/
+  implicit = (config->GetKind_TimeIntScheme_TNE2() == EULER_IMPLICIT);
+	viscous  = config->GetViscous();
+  
+  /*--- Allocate arrays ---*/
+	Normal = new double[nDim];
+  
+  /*--- Pass structure of the primitive variable vector to CNumerics ---*/
+  conv_numerics->SetRhosIndex   ( node[0]->GetRhosIndex()    );
+  conv_numerics->SetRhoIndex    ( node[0]->GetRhoIndex()     );
+  conv_numerics->SetPIndex      ( node[0]->GetPIndex()       );
+  conv_numerics->SetTIndex      ( node[0]->GetTIndex()       );
+  conv_numerics->SetTveIndex    ( node[0]->GetTveIndex()     );
+  conv_numerics->SetVelIndex    ( node[0]->GetVelIndex()     );
+  conv_numerics->SetHIndex      ( node[0]->GetHIndex()       );
+  conv_numerics->SetAIndex      ( node[0]->GetAIndex()       );
+  conv_numerics->SetRhoCvtrIndex( node[0]->GetRhoCvtrIndex() );
+  conv_numerics->SetRhoCvveIndex( node[0]->GetRhoCvveIndex() );
+  
+  if (viscous) {
+    visc_numerics->SetRhosIndex   ( node[0]->GetRhosIndex()    );
+    visc_numerics->SetRhoIndex    ( node[0]->GetRhoIndex()     );
+    visc_numerics->SetPIndex      ( node[0]->GetPIndex()       );
+    visc_numerics->SetTIndex      ( node[0]->GetTIndex()       );
+    visc_numerics->SetTveIndex    ( node[0]->GetTveIndex()     );
+    visc_numerics->SetVelIndex    ( node[0]->GetVelIndex()     );
+    visc_numerics->SetHIndex      ( node[0]->GetHIndex()       );
+    visc_numerics->SetAIndex      ( node[0]->GetAIndex()       );
+    visc_numerics->SetRhoCvtrIndex( node[0]->GetRhoCvtrIndex() );
+    visc_numerics->SetRhoCvveIndex( node[0]->GetRhoCvveIndex() );
+  }
+  
+	/*--- Loop over all the vertices on this boundary (val_marker) ---*/
+	for (iVertex = 0; iVertex < geometry->nVertex[val_marker]; iVertex++) {
+		iPoint = geometry->vertex[val_marker][iVertex]->GetNode();
+    
+		/*--- Check if the node belongs to the domain (i.e, not a halo node) ---*/
+		if (geometry->node[iPoint]->GetDomain()) {
+      
+			/*--- Retrieve index of the closest interior node ---*/
+			Point_Normal = geometry->vertex[val_marker][iVertex]->GetNormal_Neighbor();
+      
+			/*--- Pass boundary node normal to CNumerics ---*/
+      // Note: The vertex normal points out of the geometry by convention,
+      //       so to calculate the influence from the boundary condition
+      //       to the domain, we negate this vector
+			geometry->vertex[val_marker][iVertex]->GetNormal(Normal);
+			for (iDim = 0; iDim < nDim; iDim++) Normal[iDim] = -Normal[iDim];
+			conv_numerics->SetNormal(Normal);
+      
+			/*--- Retrieve solution at the boundary node & free-stream ---*/
+      U_domain = node[iPoint]->GetSolution();
+      V_domain = node[iPoint]->GetPrimVar();
+      U_infty  = node_infty->GetSolution();
+      V_infty  = node_infty->GetPrimVar();
+      
+      /*--- Pass conserved & primitive variables to CNumerics ---*/
+      conv_numerics->SetConservative(U_domain, U_infty);
+      conv_numerics->SetPrimitive(V_domain, V_infty);
+      
+      /*--- Pass supplementary information to CNumerics ---*/
+      conv_numerics->SetdPdU(node[iPoint]->GetdPdU(), node_infty->GetdPdU());
+      conv_numerics->SetdTdU(node[iPoint]->GetdTdU(), node_infty->GetdTdU());
+      conv_numerics->SetdTvedU(node[iPoint]->GetdTvedU(), node_infty->GetdTvedU());
+      
+			/*--- Compute the convective residual (and Jacobian) ---*/
+      // Note: This uses the specified boundary num. method specified in definition_structure.cpp
+			conv_numerics->ComputeResidual(Residual, Jacobian_i, Jacobian_j, config);
+      
+      /*--- Apply contribution to the linear system ---*/
+      LinSysRes.AddBlock(iPoint, Residual);
+			if (implicit)
+				Jacobian.AddBlock(iPoint, iPoint, Jacobian_i);
+
+			/*--- Viscous contribution ---*/
+			if (viscous) {
+        visc_numerics->SetCoord(geometry->node[iPoint]->GetCoord(),
+                                geometry->node[Point_Normal]->GetCoord() );
+        visc_numerics->SetNormal(Normal);
+        
+        /*--- Primitive variables, and gradient ---*/
+        visc_numerics->SetConservative(node[iPoint]->GetSolution(),
+                                       node_infty->GetSolution() );
+        visc_numerics->SetPrimitive(node[iPoint]->GetPrimVar(),
+                                    node_infty->GetPrimVar() );
+        visc_numerics->SetPrimVarGradient(node[iPoint]->GetGradient_Primitive(),
+                                          node_infty->GetGradient_Primitive() );
+        
+        /*--- Pass supplementary information to CNumerics ---*/
+        visc_numerics->SetdPdU(node[iPoint]->GetdPdU(), node_infty->GetdPdU());
+        visc_numerics->SetdTdU(node[iPoint]->GetdTdU(), node_infty->GetdTdU());
+        visc_numerics->SetdTvedU(node[iPoint]->GetdTvedU(), node_infty->GetdTvedU());
+        
+        /*--- Species diffusion coefficients ---*/
+        visc_numerics->SetDiffusionCoeff(node[iPoint]->GetDiffusionCoeff(),
+                                         node_infty->GetDiffusionCoeff() );
+        
+        /*--- Laminar viscosity ---*/
+        visc_numerics->SetLaminarViscosity(node[iPoint]->GetLaminarViscosity(),
+                                           node_infty->GetLaminarViscosity() );
+        
+        /*--- Thermal conductivity ---*/
+        visc_numerics->SetThermalConductivity(node[iPoint]->GetThermalConductivity(),
+                                              node_infty->GetThermalConductivity());
+        
+        /*--- Vib-el. thermal conductivity ---*/
+        visc_numerics->SetThermalConductivity_ve(node[iPoint]->GetThermalConductivity_ve(),
+                                                 node_infty->GetThermalConductivity_ve() );
+        
+        /*--- Compute and update residual ---*/
+        visc_numerics->ComputeResidual(Res_Visc, Jacobian_i, Jacobian_j, config);
+        LinSysRes.SubtractBlock(iPoint, Res_Visc);
+        if (implicit) {
+          Jacobian.SubtractBlock(iPoint, iPoint, Jacobian_i);
+        }
+			}
+		}
+	}
+  
+	/*--- Free locally allocated memory ---*/
+	delete [] Normal;
+}
+
+void CTNE2EulerSolver::BC_Inlet(CGeometry *geometry, CSolver **solution_container,
+                                  CNumerics *conv_numerics, CNumerics *visc_numerics, CConfig *config, unsigned short val_marker) {
+	unsigned short iVar, iDim;
+	unsigned long iVertex, iPoint, Point_Normal;
+	double P_Total, T_Total, Velocity[3], Velocity2, H_Total, Temperature, Riemann,
+	Pressure, Density, Energy, *Flow_Dir, Mach2, SoundSpeed2, SoundSpeed_Total2, Vel_Mag,
+	alpha, aa, bb, cc, dd, Area, UnitaryNormal[3];
+  
+	bool implicit             = (config->GetKind_TimeIntScheme_TNE2() == EULER_IMPLICIT);
+	bool grid_movement        = config->GetGrid_Movement();
+	double Two_Gamma_M1       = 2.0/Gamma_Minus_One;
+	double Gas_Constant       = config->GetGas_ConstantND();
+	unsigned short Kind_Inlet = config->GetKind_Inlet();
+	string Marker_Tag         = config->GetMarker_All_Tag(val_marker);
+	bool viscous              = config->GetViscous();
+  bool gravity = (config->GetGravityForce());
+  
+	double *U_domain = new double[nVar];      double *U_inlet = new double[nVar];
+	double *V_domain = new double[nPrimVar];  double *V_inlet = new double[nPrimVar];
+	double *Normal = new double[nDim];
+  
+	/*--- Loop over all the vertices on this boundary marker ---*/
+	for (iVertex = 0; iVertex < geometry->nVertex[val_marker]; iVertex++) {
+		iPoint = geometry->vertex[val_marker][iVertex]->GetNode();
+    
+		/*--- Check if the node belongs to the domain (i.e., not a halo node) ---*/
+		if (geometry->node[iPoint]->GetDomain()) {
+      
+			/*--- Index of the closest interior node ---*/
+			Point_Normal = geometry->vertex[val_marker][iVertex]->GetNormal_Neighbor();
+      
+			/*--- Normal vector for this vertex (negate for outward convention) ---*/
+			geometry->vertex[val_marker][iVertex]->GetNormal(Normal);
+			for (iDim = 0; iDim < nDim; iDim++) Normal[iDim] = -Normal[iDim];
+			conv_numerics->SetNormal(Normal);
+      
+			Area = 0.0;
+			for (iDim = 0; iDim < nDim; iDim++) Area += Normal[iDim]*Normal[iDim];
+			Area = sqrt (Area);
+      
+			for (iDim = 0; iDim < nDim; iDim++)
+				UnitaryNormal[iDim] = Normal[iDim]/Area;
+      
+			/*--- Retrieve solution at this boundary node ---*/
+			for (iVar = 0; iVar < nVar; iVar++) U_domain[iVar] = node[iPoint]->GetSolution(iVar);
+      for (iVar = 0; iVar < nPrimVar; iVar++) V_domain[iVar] = node[iPoint]->GetPrimVar(iVar);
+      
+			/*--- Build the fictitious intlet state based on characteristics ---*/
+      
+      /*--- Subsonic inflow: there is one outgoing characteristic (u-c),
+       therefore we can specify all but one state variable at the inlet.
+       The outgoing Riemann invariant provides the final piece of info.
+       Adapted from an original implementation in the Stanford University
+       multi-block (SUmb) solver in the routine bcSubsonicInflow.f90
+       written by Edwin van der Weide, last modified 04-20-2009. ---*/
+      
+      switch (Kind_Inlet) {
+          
+          /*--- Total properties have been specified at the inlet. ---*/
+        case TOTAL_CONDITIONS:
+          
+          /*--- Retrieve the specified total conditions for this inlet. ---*/
+          if (gravity) P_Total = config->GetInlet_Ptotal(Marker_Tag) - geometry->node[iPoint]->GetCoord(nDim-1)*STANDART_GRAVITY;
+          else P_Total  = config->GetInlet_Ptotal(Marker_Tag);
+          T_Total  = config->GetInlet_Ttotal(Marker_Tag);
+          Flow_Dir = config->GetInlet_FlowDir(Marker_Tag);
+          
+          /*--- Non-dim. the inputs if necessary. ---*/
+          P_Total /= config->GetPressure_Ref();
+          T_Total /= config->GetTemperature_Ref();
+          
+          /*--- Store primitives and set some variables for clarity. ---*/
+          Density = U_domain[0];
+          Velocity2 = 0.0;
+          for (iDim = 0; iDim < nDim; iDim++) {
+            Velocity[iDim] = U_domain[iDim+1]/Density;
+            Velocity2 += Velocity[iDim]*Velocity[iDim];
+          }
+          Energy      = U_domain[nVar-1]/Density;
+          Pressure    = Gamma_Minus_One*Density*(Energy-0.5*Velocity2);
+          H_Total     = (Gamma*Gas_Constant/Gamma_Minus_One)*T_Total;
+          SoundSpeed2 = Gamma*Pressure/Density;
+          
+          /*--- Compute the acoustic Riemann invariant that is extrapolated
+           from the domain interior. ---*/
+          Riemann   = 2.0*sqrt(SoundSpeed2)/Gamma_Minus_One;
+          for (iDim = 0; iDim < nDim; iDim++)
+            Riemann += Velocity[iDim]*UnitaryNormal[iDim];
+          
+          /*--- Total speed of sound ---*/
+          SoundSpeed_Total2 = Gamma_Minus_One*(H_Total - (Energy + Pressure/Density)+0.5*Velocity2) + SoundSpeed2;
+          
+          /*--- Dot product of normal and flow direction. This should
+           be negative due to outward facing boundary normal convention. ---*/
+          alpha = 0.0;
+          for (iDim = 0; iDim < nDim; iDim++)
+            alpha += UnitaryNormal[iDim]*Flow_Dir[iDim];
+          
+          /*--- Coefficients in the quadratic equation for the velocity ---*/
+          aa =  1.0 + 0.5*Gamma_Minus_One*alpha*alpha;
+          bb = -1.0*Gamma_Minus_One*alpha*Riemann;
+          cc =  0.5*Gamma_Minus_One*Riemann*Riemann
+          -2.0*SoundSpeed_Total2/Gamma_Minus_One;
+          
+          /*--- Solve quadratic equation for velocity magnitude. Value must
+           be positive, so the choice of root is clear. ---*/
+          dd = bb*bb - 4.0*aa*cc;
+          dd = sqrt(max(0.0,dd));
+          Vel_Mag   = (-bb + dd)/(2.0*aa);
+          Vel_Mag   = max(0.0,Vel_Mag);
+          Velocity2 = Vel_Mag*Vel_Mag;
+          
+          /*--- Compute speed of sound from total speed of sound eqn. ---*/
+          SoundSpeed2 = SoundSpeed_Total2 - 0.5*Gamma_Minus_One*Velocity2;
+          
+          /*--- Mach squared (cut between 0-1), use to adapt velocity ---*/
+          Mach2 = Velocity2/SoundSpeed2;
+          Mach2 = min(1.0,Mach2);
+          Velocity2   = Mach2*SoundSpeed2;
+          Vel_Mag     = sqrt(Velocity2);
+          SoundSpeed2 = SoundSpeed_Total2 - 0.5*Gamma_Minus_One*Velocity2;
+          
+          /*--- Compute new velocity vector at the inlet ---*/
+          for (iDim = 0; iDim < nDim; iDim++)
+            Velocity[iDim] = Vel_Mag*Flow_Dir[iDim];
+          
+          /*--- Static temperature from the speed of sound relation ---*/
+          Temperature = SoundSpeed2/(Gamma*Gas_Constant);
+          
+          /*--- Static pressure using isentropic relation at a point ---*/
+          Pressure = P_Total*pow((Temperature/T_Total),Gamma/Gamma_Minus_One);
+          
+          /*--- Density at the inlet from the gas law ---*/
+          Density = Pressure/(Gas_Constant*Temperature);
+          
+          /*--- Using pressure, density, & velocity, compute the energy ---*/
+          Energy = Pressure/(Density*Gamma_Minus_One)+0.5*Velocity2;
+          
+          /*--- Conservative variables, using the derived quantities ---*/
+          U_inlet[0] = Density;
+          for (iDim = 0; iDim < nDim; iDim++)
+            U_inlet[iDim+1] = Velocity[iDim]*Density;
+          U_inlet[nDim+1] = Energy*Density;
+          
+          /*--- Primitive variables, using the derived quantities ---*/
+          V_inlet[0] = Temperature;
+          for (iDim = 0; iDim < nDim; iDim++)
+            V_inlet[iDim+1] = Velocity[iDim];
+          V_inlet[nDim+1] = Pressure;
+          V_inlet[nDim+2] = Density;
+          
+          break;
+          
+          /*--- Mass flow has been specified at the inlet. ---*/
+        case MASS_FLOW:
+          
+          /*--- Retrieve the specified mass flow for the inlet. ---*/
+          Density  = config->GetInlet_Ttotal(Marker_Tag);
+          Vel_Mag  = config->GetInlet_Ptotal(Marker_Tag);
+          Flow_Dir = config->GetInlet_FlowDir(Marker_Tag);
+          
+          /*--- Non-dim. the inputs if necessary. ---*/
+          Density /= config->GetDensity_Ref();
+          Vel_Mag /= config->GetVelocity_Ref();
+          
+          /*--- Get primitives from current inlet state. ---*/
+          for (iDim = 0; iDim < nDim; iDim++)
+            Velocity[iDim] = node[iPoint]->GetVelocity(iDim);
+          Pressure    = node[iPoint]->GetPressure();
+          SoundSpeed2 = Gamma*Pressure/U_domain[0];
+          
+          /*--- Compute the acoustic Riemann invariant that is extrapolated
+           from the domain interior. ---*/
+          Riemann = Two_Gamma_M1*sqrt(SoundSpeed2);
+          for (iDim = 0; iDim < nDim; iDim++)
+            Riemann += Velocity[iDim]*UnitaryNormal[iDim];
+          
+          /*--- Speed of sound squared for fictitious inlet state ---*/
+          SoundSpeed2 = Riemann;
+          for (iDim = 0; iDim < nDim; iDim++)
+            SoundSpeed2 -= Vel_Mag*Flow_Dir[iDim]*UnitaryNormal[iDim];
+          
+          SoundSpeed2 = max(0.0,0.5*Gamma_Minus_One*SoundSpeed2);
+          SoundSpeed2 = SoundSpeed2*SoundSpeed2;
+          
+          /*--- Pressure for the fictitious inlet state ---*/
+          Pressure = SoundSpeed2*Density/Gamma;
+          
+          /*--- Energy for the fictitious inlet state ---*/
+          Energy = Pressure/(Density*Gamma_Minus_One)+0.5*Vel_Mag*Vel_Mag;
+          
+          /*--- Conservative variables, using the derived quantities ---*/
+          U_inlet[0] = Density;
+          for (iDim = 0; iDim < nDim; iDim++)
+            U_inlet[iDim+1] = Vel_Mag*Flow_Dir[iDim]*Density;
+          U_inlet[nDim+1] = Energy*Density;
+          
+          /*--- Primitive variables, using the derived quantities ---*/
+          V_inlet[0] = Pressure / ( Gas_Constant * Density);
+          for (iDim = 0; iDim < nDim; iDim++)
+            V_inlet[iDim+1] = Vel_Mag*Flow_Dir[iDim];
+          V_inlet[nDim+1] = Pressure;
+          V_inlet[nDim+2] = Density;
+          
+          break;
+      }
+      
+			/*--- Set various quantities in the solver class ---*/
+			conv_numerics->SetConservative(U_domain, U_inlet);
+      
+			if (grid_movement)
+				conv_numerics->SetGridVel(geometry->node[iPoint]->GetGridVel(), geometry->node[iPoint]->GetGridVel());
+      
+			/*--- Compute the residual using an upwind scheme ---*/
+			conv_numerics->ComputeResidual(Residual, Jacobian_i, Jacobian_j, config);
+      LinSysRes.AddBlock(iPoint, Residual);
+      
+			/*--- Jacobian contribution for implicit integration ---*/
+			if (implicit)
+				Jacobian.AddBlock(iPoint, iPoint, Jacobian_i);
+      
+			/*--- Roe Turkel preconditioning, set the value of beta ---*/
+			if (config->GetKind_Upwind() == TURKEL)
+				node[iPoint]->SetPreconditioner_Beta(conv_numerics->GetPrecond_Beta());
+      
+			/*--- Viscous contribution ---*/
+			if (viscous) {
+        
+				/*--- Set the normal vector and the coordinates ---*/
+				visc_numerics->SetNormal(Normal);
+				visc_numerics->SetCoord(geometry->node[iPoint]->GetCoord(), geometry->node[Point_Normal]->GetCoord());
+        
+				/*--- Primitive variables, and gradient ---*/
+				visc_numerics->SetPrimitive(V_domain, V_inlet);
+				visc_numerics->SetPrimVarGradient(node[iPoint]->GetGradient_Primitive(), node[iPoint]->GetGradient_Primitive());
+        
+				/*--- Laminar viscosity ---*/
+				visc_numerics->SetLaminarViscosity(node[iPoint]->GetLaminarViscosity(), node[iPoint]->GetLaminarViscosity());
+        
+				/*--- Compute and update residual ---*/
+				visc_numerics->ComputeResidual(Residual, Jacobian_i, Jacobian_j, config);
+        LinSysRes.SubtractBlock(iPoint, Residual);
+        
+				/*--- Jacobian contribution for implicit integration ---*/
+				if (implicit)
+					Jacobian.SubtractBlock(iPoint, iPoint, Jacobian_i);
+			}
+		}
+	}
+  
+	/*--- Free locally allocated memory ---*/
+	delete [] U_domain;
+	delete [] U_inlet;
+  delete [] V_domain;
+	delete [] V_inlet;
+	delete [] Normal;
+  
+}
+
+void CTNE2EulerSolver::BC_Outlet(CGeometry *geometry, CSolver **solution_container,
+                                   CNumerics *conv_numerics, CNumerics *visc_numerics, CConfig *config, unsigned short val_marker) {
+	unsigned short iVar, iDim;
+	unsigned long iVertex, iPoint, Point_Normal;
+	double Pressure, P_Exit, Velocity[3],
+	Velocity2, Entropy, Density, Energy, Riemann, Vn, SoundSpeed, Mach_Exit, Vn_Exit,
+	Area, UnitaryNormal[3];
+  
+	bool implicit           = (config->GetKind_TimeIntScheme_TNE2() == EULER_IMPLICIT);
+  double Gas_Constant     = config->GetGas_ConstantND();
+	bool grid_movement      = config->GetGrid_Movement();
+	string Marker_Tag       = config->GetMarker_All_Tag(val_marker);
+	bool viscous              = config->GetViscous();
+  bool gravity = (config->GetGravityForce());
+  
+	double *U_domain = new double[nVar];      double *U_outlet = new double[nVar];
+  double *V_domain = new double[nPrimVar];  double *V_outlet = new double[nPrimVar];
+	double *Normal = new double[nDim];
+  
+	/*--- Loop over all the vertices on this boundary marker ---*/
+	for (iVertex = 0; iVertex < geometry->nVertex[val_marker]; iVertex++) {
+		iPoint = geometry->vertex[val_marker][iVertex]->GetNode();
+    
+		/*--- Check if the node belongs to the domain (i.e., not a halo node) ---*/
+		if (geometry->node[iPoint]->GetDomain()) {
+      
+			/*--- Index of the closest interior node ---*/
+			Point_Normal = geometry->vertex[val_marker][iVertex]->GetNormal_Neighbor();
+      
+			/*--- Normal vector for this vertex (negate for outward convention) ---*/
+			geometry->vertex[val_marker][iVertex]->GetNormal(Normal);
+			for (iDim = 0; iDim < nDim; iDim++) Normal[iDim] = -Normal[iDim];
+			conv_numerics->SetNormal(Normal);
+      
+			Area = 0.0;
+			for (iDim = 0; iDim < nDim; iDim++) Area += Normal[iDim]*Normal[iDim];
+			Area = sqrt (Area);
+      
+			for (iDim = 0; iDim < nDim; iDim++)
+				UnitaryNormal[iDim] = Normal[iDim]/Area;
+      
+			/*--- Current solution at this boundary node ---*/
+			for (iVar = 0; iVar < nVar; iVar++) U_domain[iVar] = node[iPoint]->GetSolution(iVar);
+      for (iVar = 0; iVar < nPrimVar; iVar++) V_domain[iVar] = node[iPoint]->GetPrimVar(iVar);
+      
+			/*--- Build the fictitious intlet state based on characteristics ---*/
+      
+      /*--- Retrieve the specified back pressure for this outlet. ---*/
+      if (gravity) P_Exit = config->GetOutlet_Pressure(Marker_Tag) - geometry->node[iPoint]->GetCoord(nDim-1)*STANDART_GRAVITY;
+      else P_Exit = config->GetOutlet_Pressure(Marker_Tag);
+      
+      /*--- Non-dim. the inputs if necessary. ---*/
+      P_Exit = P_Exit/config->GetPressure_Ref();
+      
+      /*--- Check whether the flow is supersonic at the exit. The type
+       of boundary update depends on this. ---*/
+      Density = U_domain[0];
+      Velocity2 = 0.0; Vn = 0.0;
+      for (iDim = 0; iDim < nDim; iDim++) {
+        Velocity[iDim] = U_domain[iDim+1]/Density;
+        Velocity2 += Velocity[iDim]*Velocity[iDim];
+        Vn += Velocity[iDim]*UnitaryNormal[iDim];
+      }
+      Energy     = U_domain[nVar-1]/Density;
+      Pressure   = Gamma_Minus_One*Density*(Energy-0.5*Velocity2);
+      SoundSpeed = sqrt(Gamma*Pressure/Density);
+      Mach_Exit  = sqrt(Velocity2)/SoundSpeed;
+      
+      if (Mach_Exit >= 1.0) {
+        
+        /*--- Supersonic exit flow: there are no incoming characteristics,
+         so no boundary condition is necessary. Set outlet state to current
+         state so that upwinding handles the direction of propagation. ---*/
+        for (iVar = 0; iVar < nVar; iVar++) U_outlet[iVar] = U_domain[iVar];
+        for (iVar = 0; iVar < nPrimVar; iVar++) V_outlet[iVar] = V_domain[iVar];
+        
+      } else {
+        
+        /*--- Subsonic exit flow: there is one incoming characteristic,
+         therefore one variable can be specified (back pressure) and is used
+         to update the conservative variables. Compute the entropy and the
+         acoustic Riemann variable. These invariants, as well as the
+         tangential velocity components, are extrapolated. Adapted from an
+         original implementation in the Stanford University multi-block
+         (SUmb) solver in the routine bcSubsonicOutflow.f90 by Edwin van
+         der Weide, last modified 09-10-2007. ---*/
+        
+        Entropy = Pressure*pow(1.0/Density,Gamma);
+        Riemann = Vn + 2.0*SoundSpeed/Gamma_Minus_One;
+        
+        /*--- Compute the new fictious state at the outlet ---*/
+        Density    = pow(P_Exit/Entropy,1.0/Gamma);
+        Pressure   = P_Exit;
+        SoundSpeed = sqrt(Gamma*P_Exit/Density);
+        Vn_Exit    = Riemann - 2.0*SoundSpeed/Gamma_Minus_One;
+        Velocity2  = 0.0;
+        for (iDim = 0; iDim < nDim; iDim++) {
+          Velocity[iDim] = Velocity[iDim] + (Vn_Exit-Vn)*UnitaryNormal[iDim];
+          Velocity2 += Velocity[iDim]*Velocity[iDim];
+        }
+        Energy  = P_Exit/(Density*Gamma_Minus_One) + 0.5*Velocity2;
+        
+        /*--- Conservative variables, using the derived quantities ---*/
+        U_outlet[0] = Density;
+        for (iDim = 0; iDim < nDim; iDim++)
+          U_outlet[iDim+1] = Velocity[iDim]*Density;
+        U_outlet[nDim+1] = Energy*Density;
+        
+        /*--- Conservative variables, using the derived quantities ---*/
+        V_outlet[0] = Pressure / ( Gas_Constant * Density);
+        for (iDim = 0; iDim < nDim; iDim++)
+          V_outlet[iDim+1] = Velocity[iDim];
+        V_outlet[nDim+1] = Pressure;
+        V_outlet[nDim+2] = Density;
+        
+			}
+      
+			/*--- Set various quantities in the solver class ---*/
+			conv_numerics->SetConservative(U_domain, U_outlet);
+      
+			if (grid_movement)
+				conv_numerics->SetGridVel(geometry->node[iPoint]->GetGridVel(), geometry->node[iPoint]->GetGridVel());
+      
+			/*--- Compute the residual using an upwind scheme ---*/
+			conv_numerics->ComputeResidual(Residual, Jacobian_i, Jacobian_j, config);
+      LinSysRes.AddBlock(iPoint, Residual);
+      
+			/*--- Jacobian contribution for implicit integration ---*/
+			if (implicit)
+				Jacobian.AddBlock(iPoint, iPoint, Jacobian_i);
+      
+			/*--- Roe Turkel preconditioning, set the value of beta ---*/
+			if (config->GetKind_Upwind() == TURKEL)
+				node[iPoint]->SetPreconditioner_Beta(conv_numerics->GetPrecond_Beta());
+      
+			/*--- Viscous contribution ---*/
+			if (viscous) {
+        
+				/*--- Set the normal vector and the coordinates ---*/
+				visc_numerics->SetNormal(Normal);
+				visc_numerics->SetCoord(geometry->node[iPoint]->GetCoord(), geometry->node[Point_Normal]->GetCoord());
+        
+				/*--- Primitive variables, and gradient ---*/
+				visc_numerics->SetPrimitive(V_domain, V_outlet);
+				visc_numerics->SetPrimVarGradient(node[iPoint]->GetGradient_Primitive(), node[iPoint]->GetGradient_Primitive());
+        
+				/*--- Laminar viscosity ---*/
+				visc_numerics->SetLaminarViscosity(node[iPoint]->GetLaminarViscosity(), node[iPoint]->GetLaminarViscosity());
+        
+				/*--- Compute and update residual ---*/
+				visc_numerics->ComputeResidual(Residual, Jacobian_i, Jacobian_j, config);
+        LinSysRes.SubtractBlock(iPoint, Residual);
+        
+				/*--- Jacobian contribution for implicit integration ---*/
+				if (implicit)
+					Jacobian.SubtractBlock(iPoint, iPoint, Jacobian_i);
+			}
+		}
+	}
+  
+	/*--- Free locally allocated memory ---*/
+	delete [] U_domain;
+	delete [] U_outlet;
+  delete [] V_domain;
+	delete [] V_outlet;
+	delete [] Normal;
+  
+}
+
+void CTNE2EulerSolver::BC_Supersonic_Inlet(CGeometry *geometry, CSolver **solution_container,
+                                             CNumerics *conv_numerics, CNumerics *visc_numerics, CConfig *config, unsigned short val_marker) {
+	unsigned short iDim, iVar;
+	unsigned long iVertex, iPoint, Point_Normal;
+	double Density, Pressure, Temperature, Energy, *Velocity, Velocity2;
+	double Gas_Constant = config->GetGas_ConstantND();
+  
+	bool implicit = (config->GetKind_TimeIntScheme_TNE2() == EULER_IMPLICIT);
+	bool grid_movement  = config->GetGrid_Movement();
+	bool viscous              = config->GetViscous();
+	string Marker_Tag = config->GetMarker_All_Tag(val_marker);
+  
+  double *U_inlet = new double[nVar]; double *U_domain = new double[nVar];
+  double *V_inlet = new double[nPrimVar]; double *V_domain = new double[nPrimVar];
+	double *Normal = new double[nDim];
+  
+	/*--- Supersonic inlet flow: there are no outgoing characteristics,
+   so all flow variables can be imposed at the inlet.
+   First, retrieve the specified values for the primitive variables. ---*/
+	Temperature = config->GetInlet_Temperature(Marker_Tag);
+	Pressure    = config->GetInlet_Pressure(Marker_Tag);
+	Velocity    = config->GetInlet_Velocity(Marker_Tag);
+  
+	/*--- Density at the inlet from the gas law ---*/
+	Density = Pressure/(Gas_Constant*Temperature);
+  
+	/*--- Non-dim. the inputs if necessary. ---*/
+	Temperature = Temperature/config->GetTemperature_Ref();
+	Pressure    = Pressure/config->GetPressure_Ref();
+	Density     = Density/config->GetDensity_Ref();
+	for (iDim = 0; iDim < nDim; iDim++)
+		Velocity[iDim] = Velocity[iDim]/config->GetVelocity_Ref();
+  
+	/*--- Compute the energy from the specified state ---*/
+	Velocity2 = 0.0;
+	for (iDim = 0; iDim < nDim; iDim++)
+		Velocity2 += Velocity[iDim]*Velocity[iDim];
+	Energy = Pressure/(Density*Gamma_Minus_One)+0.5*Velocity2;
+  
+	/*--- Conservative variables, using the derived quantities ---*/
+	U_inlet[0] = Density;
+  for (iDim = 0; iDim < nDim; iDim++)
+    U_inlet[iDim+1] = Velocity[iDim]*Density;
+  U_inlet[nDim+1] = Energy*Density;
+  
+  /*--- Primitive variables, using the derived quantities ---*/
+	V_inlet[0] = Temperature;
+  for (iDim = 0; iDim < nDim; iDim++)
+    V_inlet[iDim+1] = Velocity[iDim];
+  V_inlet[nDim+1] = Pressure;
+  V_inlet[nDim+2] = Density;
+  
+	/*--- Loop over all the vertices on this boundary marker ---*/
+	for(iVertex = 0; iVertex < geometry->nVertex[val_marker]; iVertex++) {
+		iPoint = geometry->vertex[val_marker][iVertex]->GetNode();
+    
+		/*--- Check if the node belongs to the domain (i.e, not a halo node) ---*/
+		if (geometry->node[iPoint]->GetDomain()) {
+      
+      /*--- Index of the closest interior node ---*/
+      Point_Normal = geometry->vertex[val_marker][iVertex]->GetNormal_Neighbor();
+      
+			/*--- Current solution at this boundary node ---*/
+			for (iVar = 0; iVar < nVar; iVar++) U_domain[iVar] = node[iPoint]->GetSolution(iVar);
+			for (iVar = 0; iVar < nPrimVar; iVar++) V_domain[iVar] = node[iPoint]->GetPrimVar(iVar);
+      
+			/*--- Normal vector for this vertex (negate for outward convention) ---*/
+			geometry->vertex[val_marker][iVertex]->GetNormal(Normal);
+			for (iDim = 0; iDim < nDim; iDim++) Normal[iDim] = -Normal[iDim];
+      
+			double Area = 0.0; double UnitaryNormal[3];
+			for (iDim = 0; iDim < nDim; iDim++)
+				Area += Normal[iDim]*Normal[iDim];
+			Area = sqrt (Area);
+      
+			for (iDim = 0; iDim < nDim; iDim++)
+				UnitaryNormal[iDim] = Normal[iDim]/Area;
+      
+			/*--- Set various quantities in the solver class ---*/
+			conv_numerics->SetNormal(Normal);
+			conv_numerics->SetConservative(U_domain, U_inlet);
+      
+			if (grid_movement)
+				conv_numerics->SetGridVel(geometry->node[iPoint]->GetGridVel(),
+                                geometry->node[iPoint]->GetGridVel());
+      
+			/*--- Compute the residual using an upwind scheme ---*/
+			conv_numerics->ComputeResidual(Residual, Jacobian_i, Jacobian_j, config);
+      LinSysRes.AddBlock(iPoint, Residual);
+      
+			/*--- Jacobian contribution for implicit integration ---*/
+			if (implicit)
+				Jacobian.AddBlock(iPoint, iPoint, Jacobian_i);
+      
+      /*--- Viscous contribution ---*/
+			if (viscous) {
+        
+				/*--- Set the normal vector and the coordinates ---*/
+				visc_numerics->SetNormal(Normal);
+				visc_numerics->SetCoord(geometry->node[iPoint]->GetCoord(), geometry->node[Point_Normal]->GetCoord());
+        
+				/*--- Primitive variables, and gradient ---*/
+				visc_numerics->SetPrimitive(V_domain, V_inlet);
+				visc_numerics->SetPrimVarGradient(node[iPoint]->GetGradient_Primitive(), node[iPoint]->GetGradient_Primitive());
+        
+				/*--- Laminar viscosity ---*/
+				visc_numerics->SetLaminarViscosity(node[iPoint]->GetLaminarViscosity(), node[iPoint]->GetLaminarViscosity());
+        
+				/*--- Compute and update residual ---*/
+				visc_numerics->ComputeResidual(Residual, Jacobian_i, Jacobian_j, config);
+        LinSysRes.SubtractBlock(iPoint, Residual);
+        
+				/*--- Jacobian contribution for implicit integration ---*/
+				if (implicit)
+					Jacobian.SubtractBlock(iPoint, iPoint, Jacobian_i);
+      }
+      
+		}
+	}
+  
+	/*--- Free locally allocated memory ---*/
+	delete [] U_domain;
+	delete [] U_inlet;
+  delete [] V_domain;
+	delete [] V_inlet;
+	delete [] Normal;
+  
+}
+
+void CTNE2EulerSolver::BC_Sym_Plane(CGeometry *geometry,
+                                    CSolver **solver_container,
+                                    CNumerics *conv_numerics,
+                                    CNumerics *visc_numerics, CConfig *config,
+                                    unsigned short val_marker) {
+//  bool implicit;
+//  unsigned short iDim;
+//  unsigned long iPoint, iVertex;
+//  double *Normal, *UnitNormal, Area;
+//  
+//  /*--- Allocate arrays ---*/
+//  UnitNormal = new double[3];
+//  
+//  /*--- Set booleans based on configuration settings ---*/
+//  implicit = (config->GetKind_TimeIntScheme_TNE2() == EULER_IMPLICIT);
+
+  /*--- Call the Euler wall routine ---*/
+  BC_Euler_Wall(geometry, solver_container, conv_numerics, config, val_marker);
+  
+//  /*--- Compute the viscous contribution (if any) ---*/
+//	for (iVertex = 0; iVertex < geometry->nVertex[val_marker]; iVertex++) {
+//		iPoint = geometry->vertex[val_marker][iVertex]->GetNode();
+//    
+//		/*--- Check if the node belongs to the domain (i.e, not a halo node) ---*/
+//		if (geometry->node[iPoint]->GetDomain()) {
+//      /*--- Calculate parameters from the geometry ---*/
+//      // Note: The vertex normal points out of the geometry by convention,
+//      //       so to calculate the influence from the boundary condition
+//      //       to the domain, we negate this vector
+//      Area   = 0.0;
+//			Normal = geometry->vertex[val_marker][iVertex]->GetNormal();
+//			for (iDim = 0; iDim < nDim; iDim++) Area += Normal[iDim]*Normal[iDim];
+//			Area = sqrt (Area);
+//			for (iDim = 0; iDim < nDim; iDim++) UnitNormal[iDim] = -Normal[iDim]/Area;
+//      
+//    }
+//  }
+//
+//  
+//  delete [] UnitNormal;
+  
+}
+
+void CTNE2EulerSolver::SetResidual_DualTime(CGeometry *geometry,
+                                            CSolver **solution_container,
+                                            CConfig *config,
+                                            unsigned short iRKStep,
+                                            unsigned short iMesh,
+                                            unsigned short RunTime_EqSystem) {
+	unsigned short iVar, jVar;
+	unsigned long iPoint;
+	double *U_time_nM1, *U_time_n, *U_time_nP1;
+	double Volume_nM1, Volume_n, Volume_nP1, TimeStep;
+  
+	bool implicit = (config->GetKind_TimeIntScheme_TNE2() == EULER_IMPLICIT);
+	bool Grid_Movement = config->GetGrid_Movement();
+  
+	/*--- loop over points ---*/
+	for (iPoint = 0; iPoint < nPointDomain; iPoint++) {
+    
+		/*--- Solution at time n-1, n and n+1 ---*/
+		U_time_nM1 = node[iPoint]->GetSolution_time_n1();
+		U_time_n   = node[iPoint]->GetSolution_time_n();
+		U_time_nP1 = node[iPoint]->GetSolution();
+    
+		/*--- Volume at time n-1 and n ---*/
+		if (Grid_Movement) {
+			Volume_nM1 = geometry->node[iPoint]->GetVolume_nM1();
+			Volume_n = geometry->node[iPoint]->GetVolume_n();
+			Volume_nP1 = geometry->node[iPoint]->GetVolume();
+		}
+		else {
+			Volume_nM1 = geometry->node[iPoint]->GetVolume();
+			Volume_n = geometry->node[iPoint]->GetVolume();
+			Volume_nP1 = geometry->node[iPoint]->GetVolume();
+		}
+    
+		/*--- Time Step ---*/
+		TimeStep = config->GetDelta_UnstTimeND();
+    
+		/*--- Compute Residual ---*/
+		for(iVar = 0; iVar < nVar; iVar++) {
+			if (config->GetUnsteady_Simulation() == DT_STEPPING_1ST)
+				Residual[iVar] = ( U_time_nP1[iVar]*Volume_nP1 - U_time_n[iVar]*Volume_n ) / TimeStep;
+			if (config->GetUnsteady_Simulation() == DT_STEPPING_2ND)
+				Residual[iVar] = ( 3.0*U_time_nP1[iVar]*Volume_nP1 - 4.0*U_time_n[iVar]*Volume_n
+                          +  1.0*U_time_nM1[iVar]*Volume_nM1 ) / (2.0*TimeStep);
+		}
+    
+		/*--- Add Residual ---*/
+    LinSysRes.AddBlock(iPoint, Residual);
+    
+		if (implicit) {
+			for (iVar = 0; iVar < nVar; iVar++) {
+				for (jVar = 0; jVar < nVar; jVar++)
+					Jacobian_i[iVar][jVar] = 0.0;
+        
+				if (config->GetUnsteady_Simulation() == DT_STEPPING_1ST)
+					Jacobian_i[iVar][iVar] = Volume_nP1 / TimeStep;
+				if (config->GetUnsteady_Simulation() == DT_STEPPING_2ND)
+					Jacobian_i[iVar][iVar] = (Volume_nP1*3.0)/(2.0*TimeStep);
+			}
+			Jacobian.AddBlock(iPoint, iPoint, Jacobian_i);
+		}
+	}
+  
+}
+
+void CTNE2EulerSolver::GetRestart(CGeometry *geometry, CConfig *config, unsigned short val_iZone) {
+  
+  unsigned short iVar;
+	int rank = MASTER_NODE;
+#ifndef NO_MPI
+#ifdef WINDOWS
+	MPI_Comm_rank(MPI_COMM_WORLD,&rank);
+#else
+	rank = MPI::COMM_WORLD.Get_rank();
+#endif
+#endif
+  
+	/*--- Restart the solution from file information ---*/
+	string restart_filename = config->GetSolution_FlowFileName();
+	unsigned long iPoint, index, nFlowIter, adjIter, flowIter;
+	char buffer[50];
+	string UnstExt, text_line;
+	ifstream restart_file;
+	bool grid_movement = config->GetGrid_Movement();
+	unsigned short nZone = geometry->GetnZone();
+  
+	/*--- Multi-zone restart files. ---*/
+	if (nZone > 1 && !(config->GetUnsteady_Simulation() == TIME_SPECTRAL)) {
+		restart_filename.erase(restart_filename.end()-4, restart_filename.end());
+		sprintf (buffer, "_%d.dat", int(val_iZone));
+		UnstExt = string(buffer);
+		restart_filename.append(UnstExt);
+	}
+  
+	/*--- For the unsteady adjoint, we integrate backwards through
+   physical time, so load in the direct solution files in reverse. ---*/
+	if (config->GetUnsteady_Simulation() == TIME_SPECTRAL) {
+		flowIter = val_iZone;
+		restart_filename.erase(restart_filename.end()-4, restart_filename.end());
+		if (int(val_iZone) < 10) sprintf (buffer, "_0000%d.dat", int(val_iZone));
+		if ((int(val_iZone) >= 10) && (int(val_iZone) < 100)) sprintf (buffer, "_000%d.dat", int(val_iZone));
+		if ((int(val_iZone) >= 100) && (int(val_iZone) < 1000)) sprintf (buffer, "_00%d.dat", int(val_iZone));
+		if ((int(val_iZone) >= 1000) && (int(val_iZone) < 10000)) sprintf (buffer, "_0%d.dat", int(val_iZone));
+		if (int(val_iZone) >= 10000) sprintf (buffer, "_%d.dat", int(val_iZone));
+		UnstExt = string(buffer);
+		restart_filename.append(UnstExt);
+	} else if (config->GetUnsteady_Simulation() && config->GetWrt_Unsteady()) {
+		nFlowIter = config->GetnExtIter() - 1;
+		adjIter   = config->GetExtIter();
+		flowIter  = nFlowIter - adjIter;
+		restart_filename.erase (restart_filename.end()-4, restart_filename.end());
+		if ((int(flowIter) >= 0) && (int(flowIter) < 10)) sprintf (buffer, "_0000%d.dat", int(flowIter));
+		if ((int(flowIter) >= 10) && (int(flowIter) < 100)) sprintf (buffer, "_000%d.dat", int(flowIter));
+		if ((int(flowIter) >= 100) && (int(flowIter) < 1000)) sprintf (buffer, "_00%d.dat", int(flowIter));
+		if ((int(flowIter) >= 1000) && (int(flowIter) < 10000)) sprintf (buffer, "_0%d.dat", int(flowIter));
+		if (int(flowIter) >= 10000) sprintf (buffer, "_%d.dat", int(flowIter));
+		UnstExt = string(buffer);
+		restart_filename.append(UnstExt);
+	} else {
+		flowIter = config->GetExtIter();
+		restart_filename.erase (restart_filename.end()-4, restart_filename.end());
+		if ((int(flowIter) >= 0) && (int(flowIter) < 10)) sprintf (buffer, "_0000%d.dat", int(flowIter));
+		if ((int(flowIter) >= 10) && (int(flowIter) < 100)) sprintf (buffer, "_000%d.dat", int(flowIter));
+		if ((int(flowIter) >= 100) && (int(flowIter) < 1000)) sprintf (buffer, "_00%d.dat", int(flowIter));
+		if ((int(flowIter) >= 1000) && (int(flowIter) < 10000)) sprintf (buffer, "_0%d.dat", int(flowIter));
+		if (int(flowIter) >= 10000) sprintf (buffer, "_%d.dat", int(flowIter));
+		UnstExt = string(buffer);
+		restart_filename.append(UnstExt);
+	}
+  
+	/*--- Open the flow solution from the restart file ---*/
+	if (rank == MASTER_NODE && val_iZone == ZONE_0)
+		cout << "Reading in the direct flow solution from iteration " << flowIter << "." << endl;
+	restart_file.open(restart_filename.data(), ios::in);
+  
+	/*--- In case there is no file ---*/
+	if (restart_file.fail()) {
+		cout << "There is no flow restart file!! " << restart_filename.data() << "."<< endl;
+		exit(1);
+	}
+  
+	/*--- In case this is a parallel simulation, we need to perform the
+   Global2Local index transformation first. ---*/
+	long *Global2Local = NULL;
+	Global2Local = new long[geometry->GetGlobal_nPointDomain()];
+	/*--- First, set all indices to a negative value by default ---*/
+	for(iPoint = 0; iPoint < geometry->GetGlobal_nPointDomain(); iPoint++) {
+		Global2Local[iPoint] = -1;
+	}
+  
+	/*--- Now fill array with the transform values only for local points ---*/
+	for(iPoint = 0; iPoint < nPointDomain; iPoint++) {
+		Global2Local[geometry->node[iPoint]->GetGlobalIndex()] = iPoint;
+	}
+  
+	/*--- Read all lines in the restart file ---*/
+	long iPoint_Local = 0; unsigned long iPoint_Global = 0;
+  
+	/*--- The first line is the header ---*/
+	getline (restart_file, text_line);
+  
+	while (getline (restart_file,text_line)) {
+		istringstream point_line(text_line);
+    
+		/*--- Retrieve local index. If this node from the restart file lives
+     on a different processor, the value of iPoint_Local will be -1, as
+     initialized above. Otherwise, the local index for this node on the
+     current processor will be returned and used to instantiate the vars. ---*/
+		iPoint_Local = Global2Local[iPoint_Global];
+		if (iPoint_Local >= 0) {
+      
+      /*--- First value is the point index, then the conservative variables ---*/
+      point_line >> index;
+      
+      for (iVar = 0; iVar < nVar; iVar++)
+        point_line >> Solution[iVar];
+            
+			node[iPoint_Local]->SetSolution(Solution);
+      
+			/*--- If necessary, read in the grid velocities for the unsteady adjoint ---*/
+			if (config->GetUnsteady_Simulation() && config->GetWrt_Unsteady() && grid_movement) {
+				double Volume, GridVel[3];
+				if (nDim == 2) point_line >> Volume >> GridVel[0] >> GridVel[1];
+				if (nDim == 3) point_line >> Volume >> GridVel[0] >> GridVel[1] >> GridVel[2];
+				if (iPoint_Local >= 0)
+					for (unsigned short iDim = 0; iDim < nDim; iDim++)
+						geometry->node[iPoint_Local]->SetGridVel(iDim, GridVel[iDim]);
+			}
+      
+		}
+		iPoint_Global++;
+	}
+
+  
+	/*--- Close the restart file ---*/
+	restart_file.close();
+  
+	/*--- Free memory needed for the transformation ---*/
+	delete [] Global2Local;
+  
+}
+
+
+void CTNE2EulerSolver::SetVolume_Output(CConfig *config, CGeometry *geometry, double **data_container, unsigned short nOutput_Vars) {
+  
+#ifdef DEBUG_TDE
+  
+	unsigned short iVar;
+	unsigned long iPoint;
+  
+	/*--- Add up total number of output variables to be written. ---*/
+	nOutput_Vars = nVar;
+  
+	for (iVar = 0; iVar < config->GetnOutput_Vars_Vol(); iVar++ ) {
+    
+		switch(config->GetOutput_Vars_Vol(iVar)) {
+      case PRESSURE:
+        nOutput_Vars++;
+        break;
+      case MACH:
+        nOutput_Vars++;
+        break;
+		}
+    
+	}
+  
+	// NEEDS TO BE MAX NUMBER OF POINTS ON ANY PARTITION ?
+	data_container = new double*[nOutput_Vars];
+	for (iVar = 0; iVar < nOutput_Vars; iVar++ ) {
+		data_container[iVar] = new double[nPointDomain];
+	}
+  
+	for (iVar = 0; iVar < config->GetnOutput_Vars_Vol(); iVar++ ) {
+    
+		switch(config->GetOutput_Vars_Vol(iVar)) {
+      case PRESSURE:
+        nOutput_Vars++;
+        break;
+      case MACH:
+        nOutput_Vars++;
+        break;
+		}
+    
+	}
+#endif
+}
+
+CTNE2NSSolver::CTNE2NSSolver(void) : CTNE2EulerSolver() {
+  
+	/*--- Array initialization ---*/
+	CDrag_Visc = NULL;
+	CLift_Visc = NULL;
+	CMx_Visc = NULL;
+	CMy_Visc = NULL;
+	CMz_Visc = NULL;
+	CFx_Visc = NULL;
+	CFy_Visc = NULL;
+	CFz_Visc = NULL;
+	CEff_Visc = NULL;
+  
+	ForceViscous = NULL;
+	MomentViscous = NULL;
+	CSkinFriction = NULL;
+  
+}
+
+CTNE2NSSolver::CTNE2NSSolver(CGeometry *geometry, CConfig *config,
+                             unsigned short iMesh) : CTNE2EulerSolver() {
+  bool restart, check_infty, check;
+  unsigned short iDim, iMarker, iSpecies, iVar, nZone, nLineLets;
+	unsigned long iPoint, index, counter_local, counter_global;
+  double *Mvec_Inf, Alpha, Beta, dull_val;
+  
+  /*--- Get MPI rank ---*/
+	int rank = MASTER_NODE;
+#ifndef NO_MPI
+#ifdef WINDOWS
+	MPI_Comm_rank(MPI_COMM_WORLD,&rank);
+#else
+	rank = MPI::COMM_WORLD.Get_rank();
+#endif
+#endif
+  
+	/*--- Array initialization ---*/
+	CDrag_Visc    = NULL;
+	CLift_Visc    = NULL;
+	CMx_Visc      = NULL;
+	CMy_Visc      = NULL;
+	CMz_Visc      = NULL;
+	CFx_Visc      = NULL;
+	CFy_Visc      = NULL;
+	CFz_Visc      = NULL;
+	CEff_Visc     = NULL;
+  Heat_Visc        = NULL;
+  MaxHeatFlux_Visc     = NULL;
+	ForceViscous  = NULL;
+	MomentViscous = NULL;
+	CSkinFriction = NULL;
+  
+  /*--- Initialize counters ---*/
+  counter_local  = 0;
+  counter_global = 0;
+  
+  /*--- Set booleans from settings in CConfig ---*/
+  restart = (config->GetRestart() || config->GetRestart_Flow());
+  
+	/*--- Define geometry constants in the solver structure ---*/
+  nSpecies     = config->GetnSpecies();
+  nMarker      = config->GetnMarker_All();
+  nPoint       = geometry->GetnPoint();
+	nPointDomain = geometry->GetnPointDomain();
+	nDim         = geometry->GetnDim();
+  nZone        = geometry->GetnZone();
+  
+  /*--- Set the size of the primitive and conserve vectors ---*/
+  //     U: [rho1, ..., rhoNs, rhou, rhov, rhow, rhoe, rhoeve]^T
+  //     V: [rho1, ..., rhoNs, T, Tve, u, v, w, P, rho, h, a, rhoCvtr, rhoCvve]^T
+  // GradV: [rho1, ..., rhoNs, T, Tve, u, v, w, P]^T
+	nVar         = nSpecies+nDim+2;
+  nPrimVar     = nSpecies+nDim+8;
+  nPrimVarGrad = nSpecies+nDim+8;
+  
+	/*--- Allocate an array of CVariable objects for each node in the  mesh ---*/
+	node = new CVariable*[nPoint];
+  
+	/*--- Define auxiliary vectors to store residual-related quantities ---*/
+	Residual      = new double[nVar];
+  for (iVar = 0; iVar < nVar; iVar++) Residual[iVar]      = 0.0;
+	Residual_RMS  = new double[nVar];
+  for (iVar = 0; iVar < nVar; iVar++) Residual_RMS[iVar]  = 0.0;
+	Residual_Max  = new double[nVar];
+  for (iVar = 0; iVar < nVar; iVar++) Residual_Max[iVar]  = 0.0;
+	Point_Max  = new unsigned long[nVar];
+  for (iVar = 0; iVar < nVar; iVar++) Point_Max[iVar]  = 0;
+	Residual_i    = new double[nVar];
+  for (iVar = 0; iVar < nVar; iVar++) Residual_i[iVar]    = 0.0;
+	Residual_j    = new double[nVar];
+  for (iVar = 0; iVar < nVar; iVar++) Residual_j[iVar]    = 0.0;
+	Res_Conv      = new double[nVar];
+  for (iVar = 0; iVar < nVar; iVar++) Res_Conv[iVar]      = 0.0;
+	Res_Visc      = new double[nVar];
+  for (iVar = 0; iVar < nVar; iVar++) Res_Visc[iVar]      = 0.0;
+	Res_Sour      = new double[nVar];
+  for (iVar = 0; iVar < nVar; iVar++) Res_Sour[iVar]      = 0.0;
+  
+	/*--- Define some auxiliary vectors related to the solution ---*/
+	Solution   = new double[nVar];
+  for (iVar = 0; iVar < nVar; iVar++) Solution[iVar]   = 0.0;
+	Solution_i = new double[nVar];
+  for (iVar = 0; iVar < nVar; iVar++) Solution_i[iVar] = 0.0;
+	Solution_j = new double[nVar];
+  for (iVar = 0; iVar < nVar; iVar++) Solution_j[iVar] = 0.0;
+  
+	/*--- Define some auxiliary vectors related to the geometry ---*/
+	Vector   = new double[nDim];
+  for (iDim = 0; iDim < nDim; iDim++) Vector[iDim]   = 0.0;
+	Vector_i = new double[nDim];
+  for (iDim = 0; iDim < nDim; iDim++) Vector_i[iDim] = 0.0;
+	Vector_j = new double[nDim];
+  for (iDim = 0; iDim < nDim; iDim++) Vector_j[iDim] = 0.0;
+  
+  /*--- Allocate arrays for conserved variable limits ---*/
+  lowerlimit = new double[nVar];
+  upperlimit = new double[nVar];
+  for (iSpecies = 0; iSpecies < nSpecies; iSpecies++) {
+    lowerlimit[iSpecies] = 0.0;
+    upperlimit[iSpecies] = 1E16;
+  }
+  for (iVar = nSpecies; iVar < nSpecies+nDim; iVar++) {
+    lowerlimit[iVar] = -1E16;
+    upperlimit[iVar] = 1E16;
+  }
+  for (iVar = nSpecies+nDim; iVar < nSpecies+nDim+2; iVar++) {
+    lowerlimit[iVar] = 1E-4;
+    upperlimit[iVar] = 1E16;
+  }
+  
+  /*--- Initialize the solution & residual CVectors ---*/
+  LinSysSol.Initialize(nPoint, nPointDomain, nVar, 0.0);
+  LinSysRes.Initialize(nPoint, nPointDomain, nVar, 0.0);
+  
+  /*--- Create the structure for storing extra information ---*/
+  if (config->GetExtraOutput()) {
+    nOutputVariables = nVar;
+    OutputVariables.Initialize(nPoint, nPointDomain, nOutputVariables, 0.0);
+  }
+  
+	/*--- Allocate Jacobians for implicit time-stepping ---*/
+	if (config->GetKind_TimeIntScheme_TNE2() == EULER_IMPLICIT) {
+		Jacobian_i = new double* [nVar];
+		Jacobian_j = new double* [nVar];
+		for (iVar = 0; iVar < nVar; iVar++) {
+			Jacobian_i[iVar] = new double [nVar];
+			Jacobian_j[iVar] = new double [nVar];
+		}
+    
+		/*--- Initialization of the structure of the global Jacobian ---*/
+		if (rank == MASTER_NODE)
+      cout << "Initialize jacobian structure (TNE2 Navier-Stokes). MG level: " << iMesh <<"." << endl;
+    Jacobian.Initialize(nPoint, nPointDomain, nVar, nVar, true, geometry);
+    
+    if (config->GetKind_Linear_Solver_Prec() == LINELET) {
+      nLineLets = Jacobian.BuildLineletPreconditioner(geometry, config);
+      if (rank == MASTER_NODE) cout << "Compute linelet structure. " << nLineLets << " elements in each line (average)." << endl;
+    }
+    
+	} else {
+		if (rank == MASTER_NODE)
+			cout << "Explicit scheme. No jacobian structure (TNE2 Navier-Stokes). MG level: "
+           << iMesh <<"." << endl;
+	}
+  
+	/*--- Computation of gradients by least squares ---*/
+	if (config->GetKind_Gradient_Method() == WEIGHTED_LEAST_SQUARES) {
+    
+		/*--- S matrix := inv(R)*traspose(inv(R)) ---*/
+		Smatrix = new double* [nDim];
+		for (iDim = 0; iDim < nDim; iDim++)
+			Smatrix[iDim] = new double [nDim];
+    
+		/*--- c vector := transpose(WA)*(Wb) ---*/
+		cvector = new double* [nPrimVarGrad];
+		for (iVar = 0; iVar < nPrimVarGrad; iVar++)
+			cvector[iVar] = new double [nDim];
+	}
+  
+	/*--- Allocate force & coefficient arrays on boundaries ---*/
+	CPressure = new double* [nMarker];
+	for (iMarker = 0; iMarker < nMarker; iMarker++)
+		CPressure[iMarker] = new double [geometry->nVertex[iMarker]];
+  
+	/*--- Heat tranfer in all the markers ---*/
+	HeatFlux = new double* [nMarker];
+	for (iMarker = 0; iMarker < nMarker; iMarker++)
+		HeatFlux[iMarker] = new double [geometry->nVertex[iMarker]];
+  
+	/*--- Skin friction in all the markers ---*/
+	CSkinFriction = new double* [nMarker];
+	for (iMarker = 0; iMarker < nMarker; iMarker++)
+		CSkinFriction[iMarker] = new double [geometry->nVertex[iMarker]];
+  
+	/*--- Non dimensional coefficients ---*/
+	ForceInviscid  = new double[3];
+	MomentInviscid = new double[3];
+	CDrag_Inv      = new double[nMarker];
+	CLift_Inv      = new double[nMarker];
+	CSideForce_Inv = new double[nMarker];
+	CMx_Inv        = new double[nMarker];
+	CMy_Inv        = new double[nMarker];
+	CMz_Inv        = new double[nMarker];
+	CEff_Inv       = new double[nMarker];
+	CFx_Inv        = new double[nMarker];
+	CFy_Inv        = new double[nMarker];
+	CFz_Inv        = new double[nMarker];
+  
+	/*--- Initialize total coefficients ---*/
+	Total_CDrag = 0.0;  Total_CLift = 0.0;  Total_CSideForce = 0.0;
+  Total_CFx   = 0.0;  Total_CFy   = 0.0;  Total_CFz = 0.0;
+	Total_CMx   = 0.0;  Total_CMy   = 0.0;  Total_CMz = 0.0;
+	Total_CEff  = 0.0;
+  Total_Heat     = 0.0;
+  Total_MaxHeat  = 0.0;
+  
+	ForceViscous  = new double[3];
+	MomentViscous = new double[3];
+	CDrag_Visc    = new double[nMarker];
+	CLift_Visc    = new double[nMarker];
+	CMx_Visc      = new double[nMarker];
+	CMy_Visc      = new double[nMarker];
+	CMz_Visc      = new double[nMarker];
+	CEff_Visc     = new double[nMarker];
+	CFx_Visc      = new double[nMarker];
+	CFy_Visc      = new double[nMarker];
+	CFz_Visc      = new double[nMarker];
+  Heat_Visc        = new double[nMarker];
+  MaxHeatFlux_Visc     = new double[nMarker];
+  
+	/*--- Read farfield conditions from config ---*/
+	Pressure_Inf       = config->GetPressure_FreeStream();
+  Temperature_Inf    = config->GetTemperature_FreeStream();
+  Temperature_ve_Inf = config->GetTemperature_ve_FreeStream();
+  MassFrac_Inf       = config->GetMassFrac_FreeStream();
+  Mach_Inf           = config->GetMach_FreeStreamND();
+  
+  // Note: May need to investigate these more carefully...
+	Viscosity_Inf = config->GetViscosity_FreeStreamND();
+	Mach_Inf      = config->GetMach_FreeStreamND();
+	Prandtl_Lam   = config->GetPrandtl_Lam();
+	Prandtl_Turb  = config->GetPrandtl_Turb();
+  
+  /*--- Vectorize free stream Mach number based on AoA & AoS ---*/
+  Mvec_Inf = new double[nDim];
+  Alpha    = config->GetAoA();
+  Beta     = config->GetAoS();
+  if (nDim == 2) {
+    Mvec_Inf[0] = cos(Alpha)*Mach_Inf;
+    Mvec_Inf[1] = sin(Alpha)*Mach_Inf;
+  }
+  if (nDim == 3) {
+    Mvec_Inf[0] = cos(Alpha)*cos(Beta)*Mach_Inf;
+    Mvec_Inf[1] = sin(Beta)*Mach_Inf;
+    Mvec_Inf[2] = sin(Alpha)*cos(Beta)*Mach_Inf;
+  }
+  
+  /*--- Create a CVariable that stores the free-stream values ---*/
+  node_infty = new CTNE2NSVariable(Pressure_Inf, MassFrac_Inf,
+                                   Mvec_Inf, Temperature_Inf,
+                                   Temperature_ve_Inf, nDim, nVar,
+                                   nPrimVar, nPrimVarGrad, config);
+  check_infty = node_infty->SetPrimVar_Compressible(config);
+  
+  Velocity_Inf = new double[nDim];
+  for (iDim = 0; iDim < nDim; iDim++)
+    Velocity_Inf[iDim] = node_infty->GetVelocity(iDim);
+  
+	/*--- Check for a restart and set up the variables at each node
+   appropriately. Coarse multigrid levels will be intitially set to
+   the farfield values bc the solver will immediately interpolate
+   the solution from the finest mesh to the coarser levels. ---*/
+	if (!restart || geometry->GetFinestMGLevel() == false || nZone > 1) {
+    
+		/*--- Initialize using freestream values ---*/
+		for (iPoint = 0; iPoint < nPoint; iPoint++)
+			node[iPoint] = new CTNE2NSVariable(Pressure_Inf, MassFrac_Inf,
+                                         Mvec_Inf, Temperature_Inf,
+                                         Temperature_ve_Inf, nDim, nVar,
+                                         nPrimVar, nPrimVarGrad, config);
+	} else {
+    
+		/*--- Restart the solution from file information ---*/
+		ifstream restart_file;
+		string filename = config->GetSolution_FlowFileName();
+		restart_file.open(filename.data(), ios::in);
+    
+		/*--- In case there is no file ---*/
+		if (restart_file.fail()) {
+			cout << "There is no flow restart file!! " << filename.data() << "."<< endl;
+			exit(1);
+		}
+    
+		/*--- In case this is a parallel simulation, we need to perform the
+     Global2Local index transformation first. ---*/
+		long *Global2Local = new long[geometry->GetGlobal_nPointDomain()];
+    
+		/*--- First, set all indices to a negative value by default ---*/
+		for(iPoint = 0; iPoint < geometry->GetGlobal_nPointDomain(); iPoint++)
+			Global2Local[iPoint] = -1;
+    
+		/*--- Now fill array with the transform values only for local points ---*/
+		for(iPoint = 0; iPoint < nPointDomain; iPoint++)
+			Global2Local[geometry->node[iPoint]->GetGlobalIndex()] = iPoint;
+    
+		/*--- Read all lines in the restart file ---*/
+		long iPoint_Local; unsigned long iPoint_Global = 0; string text_line;
+    
+		/*--- The first line is the header ---*/
+		getline (restart_file, text_line);
+    
+		while (getline (restart_file,text_line)) {
+			istringstream point_line(text_line);
+      
+			/*--- Retrieve local index. If this node from the restart file lives
+       on a different processor, the value of iPoint_Local will be -1.
+       Otherwise, the local index for this node on the current processor
+       will be returned and used to instantiate the vars. ---*/
+			iPoint_Local = Global2Local[iPoint_Global];
+      if (iPoint_Local >= 0) {
+        point_line >> index;
+        for (iDim = 0; iDim < nDim; iDim++)
+          point_line >> dull_val;
+        for (iVar = 0; iVar < nVar; iVar++) {
+          point_line >> Solution[iVar];
+        }
+        
+        /*--- Call the CVariable constructor with the solution ---*/
+				node[iPoint_Local] = new CTNE2NSVariable(Solution, nDim, nVar,
+                                                 nPrimVar,nPrimVarGrad, config);
+			}
+			iPoint_Global++;
+		}
+    
+		/*--- Instantiate the variable class with an arbitrary solution
+     at any halo/periodic nodes. The initial solution can be arbitrary,
+     because a send/recv is performed immediately in the solver. ---*/
+		for(iPoint = nPointDomain; iPoint < nPoint; iPoint++)
+      node[iPoint] = new CTNE2NSVariable(Pressure_Inf, MassFrac_Inf,
+                                         Mvec_Inf, Temperature_Inf,
+                                         Temperature_ve_Inf, nDim, nVar,
+                                         nPrimVar, nPrimVarGrad, config);
+    
+			//node[iPoint] = new CTNE2NSVariable(Solution, nDim, nVar, nPrimVar,
+        //                                 nPrimVarGrad, config);
+    
+		/*--- Close the restart file ---*/
+		restart_file.close();
+    
+		/*--- Free memory needed for the transformation ---*/
+		delete [] Global2Local;
+	}
+  
+  /*--- Check that the initial solution is physical ---*/
+  counter_local = 0;
+  for (iPoint = 0; iPoint < nPoint; iPoint++) {
+    
+    check = node[iPoint]->SetPrimVar_Compressible(config);
+    
+//    node[iPoint]->SetDensity();
+//    node[iPoint]->SetVelocity2();
+//    check_temp = node[iPoint]->SetTemperature(config);
+//    check_press = node[iPoint]->SetPressure(config);
+//    
+//    if (check_temp || check_press) {
+//      bool ionization;
+//      unsigned short iEl, nHeavy, nEl, *nElStates;
+//      double Ru, T, Tve, rhoCvtr, sqvel, rhoE, rhoEve, num, denom, conc;
+//      double rho, rhos, Ef, Ev, Ee, soundspeed;
+//      double *xi, *Ms, *thetav, **thetae, **g, *Tref, *hf;
+//      /*--- Determine the number of heavy species ---*/
+//      ionization = config->GetIonization();
+//      if (ionization) { nHeavy = nSpecies-1; nEl = 1; }
+//      else            { nHeavy = nSpecies;   nEl = 0; }
+//      
+//      /*--- Load variables from the config class --*/
+//      xi        = config->GetRotationModes();      // Rotational modes of energy storage
+//      Ms        = config->GetMolar_Mass();         // Species molar mass
+//      thetav    = config->GetCharVibTemp();        // Species characteristic vib. temperature [K]
+//      thetae    = config->GetCharElTemp();         // Characteristic electron temperature [K]
+//      g         = config->GetElDegeneracy();       // Degeneracy of electron states
+//      nElStates = config->GetnElStates();          // Number of electron states
+//      Tref      = config->GetRefTemperature();     // Thermodynamic reference temperature [K]
+//      hf        = config->GetEnthalpy_Formation(); // Formation enthalpy [J/kg]
+//      
+//      /*--- Rename & initialize for convenience ---*/
+//      Ru      = UNIVERSAL_GAS_CONSTANT;         // Universal gas constant [J/(kmol*K)]
+//      Tve     = Temperature_ve_Inf;             // Vibrational temperature [K]
+//      T       = Temperature_Inf;                // Translational-rotational temperature [K]
+//      sqvel   = 0.0;                            // Velocity^2 [m2/s2]
+//      rhoE    = 0.0;                            // Mixture total energy per mass [J/kg]
+//      rhoEve  = 0.0;                            // Mixture vib-el energy per mass [J/kg]
+//      denom   = 0.0;
+//      conc    = 0.0;
+//      rhoCvtr = 0.0;
+//      
+//      /*--- Calculate mixture density from supplied primitive quantities ---*/
+//      for (iSpecies = 0; iSpecies < nHeavy; iSpecies++)
+//        denom += MassFrac_Inf[iSpecies] * (Ru/Ms[iSpecies]) * T;
+//      for (iSpecies = 0; iSpecies < nEl; iSpecies++)
+//        denom += MassFrac_Inf[nSpecies-1] * (Ru/Ms[nSpecies-1]) * Tve;
+//      rho = Pressure_Inf / denom;
+//      
+//      /*--- Calculate sound speed and extract velocities ---*/
+//      for (iSpecies = 0; iSpecies < nHeavy; iSpecies++) {
+//        conc += MassFrac_Inf[iSpecies]*rho/Ms[iSpecies];
+//        rhoCvtr += rho*MassFrac_Inf[iSpecies] * (3.0/2.0 + xi[iSpecies]/2.0) * Ru/Ms[iSpecies];
+//      }
+//      soundspeed = sqrt((1.0 + Ru/rhoCvtr*conc) * Pressure_Inf/rho);
+//      for (iDim = 0; iDim < nDim; iDim++)
+//        sqvel += Mvec_Inf[iDim]*soundspeed * Mvec_Inf[iDim]*soundspeed;
+//      
+//      /*--- Calculate energy (RRHO) from supplied primitive quanitites ---*/
+//      for (iSpecies = 0; iSpecies < nHeavy; iSpecies++) {
+//        // Species density
+//        rhos = MassFrac_Inf[iSpecies]*rho;
+//        
+//        // Species formation energy
+//        Ef = hf[iSpecies] - Ru/Ms[iSpecies]*Tref[iSpecies];
+//        
+//        // Species vibrational energy
+//        if (thetav[iSpecies] != 0.0)
+//          Ev = Ru/Ms[iSpecies] * thetav[iSpecies] / (exp(thetav[iSpecies]/Tve)-1.0);
+//        else
+//          Ev = 0.0;
+//        
+//        // Species electronic energy
+//        num = 0.0;
+//        denom = g[iSpecies][0] * exp(thetae[iSpecies][0]/Tve);
+//        for (iEl = 1; iEl < nElStates[iSpecies]; iEl++) {
+//          num   += g[iSpecies][iEl] * thetae[iSpecies][iEl] * exp(-thetae[iSpecies][iEl]/Tve);
+//          denom += g[iSpecies][iEl] * exp(-thetae[iSpecies][iEl]/Tve);
+//        }
+//        Ee = Ru/Ms[iSpecies] * (num/denom);
+//        
+//        // Mixture total energy
+//        rhoE += rhos * ((3.0/2.0+xi[iSpecies]/2.0) * Ru/Ms[iSpecies] * (T-Tref[iSpecies])
+//                        + Ev + Ee + Ef + 0.5*sqvel);
+//        
+//        // Mixture vibrational-electronic energy
+//        rhoEve += rhos * (Ev + Ee);
+//      }
+//      for (iSpecies = 0; iSpecies < nEl; iSpecies++) {
+//        // Species formation energy
+//        Ef = hf[nSpecies-1] - Ru/Ms[nSpecies-1] * Tref[nSpecies-1];
+//        
+//        // Electron t-r mode contributes to mixture vib-el energy
+//        rhoEve += (3.0/2.0) * Ru/Ms[nSpecies-1] * (Tve - Tref[nSpecies-1]);
+//      }
+//      
+//      /*--- Initialize Solution & Solution_Old vectors ---*/
+//      for (iSpecies = 0; iSpecies < nSpecies; iSpecies++) {
+//        Solution[iSpecies]     = rho*MassFrac_Inf[iSpecies];
+//      }
+//      for (iDim = 0; iDim < nDim; iDim++) {
+//        Solution[nSpecies+iDim]     = rho*Mvec_Inf[iDim]*soundspeed;
+//      }
+//      Solution[nSpecies+nDim]       = rhoE;
+//      Solution[nSpecies+nDim+1]     = rhoEve;
+//      
+//      node[iPoint]->SetSolution(Solution);
+//      node[iPoint]->SetSolution_Old(Solution);
+//      
+//      counter_local++;
+//    }
+    if (check)
+      counter_local++;
+  }
+  
+#ifndef NO_MPI
+#ifdef WINDOWS
+  MPI_Reduce(&counter_local, &counter_global, 1, MPI_UNSIGNED_LONG, MPI_SUM, MASTER_NODE, MPI_COMM_WORLD);
+#else  
+  MPI::COMM_WORLD.Reduce(&counter_local, &counter_global, 1, MPI::UNSIGNED_LONG, MPI::SUM, MASTER_NODE);
+#endif
+#else
+  
+  counter_global = counter_local;
+  
+#endif
+  
+  
+  if ((rank == MASTER_NODE) && (counter_global != 0))
+    cout << "Warning. The original solution contains "<< counter_global
+         << " points that are not physical." << endl;
+  
+	/*--- Define solver parameters needed for execution of destructor ---*/
+	if (config->GetKind_Gradient_Method() == WEIGHTED_LEAST_SQUARES)
+    least_squares = true;
+	else
+    least_squares = false;
+  
+	/*--- MPI solution ---*/
+	Set_MPI_Solution(geometry, config);
+  
+  /*--- Deallocate arrays ---*/
+  delete [] Mvec_Inf;
+  
+}
+
+CTNE2NSSolver::~CTNE2NSSolver(void) {
+	unsigned short iMarker;
+  
+	if (CDrag_Visc != NULL) delete [] CDrag_Visc;
+	if (CLift_Visc != NULL) delete [] CLift_Visc;
+	if (CMx_Visc != NULL) delete [] CMx_Visc;
+	if (CMy_Visc != NULL) delete [] CMy_Visc;
+	if (CMz_Visc != NULL) delete [] CMz_Visc;
+	if (CFx_Visc != NULL) delete [] CFx_Visc;
+	if (CFy_Visc != NULL) delete [] CFy_Visc;
+	if (CFz_Visc != NULL) delete [] CFz_Visc;
+	if (CEff_Visc != NULL) delete [] CEff_Visc;
+  if (Heat_Visc != NULL) delete [] Heat_Visc;
+  if (MaxHeatFlux_Visc != NULL) delete [] MaxHeatFlux_Visc;
+	if (ForceViscous != NULL) delete [] ForceViscous;
+	if (MomentViscous != NULL) delete [] MomentViscous;
+  
+	if (CSkinFriction != NULL) {
+		for (iMarker = 0; iMarker < nMarker; iMarker++) {
+			delete CSkinFriction[iMarker];
+		}
+		delete [] CSkinFriction;
+	}
+  
+}
+
+void CTNE2NSSolver::Preprocessing(CGeometry *geometry, CSolver **solution_container, CConfig *config,
+                                  unsigned short iMesh, unsigned short iRKStep,
+                                  unsigned short RunTime_EqSystem, bool Output) {
+	unsigned long iPoint;
+  bool check;
+  bool adjoint      = config->GetAdjoint();
+	bool implicit     = (config->GetKind_TimeIntScheme_TNE2() == EULER_IMPLICIT);
+	bool second_order = ((config->GetSpatialOrder_TNE2() == SECOND_ORDER) ||
+                       (config->GetSpatialOrder_TNE2() == SECOND_ORDER_LIMITER));
+	bool limiter      = (config->GetSpatialOrder_TNE2() == SECOND_ORDER_LIMITER);
+  bool center       = ((config->GetKind_ConvNumScheme_TNE2() == SPACE_CENTERED) ||
+                       (adjoint && config->GetKind_ConvNumScheme_AdjTNE2() == SPACE_CENTERED));
+  
+	for (iPoint = 0; iPoint < nPoint; iPoint ++) {
+    
+		/*--- Set the primitive variables incompressible (dens, vx, vy, vz, beta)
+     and compressible (temp, vx, vy, vz, press, dens, enthal, sos)---*/
+		check = node[iPoint]->SetPrimVar_Compressible(config);
+    
+		/*--- Initialize the convective, source and viscous residual vector ---*/
+		LinSysRes.SetBlock_Zero(iPoint);
+    
+	}
+  
+	/*--- Compute gradient of the primitive variables ---*/
+  switch (config->GetKind_Gradient_Method()) {
+    case GREEN_GAUSS:
+      SetPrimVar_Gradient_GG(geometry, config);
+      SetSolution_Gradient_GG(geometry, config);
+      break;
+    case WEIGHTED_LEAST_SQUARES:
+      SetPrimVar_Gradient_LS(geometry, config);
+      SetSolution_Gradient_LS(geometry, config);
+      break;
+  }
+  
+  if ((second_order) && (iMesh == MESH_0) && limiter) {
+//    SetPrimVar_Limiter(geometry, config);
+    SetSolution_Limiter(geometry, config);
+  }
+  
+  /*--- Artificial dissipation ---*/
+  if (center)
+    SetMax_Eigenvalue(geometry, config);
+  
+	/*--- Initialize the jacobian matrices ---*/
+	if (implicit) Jacobian.SetValZero();
+  
+}
+
+void CTNE2NSSolver::SetTime_Step(CGeometry *geometry,
+                                 CSolver **solution_container,
+                                 CConfig *config,
+                                 unsigned short iMesh,
+                                 unsigned long Iteration) {
+  
+	unsigned short iDim, iMarker, iSpecies;
+  unsigned long iEdge, iVertex, iPoint, jPoint;
+	double *Normal, Area, Vol;
+  double Mean_SoundSpeed, Mean_ProjVel;
+  double Lambda, Local_Delta_Time, Local_Delta_Time_Visc, Global_Delta_Time;
+  double Mean_LaminarVisc, Mean_ThermalCond, Mean_ThermalCond_ve, Mean_Density, Mean_Tve;
+  double cv, cvve, Ru, *xi, *Ms;
+  double Lambda_1, Lambda_2, K_v, Global_Delta_UnstTimeND;
+  
+	bool implicit = (config->GetKind_TimeIntScheme_TNE2() == EULER_IMPLICIT);
+	bool dual_time = ((config->GetUnsteady_Simulation() == DT_STEPPING_1ST) ||
+                    (config->GetUnsteady_Simulation() == DT_STEPPING_2ND));
+  
+  /*--- Initialize parameters ---*/
+  Global_Delta_Time = 1E6;
+  Min_Delta_Time    = 1.E6;
+  Max_Delta_Time    = 0.0;
+  K_v    = 0.25;
+  iPoint = 0;
+  jPoint = 0;
+  Ru = UNIVERSAL_GAS_CONSTANT;
+  
+  /*--- Get from config ---*/
+  xi = config->GetRotationModes();
+  Ms = config->GetMolar_Mass();
+  
+	/*--- Set maximum inviscid eigenvalue to zero, and compute sound speed and viscosity ---*/
+	for (iPoint = 0; iPoint < nPointDomain; iPoint++) {
+		node[iPoint]->SetMax_Lambda_Inv(0.0);
+		node[iPoint]->SetMax_Lambda_Visc(0.0);
+	}
+  
+	/*--- Loop interior edges ---*/
+	for (iEdge = 0; iEdge < geometry->GetnEdge(); iEdge++) {
+    
+		/*--- Point identification, Normal vector and area ---*/
+		iPoint = geometry->edge[iEdge]->GetNode(0);
+		jPoint = geometry->edge[iEdge]->GetNode(1);
+		Normal = geometry->edge[iEdge]->GetNormal();
+		Area   = 0;
+    for (iDim = 0; iDim < nDim; iDim++)
+      Area += Normal[iDim]*Normal[iDim];
+    Area = sqrt(Area);
+    
+		/*--- Mean Values ---*/
+    Mean_ProjVel    = 0.5 * (node[iPoint]->GetProjVel(Normal) +
+                             node[jPoint]->GetProjVel(Normal)  );
+    Mean_SoundSpeed = 0.5 * (node[iPoint]->GetSoundSpeed() +
+                             node[jPoint]->GetSoundSpeed()  ) * Area;
+    
+		/*--- Inviscid contribution ---*/
+		Lambda = fabs(Mean_ProjVel) + Mean_SoundSpeed ;
+		if (geometry->node[iPoint]->GetDomain()) node[iPoint]->AddMax_Lambda_Inv(Lambda);
+		if (geometry->node[jPoint]->GetDomain()) node[jPoint]->AddMax_Lambda_Inv(Lambda);
+    
+		/*--- Viscous contribution ---*/
+    Mean_LaminarVisc    = 0.5*(node[iPoint]->GetLaminarViscosity() +
+                               node[jPoint]->GetLaminarViscosity()  );
+    Mean_ThermalCond    = 0.5*(node[iPoint]->GetThermalConductivity() +
+                               node[jPoint]->GetThermalConductivity()  );
+    Mean_ThermalCond_ve = 0.5*(node[iPoint]->GetThermalConductivity_ve() +
+                               node[jPoint]->GetThermalConductivity_ve()  );
+    Mean_Density        = 0.5*(node[iPoint]->GetDensity() +
+                               node[jPoint]->GetDensity()  );
+    cv = 0.5*(node[iPoint]->GetRhoCv_ve() + node[jPoint]->GetRhoCv_ve()) +
+         0.5*(node[iPoint]->GetRhoCv_tr() + node[jPoint]->GetRhoCv_tr());
+    
+		Lambda_1 = (4.0/3.0)*(Mean_LaminarVisc);
+//		Lambda_2 = (Mean_ThermalCond+Mean_ThermalCond_ve)/cv;
+    Lambda_2 = 0.0;
+		Lambda = (Lambda_1 + Lambda_2)*Area*Area/Mean_Density;
+    
+		if (geometry->node[iPoint]->GetDomain())
+      node[iPoint]->AddMax_Lambda_Visc(Lambda);
+		if (geometry->node[jPoint]->GetDomain())
+      node[jPoint]->AddMax_Lambda_Visc(Lambda);
+    
+	}
+  
+	/*--- Loop boundary edges ---*/
+	for (iMarker = 0; iMarker < geometry->GetnMarker(); iMarker++) {
+		for (iVertex = 0; iVertex < geometry->GetnVertex(iMarker); iVertex++) {
+      
+			/*--- Point identification, Normal vector and area ---*/
+			iPoint = geometry->vertex[iMarker][iVertex]->GetNode();
+			Normal = geometry->vertex[iMarker][iVertex]->GetNormal();
+			Area = 0.0;
+      for (iDim = 0; iDim < nDim; iDim++)
+        Area += Normal[iDim]*Normal[iDim];
+      Area = sqrt(Area);
+      
+			/*--- Mean Values ---*/
+      Mean_ProjVel = node[iPoint]->GetProjVel(Normal);
+      Mean_SoundSpeed = node[iPoint]->GetSoundSpeed() * Area;
+      
+			/*--- Inviscid contribution ---*/
+			Lambda = fabs(Mean_ProjVel) + Mean_SoundSpeed;
+			if (geometry->node[iPoint]->GetDomain()) {
+				node[iPoint]->AddMax_Lambda_Inv(Lambda);
+			}
+      
+			/*--- Viscous contribution ---*/
+      Mean_LaminarVisc    = node[iPoint]->GetLaminarViscosity();
+      Mean_ThermalCond    = node[iPoint]->GetThermalConductivity();
+      Mean_ThermalCond_ve = node[iPoint]->GetThermalConductivity_ve();
+      Mean_Density        = node[iPoint]->GetDensity();
+      
+      cv = node[iPoint]->GetRhoCv_tr() + node[iPoint]->GetRhoCv_ve();
+      
+			Lambda_1 = (4.0/3.0)*(Mean_LaminarVisc);
+//			Lambda_2 = (Mean_ThermalCond+Mean_ThermalCond_ve)/cv;
+      Lambda_2 = 0.0;
+			Lambda = (Lambda_1 + Lambda_2)*Area*Area/Mean_Density;
+      
+			if (geometry->node[iPoint]->GetDomain()) node[iPoint]->AddMax_Lambda_Visc(Lambda);
+		}
+	}
+  
+	/*--- Each element uses their own speed ---*/
+	for (iPoint = 0; iPoint < nPointDomain; iPoint++) {
+		Vol = geometry->node[iPoint]->GetVolume();
+    
+    /*--- Calculate local inv. and visc. dTs, take the minimum of the two ---*/
+		Local_Delta_Time      = config->GetCFL(iMesh)*Vol / node[iPoint]->GetMax_Lambda_Inv();
+		Local_Delta_Time_Visc = config->GetCFL(iMesh)*K_v*Vol*Vol/ node[iPoint]->GetMax_Lambda_Visc();
+    
+		Local_Delta_Time      = min(Local_Delta_Time, Local_Delta_Time_Visc);
+		Global_Delta_Time     = min(Global_Delta_Time, Local_Delta_Time);
+    
+    /*--- Store minimum and maximum dt's within the grid for printing ---*/
+		Min_Delta_Time        = min(Min_Delta_Time, Local_Delta_Time);
+		Max_Delta_Time        = max(Max_Delta_Time, Local_Delta_Time);
+    
+    /*--- Set the time step ---*/
+		node[iPoint]->SetDelta_Time(Local_Delta_Time);
+	}
+  
+	/*--- Check if there is any element with only one neighbor...
+   a CV that is inside another CV ---*/
+	for (iPoint = 0; iPoint < nPointDomain; iPoint++) {
+		if (geometry->node[iPoint]->GetnPoint() == 1)
+			node[iPoint]->SetDelta_Time(Min_Delta_Time);
+	}
+  
+	/*--- For exact time solution use the minimum delta time of the whole mesh ---*/
+	if (config->GetUnsteady_Simulation() == TIME_STEPPING) {
+#ifndef NO_MPI
+		double rbuf_time, sbuf_time;
+		sbuf_time = Global_Delta_Time;
+#ifdef WINDOWS
+		MPI_Reduce(&sbuf_time, &rbuf_time, 1, MPI_DOUBLE, MPI_MIN, MASTER_NODE, MPI_COMM_WORLD);
+		MPI_Bcast(&rbuf_time, 1, MPI_DOUBLE, MASTER_NODE, MPI_COMM_WORLD);
+		MPI_Barrier(MPI_COMM_WORLD);
+#else
+		MPI::COMM_WORLD.Reduce(&sbuf_time, &rbuf_time, 1, MPI::DOUBLE, MPI::MIN, MASTER_NODE);
+		MPI::COMM_WORLD.Bcast(&rbuf_time, 1, MPI::DOUBLE, MASTER_NODE);
+		MPI::COMM_WORLD.Barrier();
+#endif
+		Global_Delta_Time = rbuf_time;
+#endif
+		for(iPoint = 0; iPoint < nPointDomain; iPoint++)
+			node[iPoint]->SetDelta_Time(Global_Delta_Time);
+	}
+  
+	/*--- Recompute the unsteady time step for the dual time stratey
+	 if the unsteady CFL is diferent from 0 ---*/
+	if ((dual_time) && (Iteration == 0) && (config->GetUnst_CFL() != 0.0) && (iMesh == MESH_0)) {
+		Global_Delta_UnstTimeND = config->GetUnst_CFL()*Global_Delta_Time/config->GetCFL(iMesh);
+#ifndef NO_MPI
+		double rbuf_time, sbuf_time;
+		sbuf_time = Global_Delta_UnstTimeND;
+#ifdef WINDOWS
+		MPI_Reduce(&sbuf_time, &rbuf_time, 1, MPI_DOUBLE, MPI_MIN, MASTER_NODE, MPI_COMM_WORLD);
+		MPI_Bcast(&rbuf_time, 1, MPI_DOUBLE, MASTER_NODE, MPI_COMM_WORLD);
+		MPI_Barrier(MPI_COMM_WORLD);
+#else
+		MPI::COMM_WORLD.Reduce(&sbuf_time, &rbuf_time, 1, MPI::DOUBLE, MPI::MIN, MASTER_NODE);
+		MPI::COMM_WORLD.Bcast(&rbuf_time, 1, MPI::DOUBLE, MASTER_NODE);
+		MPI::COMM_WORLD.Barrier();
+#endif
+		Global_Delta_UnstTimeND = rbuf_time;
+#endif
+		config->SetDelta_UnstTimeND(Global_Delta_UnstTimeND);
+	}
+  
+	/*--- The pseudo local time (explicit integration) cannot be greater than the physical time ---*/
+	if (dual_time)
+		for (iPoint = 0; iPoint < nPointDomain; iPoint++) {
+			if (!implicit) {
+				Local_Delta_Time = min((2.0/3.0)*config->GetDelta_UnstTimeND(), node[iPoint]->GetDelta_Time());
+				/*--- Check if there is any element with only one neighbor...
+				 a CV that is inside another CV ---*/
+				if (geometry->node[iPoint]->GetnPoint() == 1) Local_Delta_Time = 0.0;
+				node[iPoint]->SetDelta_Time(Local_Delta_Time);
+			}
+		}
+  
+}
+
+void CTNE2NSSolver::Viscous_Residual(CGeometry *geometry,
+                                     CSolver **solution_container,
+                                     CNumerics *numerics,
+                                     CConfig *config, unsigned short iMesh,
+                                     unsigned short iRKStep) {
+  bool implicit;
+  unsigned short iVar, jVar;
+	unsigned long iPoint, jPoint, iEdge;
+  
+  /*--- Determine time integration scheme ---*/
+  implicit = (config->GetKind_TimeIntScheme_TNE2() == EULER_IMPLICIT);
+  
+  /*--- Pass structure of the primitive variable vector to CNumerics ---*/
+  numerics->SetRhosIndex   ( node[0]->GetRhosIndex()    );
+  numerics->SetRhoIndex    ( node[0]->GetRhoIndex()     );
+  numerics->SetPIndex      ( node[0]->GetPIndex()       );
+  numerics->SetTIndex      ( node[0]->GetTIndex()       );
+  numerics->SetTveIndex    ( node[0]->GetTveIndex()     );
+  numerics->SetVelIndex    ( node[0]->GetVelIndex()     );
+  numerics->SetHIndex      ( node[0]->GetHIndex()       );
+  numerics->SetAIndex      ( node[0]->GetAIndex()       );
+  numerics->SetRhoCvtrIndex( node[0]->GetRhoCvtrIndex() );
+  numerics->SetRhoCvveIndex( node[0]->GetRhoCvveIndex() );
+  
+  
+  for (iEdge = 0; iEdge < geometry->GetnEdge(); iEdge++) {
+    
+    /*--- Points, coordinates and normal vector in edge ---*/
+    iPoint = geometry->edge[iEdge]->GetNode(0);
+    jPoint = geometry->edge[iEdge]->GetNode(1);
+    numerics->SetCoord(geometry->node[iPoint]->GetCoord(),
+                       geometry->node[jPoint]->GetCoord() );
+    numerics->SetNormal(geometry->edge[iEdge]->GetNormal());
+    
+    /*--- Primitive variables, and gradient ---*/
+    numerics->SetConservative(node[iPoint]->GetSolution(),
+                              node[jPoint]->GetSolution() );
+    numerics->SetPrimitive(node[iPoint]->GetPrimVar(),
+                           node[jPoint]->GetPrimVar() );
+    numerics->SetPrimVarGradient(node[iPoint]->GetGradient_Primitive(),
+                                 node[jPoint]->GetGradient_Primitive() );
+
+    /*--- Pass supplementary information to CNumerics ---*/
+    numerics->SetdPdU(node[iPoint]->GetdPdU(), node[iPoint]->GetdPdU());
+    numerics->SetdTdU(node[iPoint]->GetdTdU(), node[jPoint]->GetdTdU());
+    numerics->SetdTvedU(node[iPoint]->GetdTvedU(), node[jPoint]->GetdTvedU());
+    
+    /*--- Species diffusion coefficients ---*/
+    numerics->SetDiffusionCoeff(node[iPoint]->GetDiffusionCoeff(),
+                                node[jPoint]->GetDiffusionCoeff() );
+    
+    /*--- Laminar viscosity ---*/
+    numerics->SetLaminarViscosity(node[iPoint]->GetLaminarViscosity(),
+                                  node[jPoint]->GetLaminarViscosity() );
+    
+    /*--- Thermal conductivity ---*/
+    numerics->SetThermalConductivity(node[iPoint]->GetThermalConductivity(),
+                                     node[jPoint]->GetThermalConductivity());
+    
+    /*--- Vib-el. thermal conductivity ---*/
+    numerics->SetThermalConductivity_ve(node[iPoint]->GetThermalConductivity_ve(),
+                                        node[jPoint]->GetThermalConductivity_ve() );
+        
+    /*--- Compute and update residual ---*/
+    numerics->ComputeResidual(Res_Visc, Jacobian_i, Jacobian_j, config);
+    LinSysRes.SubtractBlock(iPoint, Res_Visc);
+    LinSysRes.AddBlock(jPoint, Res_Visc);
+    if (implicit) {
+      Jacobian.SubtractBlock(iPoint, iPoint, Jacobian_i);
+      Jacobian.SubtractBlock(iPoint, jPoint, Jacobian_j);
+      Jacobian.AddBlock(jPoint, iPoint, Jacobian_i);
+      Jacobian.AddBlock(jPoint, jPoint, Jacobian_j);
+    }
+    
+    /*--- Error checking ---*/
+    for (iVar = 0; iVar < nVar; iVar++)
+      if (Res_Visc[iVar] != Res_Visc[iVar])
+        cout << "NaN in viscous Residual" << endl;
+    
+    if (implicit) {
+      for (iVar = 0; iVar < nVar; iVar++) {
+        for (jVar = 0; jVar < nVar; jVar++) {
+          if (Jacobian_i[iVar][jVar] != Jacobian_i[iVar][jVar])
+            cout << "NaN in viscous Jacobian i" << endl;
+          if (Jacobian_j[iVar][jVar] != Jacobian_j[iVar][jVar])
+            cout << "NaN in viscous Jacobian j" << endl;
+        }
+      }
+    } //implicit
+  } //iEdge
+}
+
+void CTNE2NSSolver::Viscous_Forces(CGeometry *geometry, CConfig *config) {
+	
+  unsigned short Boundary, Monitoring, iMarker, iDim, jDim;
+  unsigned short VEL_INDEX, T_INDEX, TVE_INDEX;
+  unsigned long iVertex, iPoint, iPointNormal;
+  double **Grad_PrimVar;
+  double Delta, Viscosity, ThermalCond, ThermalCond_ve;
+  double **Tau, *TauTangent, TauNormal, *TauElem;
+  double WallShearStress, FrictionVel;
+  double *Normal, *UnitaryNormal, *Coord, *Coord_Normal, Area;
+  double MomentDist[3];
+  double RefDensity, Density;
+  double Velocity_Inf[3], div_vel, RefVel2;
+  double dTn, dTven, pnorm, HeatLoad;
+  double Alpha, Beta, RefLengthMoment, RefAreaCoeff, *Origin;
+  double factor;
+  
+  /*--- Retrieve index information from CVariable ---*/
+  VEL_INDEX = node[0]->GetVelIndex();
+  T_INDEX   = node[0]->GetTIndex();
+  TVE_INDEX = node[0]->GetTveIndex();
+  
+  /*--- Retrieve data from CConfig ---*/
+  pnorm = config->GetPnormHeat();
+  
+  /*--- Calculate angle of attack & sideslip ---*/
+	Alpha = config->GetAoA()*PI_NUMBER/180.0;
+	Beta  = config->GetAoS()*PI_NUMBER/180.0;
+	
+  /*--- Determine reference geometrical parameters ---*/
+  RefAreaCoeff    = config->GetRefAreaCoeff();
+	RefLengthMoment = config->GetRefLengthMoment();
+	Origin          = config->GetRefOriginMoment(0);
+  
+	/*--- Get reference values from the freestream node. ---*/
+  RefVel2 = 0.0;
+  for (iDim = 0; iDim < nDim; iDim++) {
+    Velocity_Inf[iDim] = node_infty->GetVelocity(iDim);
+    RefVel2 += Velocity_Inf[iDim]*Velocity_Inf[iDim];
+  }
+	RefDensity  = node_infty->GetDensity();
+  
+	factor = 1.0 / (0.5*RefDensity*RefAreaCoeff*RefVel2);
+  
+	/*-- Initialization --*/
+  AllBound_CMx_Visc   = 0.0; AllBound_CMy_Visc   = 0.0; AllBound_CMz_Visc = 0.0;
+	AllBound_CFx_Visc   = 0.0; AllBound_CFy_Visc   = 0.0; AllBound_CFz_Visc = 0.0;
+	AllBound_CDrag_Visc = 0.0; AllBound_CLift_Visc = 0.0;
+	AllBound_HeatFlux_Visc     = 0.0; AllBound_MaxHeatFlux_Visc  = 0.0;
+	AllBound_CEff_Visc  = 0.0;
+  
+	/*--- Vector and variables initialization ---*/
+	UnitaryNormal = new double [nDim];
+	TauElem       = new double [nDim];
+	TauTangent    = new double [nDim];
+	Tau           = new double* [nDim];
+	for (iDim = 0; iDim < nDim; iDim++)
+		Tau[iDim]   = new double [nDim];
+  
+	/*--- Loop over the Navier-Stokes markers ---*/
+	for (iMarker = 0; iMarker < nMarker; iMarker++) {
+		
+    /*--- Identify boundary information ---*/
+    Boundary   = config->GetMarker_All_Boundary(iMarker);
+		Monitoring = config->GetMarker_All_Monitoring(iMarker);
+
+    /*--- Forces initialization at each Marker ---*/
+    CDrag_Visc[iMarker] = 0.0; CLift_Visc[iMarker]    = 0.0; CEff_Visc[iMarker] = 0.0;
+    CMx_Visc[iMarker]   = 0.0; CMy_Visc[iMarker]      = 0.0; CMz_Visc[iMarker]  = 0.0;
+    CFx_Visc[iMarker]   = 0.0; CFy_Visc[iMarker]      = 0.0; CFz_Visc[iMarker]  = 0.0;
+    Heat_Visc[iMarker]  = 0.0; MaxHeatFlux_Visc[iMarker] = 0.0;
+    for (iDim = 0; iDim < nDim; iDim++) {
+      ForceViscous[iDim]  = 0.0;
+      MomentViscous[iDim] = 0.0;
+    }
+    HeatLoad = 0.0;
+    
+		if ((Boundary == HEAT_FLUX              ) ||
+        (Boundary == HEAT_FLUX_CATALYTIC    ) ||
+        (Boundary == HEAT_FLUX_NONCATALYTIC ) ||
+        (Boundary == ISOTHERMAL             ) ||
+        (Boundary == ISOTHERMAL_CATALYTIC   ) ||
+        (Boundary == ISOTHERMAL_NONCATALYTIC)) {
+      
+      /*--- Loop over the boundary points ---*/
+			for (iVertex = 0; iVertex < geometry->nVertex[iMarker]; iVertex++) {
+        
+        /*--- Retrieve grid information ---*/
+				iPoint       = geometry->vertex[iMarker][iVertex]->GetNode();
+				iPointNormal = geometry->vertex[iMarker][iVertex]->GetNormal_Neighbor();
+				Coord        = geometry->node[iPoint]->GetCoord();
+				Coord_Normal = geometry->node[iPointNormal]->GetCoord();
+				Normal       = geometry->vertex[iMarker][iVertex]->GetNormal();
+        
+        /*--- Get vertex flow parameters ---*/
+				Grad_PrimVar   = node[iPoint]->GetGradient_Primitive();
+        Viscosity      = node[iPoint]->GetLaminarViscosity();
+        ThermalCond    = node[iPoint]->GetThermalConductivity();
+        ThermalCond_ve = node[iPoint]->GetThermalConductivity_ve();
+        Density        = node[iPoint]->GetDensity();
+        
+        /*--- Calculate geometry parameters ---*/
+				Area = 0.0;
+        for (iDim = 0; iDim < nDim; iDim++)
+          Area += Normal[iDim]*Normal[iDim];
+        Area = sqrt(Area);
+				for (iDim = 0; iDim < nDim; iDim++) {
+					UnitaryNormal[iDim] = Normal[iDim]/Area;
+					MomentDist[iDim] = Coord[iDim] - Origin[iDim];
+				}
+        
+        /*--- Calculate the divergence of the velocity vector ---*/
+				div_vel = 0.0;
+        for (iDim = 0; iDim < nDim; iDim++)
+          div_vel += Grad_PrimVar[VEL_INDEX+iDim][iDim];
+        
+        /*--- Calculate the viscous stress tensor ---*/
+				for (iDim = 0; iDim < nDim; iDim++) {
+					for (jDim = 0 ; jDim < nDim; jDim++) {
+						Delta = 0.0; if (iDim == jDim) Delta = 1.0;
+						Tau[iDim][jDim] = Viscosity*(Grad_PrimVar[VEL_INDEX+jDim][iDim] +
+                                         Grad_PrimVar[VEL_INDEX+iDim][jDim]  )
+                            - TWO3*Viscosity*div_vel*Delta;
+					}
+					TauElem[iDim] = 0.0;
+					for (jDim = 0; jDim < nDim; jDim++)
+						TauElem[iDim] += Tau[iDim][jDim]*UnitaryNormal[jDim];
+				}
+        
+				/*--- Compute wall shear stress (using the stress tensor) ---*/
+				TauNormal = 0.0; for (iDim = 0; iDim < nDim; iDim++) TauNormal += TauElem[iDim] * UnitaryNormal[iDim];
+				for (iDim = 0; iDim < nDim; iDim++) TauTangent[iDim] = TauElem[iDim] - TauNormal * UnitaryNormal[iDim];
+				WallShearStress = 0.0; for (iDim = 0; iDim < nDim; iDim++) WallShearStress += TauTangent[iDim]*TauTangent[iDim];
+				WallShearStress = sqrt(WallShearStress);
+        
+				/*--- Compute wall shear stress (using mu(delta u/delta y) ---*/
+//				for (iDim = 0; iDim < nDim; iDim++) Vel[iDim] = node[iPointNormal]->GetVelocity(iDim);
+//				VelNormal = 0.0; for (iDim = 0; iDim < nDim; iDim++) VelNormal += Vel[iDim] * UnitaryNormal[iDim];
+//				for (iDim = 0; iDim < nDim; iDim++) VelTang[iDim] = Vel[iDim] - VelNormal*UnitaryNormal[iDim];
+//				VelTangMod = 0.0; for (iDim = 0; iDim < nDim; iDim++) VelTangMod += VelTang[iDim]*VelTang[iDim]; VelTangMod = sqrt(VelTangMod);
+//				for (iDim = 0; iDim < nDim; iDim++) WallDist[iDim] = (Coord[iDim] - Coord_Normal[iDim]);
+//				WallDistMod = 0.0; for (iDim = 0; iDim < nDim; iDim++) WallDistMod += WallDist[iDim]*WallDist[iDim]; WallDistMod = sqrt(WallDistMod);
+//				WallShearStress = Viscosity*VelTangMod/WallDistMod;
+        
+				/*--- Compute wall skin friction coefficient, and heat flux on the wall ---*/
+				CSkinFriction[iMarker][iVertex] = WallShearStress / (0.5*RefDensity*RefVel2);
+        
+				/*--- Compute y+ and non-dimensional velocity ---*/
+				FrictionVel = sqrt(fabs(WallShearStress)/Density);
+        
+				/*--- Compute heat flux on the wall ---*/
+				dTn = 0.0; dTven = 0.0;
+        for (iDim = 0; iDim < nDim; iDim++) {
+          dTn   += Grad_PrimVar[T_INDEX][iDim]*Normal[iDim];
+          dTven += Grad_PrimVar[TVE_INDEX][iDim]*Normal[iDim];
+        }
+        
+        HeatFlux[iMarker][iVertex] = ThermalCond*dTn + ThermalCond_ve*dTven;
+        Heat_Visc[iMarker] += HeatFlux[iMarker][iVertex]*Area;
+        MaxHeatFlux_Visc[iMarker] += pow(HeatFlux[iMarker][iVertex], pnorm)*Area;
+        
+				/*--- Compute viscous forces, and moment using the stress tensor ---*/
+				if ((geometry->node[iPoint]->GetDomain()) && (Monitoring == YES)) {
+          
+					for (iDim = 0; iDim < nDim; iDim++) {
+						ForceViscous[iDim] += TauElem[iDim]*Area*factor;
+					}
+          
+					if (iDim == 3) {
+            MomentViscous[0] += (TauElem[2]*MomentDist[1] -
+                                 TauElem[1]*MomentDist[2])*Area*factor/RefLengthMoment;
+            MomentViscous[1] += (TauElem[0]*MomentDist[2] -
+                                 TauElem[2]*MomentDist[0])*Area*factor/RefLengthMoment;
+          }
+					MomentViscous[2] += (TauElem[1]*MomentDist[0] -
+                               TauElem[0]*MomentDist[1])*Area*factor/RefLengthMoment;
+				}
+			}
+      
+			/*--- Transform ForceInviscid into CLift and CDrag ---*/
+			if  (Monitoring == YES) {
+        
+				if (nDim == 2) {
+					CDrag_Visc[iMarker] =  ForceViscous[0]*cos(Alpha) + ForceViscous[1]*sin(Alpha);
+					CLift_Visc[iMarker] = -ForceViscous[0]*sin(Alpha) + ForceViscous[1]*cos(Alpha);
+					CMx_Visc[iMarker]   = 0.0;
+					CMy_Visc[iMarker]   = 0.0;
+					CMz_Visc[iMarker]   = MomentViscous[2];
+					CEff_Visc[iMarker]  = CLift_Visc[iMarker]/(CDrag_Visc[iMarker]+EPS);
+					CFx_Visc[iMarker]   = ForceViscous[0];
+					CFy_Visc[iMarker]   = ForceViscous[1];
+					CFz_Visc[iMarker]   = 0.0;
+          MaxHeatFlux_Visc[iMarker] = pow(MaxHeatFlux_Visc[iMarker], 1.0/pnorm);
+				}
+        
+				if (nDim == 3) {
+					CDrag_Visc[iMarker] = ForceViscous[0]*cos(Alpha)*cos(Beta) +
+                                ForceViscous[1]*sin(Beta) +
+                                ForceViscous[2]*sin(Alpha)*cos(Beta);
+					CLift_Visc[iMarker] = -ForceViscous[0]*sin(Alpha) +
+                                 ForceViscous[2]*cos(Alpha);
+          CEff_Visc[iMarker]  = CLift_Visc[iMarker]/(CDrag_Visc[iMarker]+EPS);
+					CMx_Visc[iMarker]   = MomentViscous[0];
+					CMy_Visc[iMarker]   = MomentViscous[1];
+					CMz_Visc[iMarker]   = MomentViscous[2];
+					CFx_Visc[iMarker]   = ForceViscous[0];
+					CFy_Visc[iMarker]   = ForceViscous[1];
+					CFz_Visc[iMarker]   = ForceViscous[2];
+          MaxHeatFlux_Visc[iMarker] = pow(MaxHeatFlux_Visc[iMarker], 1.0/pnorm);
+				}
+        
+				AllBound_CDrag_Visc       += CDrag_Visc[iMarker];
+				AllBound_CLift_Visc       += CLift_Visc[iMarker];
+        AllBound_CEff_Visc        += CEff_Visc[iMarker];
+				AllBound_CMx_Visc         += CMx_Visc[iMarker];
+				AllBound_CMy_Visc         += CMy_Visc[iMarker];
+				AllBound_CMz_Visc         += CMz_Visc[iMarker];
+				AllBound_CFx_Visc         += CFx_Visc[iMarker];
+				AllBound_CFy_Visc         += CFy_Visc[iMarker];
+				AllBound_CFz_Visc         += CFz_Visc[iMarker];
+        AllBound_MaxHeatFlux_Visc += pow(MaxHeatFlux_Visc[iMarker], pnorm);
+        AllBound_HeatFlux_Visc    += Heat_Visc[iMarker];
+        
+			}
+		}
+	}
+  
+  AllBound_MaxHeatFlux_Visc = pow(AllBound_MaxHeatFlux_Visc, 1.0/pnorm);
+
+  
+#ifndef NO_MPI
+  
+  /*--- Add AllBound information using all the nodes ---*/
+  
+  double MyAllBound_CDrag_Visc    = AllBound_CDrag_Visc;
+  double MyAllBound_CLift_Visc    = AllBound_CLift_Visc;
+  double MyAllBound_CEff_Visc     = AllBound_CEff_Visc;
+  double MyAllBound_CMx_Visc      = AllBound_CMx_Visc;
+  double MyAllBound_CMy_Visc      = AllBound_CMy_Visc;
+  double MyAllBound_CMz_Visc      = AllBound_CMz_Visc;
+  double MyAllBound_CFx_Visc      = AllBound_CFx_Visc;
+  double MyAllBound_CFy_Visc      = AllBound_CFy_Visc;
+  double MyAllBound_CFz_Visc      = AllBound_CFz_Visc;
+  double MyAllBound_HeatFlux_Visc = AllBound_HeatFlux_Visc;
+  double MyAllBound_MaxHeatFlux_Visc = pow(AllBound_MaxHeatFlux_Visc, pnorm);
+  
+  AllBound_CDrag_Visc         = 0.0;
+  AllBound_CLift_Visc         = 0.0;
+  AllBound_CEff_Visc          = 0.0;
+  AllBound_CMx_Visc           = 0.0;
+  AllBound_CMy_Visc           = 0.0;
+  AllBound_CMz_Visc           = 0.0;
+  AllBound_CFx_Visc           = 0.0;
+  AllBound_CFy_Visc           = 0.0;
+  AllBound_CFz_Visc           = 0.0;
+  AllBound_HeatFlux_Visc      = 0.0;
+  AllBound_MaxHeatFlux_Visc   = 0.0;
+  
+#ifdef WINDOWS
+  MPI_Allreduce(&MyAllBound_CDrag_Visc, &AllBound_CDrag_Visc, 1, MPI_DOUBLE,
+                MPI_SUM, MPI_COMM_WORLD);
+  MPI_Allreduce(&MyAllBound_CLift_Visc, &AllBound_CLift_Visc, 1, MPI_DOUBLE,
+                MPI_SUM, MPI_COMM_WORLD);
+  AllBound_CEff_Visc = AllBound_CLift_Visc / (AllBound_CDrag_Visc + EPS);
+  MPI_Allreduce(&MyAllBound_CMx_Visc,      &AllBound_CMx_Visc,      1, MPI_DOUBLE, MPI_SUM, MPI_COMM_WORLD);
+  MPI_Allreduce(&MyAllBound_CMy_Visc,      &AllBound_CMy_Visc,      1, MPI_DOUBLE, MPI_SUM, MPI_COMM_WORLD);
+  MPI_Allreduce(&MyAllBound_CMz_Visc,      &AllBound_CMz_Visc,      1, MPI_DOUBLE, MPI_SUM, MPI_COMM_WORLD);
+  MPI_Allreduce(&MyAllBound_CFx_Visc,      &AllBound_CFx_Visc,      1, MPI_DOUBLE, MPI_SUM, MPI_COMM_WORLD);
+  MPI_Allreduce(&MyAllBound_CFy_Visc,      &AllBound_CFy_Visc,      1, MPI_DOUBLE, MPI_SUM, MPI_COMM_WORLD);
+  MPI_Allreduce(&MyAllBound_CFz_Visc,      &AllBound_CFz_Visc,      1, MPI_DOUBLE, MPI_SUM, MPI_COMM_WORLD);
+  MPI_Allreduce(&MyAllBound_HeatFlux_Visc,     &AllBound_HeatFlux_Visc,     1, MPI_DOUBLE, MPI_SUM, MPI_COMM_WORLD);
+  MPI_Allreduce(&MyAllBound_MaxHeatFlux_Visc, &AllBound_MaxHeatFlux_Visc, 1, MPI_DOUBLE, MPI_SUM, MPI_COMM_WORLD);
+  AllBound_MaxHeatFlux_Visc = pow(AllBound_MaxHeatFlux_Visc, 1.0/pnorm);
+#else
+  MPI::COMM_WORLD.Allreduce(&MyAllBound_CDrag_Visc, &AllBound_CDrag_Visc, 1, MPI::DOUBLE, MPI::SUM);
+  MPI::COMM_WORLD.Allreduce(&MyAllBound_CLift_Visc, &AllBound_CLift_Visc, 1, MPI::DOUBLE, MPI::SUM);
+  AllBound_CEff_Visc = AllBound_CLift_Visc / (AllBound_CDrag_Visc + EPS);
+  MPI::COMM_WORLD.Allreduce(&MyAllBound_CMx_Visc,      &AllBound_CMx_Visc,      1, MPI::DOUBLE, MPI::SUM);
+  MPI::COMM_WORLD.Allreduce(&MyAllBound_CMy_Visc,      &AllBound_CMy_Visc,      1, MPI::DOUBLE, MPI::SUM);
+  MPI::COMM_WORLD.Allreduce(&MyAllBound_CMz_Visc,      &AllBound_CMz_Visc,      1, MPI::DOUBLE, MPI::SUM);
+  MPI::COMM_WORLD.Allreduce(&MyAllBound_CFx_Visc,      &AllBound_CFx_Visc,      1, MPI::DOUBLE, MPI::SUM);
+  MPI::COMM_WORLD.Allreduce(&MyAllBound_CFy_Visc,      &AllBound_CFy_Visc,      1, MPI::DOUBLE, MPI::SUM);
+  MPI::COMM_WORLD.Allreduce(&MyAllBound_CFz_Visc,      &AllBound_CFz_Visc,      1, MPI::DOUBLE, MPI::SUM);
+  MPI::COMM_WORLD.Allreduce(&MyAllBound_HeatFlux_Visc,     &AllBound_HeatFlux_Visc,     1, MPI::DOUBLE, MPI::SUM);
+  MPI::COMM_WORLD.Allreduce(&MyAllBound_MaxHeatFlux_Visc, &AllBound_MaxHeatFlux_Visc, 1, MPI::DOUBLE, MPI::SUM);
+  AllBound_MaxHeatFlux_Visc = pow(AllBound_MaxHeatFlux_Visc, 1.0/pnorm);
+#endif
+#endif
+  
+	Total_CDrag   += AllBound_CDrag_Visc;
+	Total_CLift   += AllBound_CLift_Visc;
+	Total_CMx     += AllBound_CMx_Visc;
+	Total_CMy     += AllBound_CMy_Visc;
+	Total_CMz     += AllBound_CMz_Visc;
+	Total_CEff     = Total_CLift/(Total_CDrag+EPS);
+	Total_CFx     += AllBound_CFx_Visc;
+	Total_CFy     += AllBound_CFy_Visc;
+	Total_CFz     += AllBound_CFz_Visc;
+  Total_Heat     = AllBound_HeatFlux_Visc;
+  Total_MaxHeat  = AllBound_MaxHeatFlux_Visc;
+  
+	for (iDim = 0; iDim < nDim; iDim++)
+		delete [] Tau[iDim];
+	delete [] Tau;
+	delete [] UnitaryNormal;
+	delete [] TauTangent;
+	delete [] TauElem;
+}
+
+
+void CTNE2NSSolver::BC_Sym_Plane(CGeometry *geometry,
+                                 CSolver **solver_container,
+                                 CNumerics *conv_numerics,
+                                 CNumerics *visc_numerics,
+                                 CConfig *config,
+                                 unsigned short val_marker) {
+  
+  /*--- Call the Euler wall routine ---*/
+  BC_Euler_Wall(geometry, solver_container, conv_numerics, config,
+                val_marker);
+  
+}
+
+void CTNE2NSSolver::BC_HeatFlux_Wall(CGeometry *geometry,
+                                     CSolver **solution_container,
+                                     CNumerics *conv_numerics,
+                                     CNumerics *sour_numerics,
+                                     CConfig *config,
+                                     unsigned short val_marker) {
+  
+	/*--- Local variables ---*/
+  bool implicit;
+	unsigned short iDim, iVar;
+  unsigned short T_INDEX, TVE_INDEX;
+	unsigned long iVertex, iPoint, total_index;
+	double Wall_HeatFlux, dTdn, dTvedn, ktr, kve, pcontrol;
+	double *Normal, Area;
+  double **GradV;
+  
+  /*--- Assign booleans ---*/
+	implicit = (config->GetKind_TimeIntScheme_TNE2() == EULER_IMPLICIT);
+  
+  /*--- Set "Proportional control" coefficient ---*/
+  pcontrol = 1.0;
+  
+	/*--- Identify the boundary by string name ---*/
+	string Marker_Tag = config->GetMarker_All_Tag(val_marker);
+  
+	/*--- Get the specified wall heat flux from config ---*/
+	Wall_HeatFlux = config->GetWall_HeatFlux(Marker_Tag);
+  
+  /*--- Get the locations of the primitive variables ---*/
+  T_INDEX    = node[0]->GetTIndex();
+  TVE_INDEX  = node[0]->GetTveIndex();
+  
+	/*--- Loop over all of the vertices on this boundary marker ---*/
+	for(iVertex = 0; iVertex < geometry->nVertex[val_marker]; iVertex++) {
+		iPoint = geometry->vertex[val_marker][iVertex]->GetNode();
+    
+		/*--- Check if the node belongs to the domain (i.e, not a halo node) ---*/
+		if (geometry->node[iPoint]->GetDomain()) {
+      
+			/*--- Compute dual-grid area and boundary normal ---*/
+			Normal = geometry->vertex[val_marker][iVertex]->GetNormal();
+			Area = 0.0;
+			for (iDim = 0; iDim < nDim; iDim++)
+				Area += Normal[iDim]*Normal[iDim];
+			Area = sqrt (Area);
+      
+			/*--- Initialize the convective & viscous residuals to zero ---*/
+			for (iVar = 0; iVar < nVar; iVar++) {
+				Res_Visc[iVar] = 0.0;
+			}
+      
+			/*--- Set the residual on the boundary with the specified heat flux ---*/
+      // Note: Contributions from qtr and qve are used for proportional control
+      //       to drive the solution toward the specified heatflux more quickly.
+      GradV  = node[iPoint]->GetGradient_Primitive();
+      dTdn   = 0.0;
+      dTvedn = 0.0;
+      for (iDim = 0; iDim < nDim; iDim++) {
+        dTdn   += GradV[T_INDEX][iDim]*Normal[iDim];
+        dTvedn += GradV[TVE_INDEX][iDim]*Normal[iDim];
+      }
+      ktr = node[iPoint]->GetThermalConductivity();
+      kve = node[iPoint]->GetThermalConductivity_ve();
+			Res_Visc[nSpecies+nDim]   += pcontrol*(ktr*dTdn+kve*dTvedn) +
+                                   Wall_HeatFlux*Area;
+      Res_Visc[nSpecies+nDim+1] += pcontrol*(kve*dTvedn) +
+                                   Wall_HeatFlux*Area;
+      
+			/*--- Apply viscous residual to the linear system ---*/
+      LinSysRes.SubtractBlock(iPoint, Res_Visc);
+      
+      /*--- Apply the no-slip condition in a strong way ---*/
+      for (iDim = 0; iDim < nDim; iDim++) Vector[iDim] = 0.0;
+			node[iPoint]->SetVelocity_Old(Vector);
+      for (iDim = 0; iDim < nDim; iDim++) {
+        LinSysRes.SetBlock_Zero(iPoint, nSpecies+iDim);
+        node[iPoint]->SetVal_ResTruncError_Zero(nSpecies+iDim);
+      }
+			if (implicit) {
+				/*--- Enforce the no-slip boundary condition in a strong way ---*/
+				for (iVar = nSpecies; iVar < nSpecies+nDim; iVar++) {
+					total_index = iPoint*nVar+iVar;
+					Jacobian.DeleteValsRowi(total_index);
+				}
+			}
+		}
+	}
+}
+
+void CTNE2NSSolver::BC_HeatFluxNonCatalytic_Wall(CGeometry *geometry,
+                                                 CSolver **solution_container,
+                                                 CNumerics *conv_numerics,
+                                                 CNumerics *sour_numerics,
+                                                 CConfig *config,
+                                                 unsigned short val_marker) {
+  
+  /*--- Call standard "HeatFlux" wall to apply no-slip & energy b.c.'s ---*/
+  BC_HeatFlux_Wall(geometry, solution_container, conv_numerics,
+                   sour_numerics, config, val_marker);
+  
+	/*--- Local variables ---*/
+  bool implicit;
+	unsigned short iDim, iSpecies, iVar;
+  unsigned short RHOS_INDEX, RHO_INDEX;
+	unsigned long iVertex, iPoint;
+	double pcontrol;
+  double rho, Ys, eves, hs;
+	double *Normal, Area;
+  double *Ds, *V, *dYdn, SdYdn;
+  double **GradV, **GradY;
+  
+  /*--- Assign booleans ---*/
+	implicit = (config->GetKind_TimeIntScheme_TNE2() == EULER_IMPLICIT);
+  
+  /*--- Set "Proportional control" coefficient ---*/
+  pcontrol = 0.6;
+  
+  /*--- Get the locations of the primitive variables ---*/
+  RHOS_INDEX = node[0]->GetRhosIndex();
+  RHO_INDEX  = node[0]->GetRhoIndex();
+  
+  /*--- Allocate arrays ---*/
+  dYdn = new double[nSpecies];
+  GradY = new double*[nSpecies];
+  for (iSpecies = 0; iSpecies < nSpecies; iSpecies++)
+    GradY[iSpecies] = new double[nDim];
+  
+	/*--- Loop over all of the vertices on this boundary marker ---*/
+	for(iVertex = 0; iVertex < geometry->nVertex[val_marker]; iVertex++) {
+		iPoint = geometry->vertex[val_marker][iVertex]->GetNode();
+    
+		/*--- Check if the node belongs to the domain (i.e, not a halo node) ---*/
+		if (geometry->node[iPoint]->GetDomain()) {
+      
+			/*--- Compute dual-grid area and boundary normal ---*/
+			Normal = geometry->vertex[val_marker][iVertex]->GetNormal();
+			Area = 0.0;
+			for (iDim = 0; iDim < nDim; iDim++)
+				Area += Normal[iDim]*Normal[iDim];
+			Area = sqrt (Area);
+      
+			/*--- Initialize the convective & viscous residuals to zero ---*/
+			for (iVar = 0; iVar < nVar; iVar++)
+				Res_Visc[iVar] = 0.0;
+      
+      /*--- Get temperature gradient information ---*/
+      V = node[iPoint]->GetPrimVar();
+      GradV  = node[iPoint]->GetGradient_Primitive();
+      
+      /*--- Rename for convenience ---*/
+      rho = V[RHO_INDEX];
+      Ds  = node[iPoint]->GetDiffusionCoeff();
+      
+      /*--- Calculate normal derivative of mass fraction ---*/
+      for (iSpecies = 0; iSpecies < nSpecies; iSpecies++) {
+        Ys = V[RHOS_INDEX+iSpecies]/rho;
+        dYdn[iSpecies] = 0.0;
+        for (iDim = 0; iDim < nDim; iDim++)
+          dYdn[iSpecies] += 1.0/rho * (GradV[RHOS_INDEX+iSpecies][iDim] -
+                                       Ys*GradV[RHO_INDEX][iDim])*Normal[iDim];
+      }
+      
+      /*--- Calculate supplementary quantities ---*/
+      SdYdn = 0.0;
+      for (iSpecies = 0; iSpecies < nSpecies; iSpecies++)
+        SdYdn += rho*Ds[iSpecies]*dYdn[iSpecies];
+      
+      for (iSpecies = 0; iSpecies < nSpecies; iSpecies++) {
+        Ys   = V[RHOS_INDEX+iSpecies]/rho;
+        hs   = node[iPoint]->CalcHs(V, config, iSpecies);
+        eves = node[iPoint]->CalcEve(V, config, iSpecies);
+        Res_Visc[iSpecies] = rho*Ds[iSpecies]*dYdn[iSpecies] - Ys*SdYdn;
+        Res_Visc[nSpecies+nDim]   += Res_Visc[iSpecies]*hs;
+        Res_Visc[nSpecies+nDim+1] += Res_Visc[iSpecies]*eves;
+      }
+      
+			/*--- Viscous contribution to the residual at the wall ---*/
+      LinSysRes.SubtractBlock(iPoint, Res_Visc);
+		}
+	}
+  
+  for (iSpecies = 0; iSpecies < nSpecies; iSpecies++)
+    delete [] GradY[iSpecies];
+  delete [] GradY;
+  delete [] dYdn;
+}
+
+void CTNE2NSSolver::BC_HeatFluxCatalytic_Wall(CGeometry *geometry,
+                                              CSolver **solution_container,
+                                              CNumerics *conv_numerics,
+                                              CNumerics *sour_numerics,
+                                              CConfig *config,
+                                              unsigned short val_marker) {
+  
+	/*--- Local variables ---*/
+  bool implicit, catalytic;
+	unsigned short iDim, iSpecies, iVar;
+  unsigned short T_INDEX, TVE_INDEX, RHOS_INDEX, RHO_INDEX;
+	unsigned long iVertex, iPoint, total_index;
+	double Wall_HeatFlux, dTdn, dTvedn, ktr, kve, pcontrol;
+  double rho, Ys, eves, hs;
+	double *Normal, Area;
+  double *Ds, *V, *dYdn, SdYdn;
+  double **GradV, **GradY;
+  
+  /*--- Assign booleans ---*/
+	implicit = (config->GetKind_TimeIntScheme_TNE2() == EULER_IMPLICIT);
+  catalytic = false;
+  
+  /*--- Set "Proportional control" coefficient ---*/
+  pcontrol = 0.6;
+  
+	/*--- Identify the boundary by string name ---*/
+	string Marker_Tag = config->GetMarker_All_Tag(val_marker);
+  
+	/*--- Get the specified wall heat flux from config ---*/
+	Wall_HeatFlux = config->GetWall_HeatFlux(Marker_Tag);
+  
+  /*--- Get the locations of the primitive variables ---*/
+  T_INDEX    = node[0]->GetTIndex();
+  TVE_INDEX  = node[0]->GetTveIndex();
+  RHOS_INDEX = node[0]->GetRhosIndex();
+  RHO_INDEX  = node[0]->GetRhoIndex();
+  
+  /*--- Allocate arrays ---*/
+  dYdn = new double[nSpecies];
+  GradY = new double*[nSpecies];
+  for (iSpecies = 0; iSpecies < nSpecies; iSpecies++)
+    GradY[iSpecies] = new double[nDim];
+  
+  //  /*--- Pass structure of the primitive variable vector to CNumerics ---*/
+  //  sour_numerics->SetRhosIndex   ( node[0]->GetRhosIndex()    );
+  //  sour_numerics->SetRhoIndex    ( node[0]->GetRhoIndex()     );
+  //  sour_numerics->SetPIndex      ( node[0]->GetPIndex()       );
+  //  sour_numerics->SetTIndex      ( node[0]->GetTIndex()       );
+  //  sour_numerics->SetTveIndex    ( node[0]->GetTveIndex()     );
+  //  sour_numerics->SetVelIndex    ( node[0]->GetVelIndex()     );
+  //  sour_numerics->SetHIndex      ( node[0]->GetHIndex()       );
+  //  sour_numerics->SetAIndex      ( node[0]->GetAIndex()       );
+  //  sour_numerics->SetRhoCvtrIndex( node[0]->GetRhoCvtrIndex() );
+  //  sour_numerics->SetRhoCvveIndex( node[0]->GetRhoCvveIndex() );
+  
+	/*--- Loop over all of the vertices on this boundary marker ---*/
+	for(iVertex = 0; iVertex < geometry->nVertex[val_marker]; iVertex++) {
+		iPoint = geometry->vertex[val_marker][iVertex]->GetNode();
+    
+		/*--- Check if the node belongs to the domain (i.e, not a halo node) ---*/
+		if (geometry->node[iPoint]->GetDomain()) {
+      
+			/*--- Compute dual-grid area and boundary normal ---*/
+			Normal = geometry->vertex[val_marker][iVertex]->GetNormal();
+			Area = 0.0;
+			for (iDim = 0; iDim < nDim; iDim++)
+				Area += Normal[iDim]*Normal[iDim];
+			Area = sqrt (Area);
+      
+			/*--- Initialize the convective & viscous residuals to zero ---*/
+			for (iVar = 0; iVar < nVar; iVar++) {
+				Res_Visc[iVar] = 0.0;
+        Res_Sour[iVar] = 0.0;
+			}
+      
+      /*--- Assign wall velocity to "Vector" array ---*/
+      for (iDim = 0; iDim < nDim; iDim++) Vector[iDim] = 0.0;
+      
+			/*--- Set the residual, truncation error, and velocity value ---*/
+			node[iPoint]->SetVelocity_Old(Vector);
+      for (iDim = 0; iDim < nDim; iDim++) {
+        LinSysRes.SetBlock_Zero(iPoint, nSpecies+iDim);
+        node[iPoint]->SetVal_ResTruncError_Zero(nSpecies+iDim);
+      }
+      
+      /*--- Get temperature gradient information ---*/
+      V = node[iPoint]->GetPrimVar();
+      GradV  = node[iPoint]->GetGradient_Primitive();
+      dTdn   = 0.0;
+      dTvedn = 0.0;
+      for (iDim = 0; iDim < nDim; iDim++) {
+        dTdn   += GradV[T_INDEX][iDim]*Normal[iDim];
+        dTvedn += GradV[TVE_INDEX][iDim]*Normal[iDim];
+      }
+      
+      if (catalytic) {
+        cout << "NEED TO IMPLEMENT CATALYTIC BOUNDARIES IN HEATFLUX!!!" << endl;
+        exit(1);
+      }
+      else {
+        
+        /*--- Rename for convenience ---*/
+        rho = V[RHO_INDEX];
+        Ds  = node[iPoint]->GetDiffusionCoeff();
+        
+        /*--- Calculate normal derivative of mass fraction ---*/
+        for (iSpecies = 0; iSpecies < nSpecies; iSpecies++) {
+          Ys = V[RHOS_INDEX+iSpecies]/rho;
+          dYdn[iSpecies] = 0.0;
+          for (iDim = 0; iDim < nDim; iDim++)
+            dYdn[iSpecies] += 1.0/rho * (GradV[RHOS_INDEX+iSpecies][iDim] -
+                                         Ys*GradV[RHO_INDEX][iDim])*Normal[iDim];
+        }
+        
+        /*--- Calculate supplementary quantities ---*/
+        SdYdn = 0.0;
+        for (iSpecies = 0; iSpecies < nSpecies; iSpecies++)
+          SdYdn += rho*Ds[iSpecies]*dYdn[iSpecies];
+        
+        for (iSpecies = 0; iSpecies < nSpecies; iSpecies++) {
+          Ys   = V[RHOS_INDEX+iSpecies]/rho;
+          hs   = node[iPoint]->CalcHs(V, config, iSpecies);
+          eves = node[iPoint]->CalcEve(V, config, iSpecies);
+          //          Res_Visc[iSpecies] = -rho*Ds[iSpecies]*dYdn[iSpecies] + Ys*SdYdn;
+          //          Res_Visc[nSpecies+nDim]   += Res_Visc[iSpecies]*hs;
+          //          Res_Visc[nSpecies+nDim+1] += Res_Visc[iSpecies]*eves;
+        }
+      }
+      
+      /*--- Get node thermal conductivity ---*/
+      ktr = node[iPoint]->GetThermalConductivity();
+      kve = node[iPoint]->GetThermalConductivity_ve();
+      
+			/*--- Set the residual on the boundary with the specified heat flux ---*/
+      // Note: Contributions from qtr and qve are used for proportional control
+      //       to drive the solution toward the specified heatflux more quickly.
+			Res_Visc[nSpecies+nDim]   += pcontrol*(ktr*dTdn+kve*dTvedn) +
+      Wall_HeatFlux*Area;
+      Res_Visc[nSpecies+nDim+1] += pcontrol*(kve*dTvedn) +
+      Wall_HeatFlux*Area;
+      
+			/*--- Viscous contribution to the residual at the wall ---*/
+      LinSysRes.SubtractBlock(iPoint, Res_Visc);
+      
+      //      /*--- Apply the non-catalytic wall boundary ---*/
+      //      // Note: We are re-calculating the chemistry residual and adding it to
+      //      //       the linear system to eliminate the contribution from the solution
+      //      //       (convention is to subtract sources)
+      //      sour_numerics->SetConservative(node[iPoint]->GetSolution(),
+      //                                     node[iPoint]->GetSolution() );
+      //      sour_numerics->SetPrimitive   (node[iPoint]->GetPrimVar() ,
+      //                                     node[iPoint]->GetPrimVar()  );
+      //      sour_numerics->SetdPdU        (node[iPoint]->GetdPdU()    ,
+      //                                     node[iPoint]->GetdPdU()     );
+      //      sour_numerics->SetdTdU        (node[iPoint]->GetdTdU()    ,
+      //                                     node[iPoint]->GetdTdU()     );
+      //      sour_numerics->SetdTvedU      (node[iPoint]->GetdTvedU()  ,
+      //                                     node[iPoint]->GetdTvedU()   );
+      //      sour_numerics->SetVolume      (geometry->node[iPoint]->GetVolume());
+      //      sour_numerics->ComputeChemistry(Res_Sour, Jacobian_i, config);
+      //      LinSysRes.AddBlock(iPoint, Res_Sour);
+      //      if (implicit)
+      //        Jacobian.AddBlock(iPoint, iPoint, Jacobian_i);
+      
+			/*--- Only change velocity-rows of the Jacobian (includes 1 in the diagonal)/
+       Note that we need to add a contribution for moving walls to the Jacobian. ---*/
+			if (implicit) {
+				/*--- Enforce the no-slip boundary condition in a strong way ---*/
+				for (iVar = nSpecies; iVar < nSpecies+nDim; iVar++) {
+					total_index = iPoint*nVar+iVar;
+					Jacobian.DeleteValsRowi(total_index);
+				}
+			}
+      
+		}
+	}
+  
+  for (iSpecies = 0; iSpecies < nSpecies; iSpecies++)
+    delete [] GradY[iSpecies];
+  delete [] GradY;
+  delete [] dYdn;
+}
+
+void CTNE2NSSolver::BC_Isothermal_Wall(CGeometry *geometry,
+                                       CSolver **solution_container,
+                                       CNumerics *conv_numerics,
+                                       CNumerics *sour_numerics,
+                                       CConfig *config,
+                                       unsigned short val_marker) {
+  
+  bool ionization, implicit, jnk;
+  unsigned short iDim, iSpecies, iVar, jVar;
+  unsigned short RHOS_INDEX, T_INDEX, TVE_INDEX, RHOCVTR_INDEX, RHOCVVE_INDEX;
+  unsigned long iVertex, iPoint, jPoint, total_index;
+  double rhoCvtr, rhoCvve, ktr, kve, *dTdU, *dTvedU;
+  double Ti, Tvei, Tj, Tvej;
+  double Twall, dTdn, dTvedn, dij, theta;
+  double Area, *Normal, UnitNormal[3];
+  double *V, **PrimVarGrad;
+  
+  implicit   = (config->GetKind_TimeIntScheme_TNE2() == EULER_IMPLICIT);
+  ionization = config->GetIonization();
+  
+  if (ionization) {
+    cout << "BC_ISOTHERMAL: NEED TO TAKE A CLOSER LOOK AT THE JACOBIAN W/ IONIZATION" << endl;
+    exit(1);
+  }
+  
+	/*--- Identify the boundary ---*/
+	string Marker_Tag = config->GetMarker_All_Tag(val_marker);
+  
+	/*--- Retrieve the specified wall temperature ---*/
+	Twall = config->GetIsothermal_Temperature(Marker_Tag);
+  
+  /*--- Initialize arrays ---*/
+  dTdU   = new double[nVar];
+  dTvedU = new double[nVar];
+  
+  RHOS_INDEX    = node[0]->GetRhosIndex();
+  T_INDEX       = node[0]->GetTIndex();
+  TVE_INDEX     = node[0]->GetTveIndex();
+  RHOCVTR_INDEX = node[0]->GetRhoCvtrIndex();
+  RHOCVVE_INDEX = node[0]->GetRhoCvveIndex();
+  
+	/*--- Loop over boundary points ---*/
+	for(iVertex = 0; iVertex < geometry->nVertex[val_marker]; iVertex++) {
+		iPoint = geometry->vertex[val_marker][iVertex]->GetNode();
+		if (geometry->node[iPoint]->GetDomain()) {
+      
+			/*--- Compute dual-grid area and boundary normal ---*/
+			Normal = geometry->vertex[val_marker][iVertex]->GetNormal();
+			Area = 0.0;
+			for (iDim = 0; iDim < nDim; iDim++)
+				Area += Normal[iDim]*Normal[iDim];
+			Area = sqrt (Area);
+			for (iDim = 0; iDim < nDim; iDim++)
+				UnitNormal[iDim] = -Normal[iDim]/Area;
+      
+			/*--- Compute closest normal neighbor ---*/
+      jPoint = geometry->vertex[val_marker][iVertex]->GetNormal_Neighbor();
+      
+      /*--- Compute distance between wall & normal neighbor ---*/
+      dij = 0.0;
+      for (iDim = 0; iDim < nDim; iDim++) {
+        dij += (geometry->node[jPoint]->GetCoord(iDim) -
+                geometry->node[iPoint]->GetCoord(iDim))
+             * (geometry->node[jPoint]->GetCoord(iDim) -
+                geometry->node[iPoint]->GetCoord(iDim));
+      }
+      dij = sqrt(dij);
+      
+      /*--- Initialize viscous residual (and Jacobian if implicit) to zero ---*/
+			for (iVar = 0; iVar < nVar; iVar ++)
+				Res_Visc[iVar] = 0.0;
+      
+			/*--- Store the corrected velocity at the wall which will
+       be zero (v = 0), unless there is grid motion (v = u_wall)---*/
+      for (iDim = 0; iDim < nDim; iDim++) Vector[iDim] = 0.0;
+			node[iPoint]->SetVelocity_Old(Vector);
+			for (iDim = 0; iDim < nDim; iDim++) {
+        LinSysRes.SetBlock_Zero(iPoint, nSpecies+iDim);
+        node[iPoint]->SetVal_ResTruncError_Zero(nSpecies+iDim);
+      }
+      
+      /*--- Set appropriate wall conditions ---*/
+      jnk = node[iPoint]->SetTemperature(Twall);
+      jnk = node[iPoint]->SetTemperature_ve(Twall);
+      
+      /*--- Calculate the gradient of temperature ---*/
+      SetPrimVar_Gradient_LS(geometry, config, iPoint);
+      PrimVarGrad = node[iPoint]->GetGradient_Primitive();
+      
+      /*--- Calculate useful quantities ---*/
+//      rhoCvtr = node[iPoint]->GetPrimVar(RHOCVTR_INDEX);
+//      rhoCvve = node[iPoint]->GetPrimVar(RHOCVVE_INDEX);
+//      ktr     = node[iPoint]->GetThermalConductivity();
+//      kve     = node[iPoint]->GetThermalConductivity_ve();
+//      Ti      = node[iPoint]->GetPrimVar(T_INDEX);
+//      Tvei    = node[iPoint]->GetPrimVar(TVE_INDEX);
+//      Tj      = node[jPoint]->GetPrimVar(T_INDEX);
+//      Tvej    = node[jPoint]->GetPrimVar(TVE_INDEX);
+//      dTdU    = node[iPoint]->GetdTdU();
+//      dTvedU  = node[iPoint]->GetdTvedU();
+      
+      V       = node[iPoint]->GetPrimVar();
+      ktr     = node[iPoint]->GetThermalConductivity();
+      kve     = node[iPoint]->GetThermalConductivity_ve();
+      node[iPoint]->CalcdTdU(V, config, dTdU);
+      node[iPoint]->CalcdTvedU(V, config, dTvedU);
+      rhoCvtr = V[RHOCVTR_INDEX];
+      rhoCvve = 0.0;
+      for (iSpecies = 0; iSpecies < nSpecies; iSpecies++)
+        rhoCvve += V[RHOS_INDEX+iSpecies] * node[iPoint]->CalcCvve(Twall,
+                                                                   config,
+                                                                   iSpecies);
+      
+      /*--- Calculate projected gradient of temperature normal to the surface ---*/
+      ////////////////
+      // METHOD 1
+//      Ti = V[T_INDEX];
+//      Tvei = V[TVE_INDEX];
+//      Tj = node[jPoint]->GetTemperature();
+//      Tvej = node[jPoint]->GetTemperature_ve();
+//      dTdn = -(Tj - Ti)/dij;
+//      dTvedn = -(Tvej - Tvei)/dij;
+
+      // METHOD 2
+      dTdn = 0.0; dTvedn = 0.0;
+      for (iDim = 0; iDim < nDim; iDim++) {
+        dTdn   += PrimVarGrad[T_INDEX][iDim]*UnitNormal[iDim];
+        dTvedn += PrimVarGrad[TVE_INDEX][iDim]*UnitNormal[iDim];
+      }
+      ////////////////
+      
+      /*--- Apply to the linear system ---*/
+      Res_Visc[nSpecies+nDim]   = (ktr*dTdn+kve*dTvedn)*Area;
+      Res_Visc[nSpecies+nDim+1] = kve*dTvedn*Area;
+      LinSysRes.SubtractBlock(iPoint, Res_Visc);
+      
+      if (implicit) {
+        /*--- Initialize the Jacobian ---*/
+        for (iVar = 0; iVar < nVar; iVar ++)
+					for (jVar = 0; jVar < nVar; jVar ++)
+            Jacobian_i[iVar][jVar] = 0.0;
+        
+        /*--- Calculate geometrical parameters ---*/
+        theta = 0.0;
+        for (iDim = 0; iDim < nDim; iDim++) {
+          theta += UnitNormal[iDim]*UnitNormal[iDim];
+        }
+
+        /*--- Enforce the no-slip boundary condition in a strong way ---*/
+        for (iVar = nSpecies; iVar < nSpecies+nDim; iVar++) {
+          total_index = iPoint*nVar+iVar;
+          Jacobian.DeleteValsRowi(total_index);
+        }
+        // total energy
+        for (iSpecies = 0; iSpecies < nSpecies; iSpecies++) {
+          Jacobian_i[nSpecies+3][iSpecies] = -(ktr*theta/dij*dTdU[iSpecies] +
+                                               kve*theta/dij*dTvedU[iSpecies]) * Area;
+        }
+        Jacobian_i[nSpecies+3][nSpecies]   = 0.0;
+        Jacobian_i[nSpecies+3][nSpecies+1] = 0.0;
+        Jacobian_i[nSpecies+3][nSpecies+2] = 0.0;
+        Jacobian_i[nSpecies+3][nSpecies+3] = -ktr*theta/(dij*rhoCvtr) * Area;
+        Jacobian_i[nSpecies+3][nSpecies+4] = -(-ktr*theta/(dij*rhoCvtr) +
+                                               kve*theta/(dij*rhoCvve)) * Area;
+        // vib-el. energy
+        for (iSpecies = 0; iSpecies < nSpecies; iSpecies++) {
+          Jacobian_i[nSpecies+4][iSpecies] = -kve*theta/dij * dTvedU[iSpecies] * Area;
+        }
+        Jacobian_i[nSpecies+4][nSpecies+4] = -kve*theta/(dij*rhoCvve) * Area;
+      
+        Jacobian.SubtractBlock(iPoint,iPoint, Jacobian_i);
+      }
+      
+      /*--- Error checking ---*/
+      for (iVar = 0; iVar < nVar; iVar++)
+        if (Res_Visc[iVar] != Res_Visc[iVar])
+          cout << "NaN in isothermal term" << endl;
+      if (implicit) {
+        for (iVar = 0; iVar < nVar; iVar++)
+          for (jVar = 0; jVar < nVar; jVar++)
+            if (Jacobian_i[iVar][jVar] != Jacobian_i[iVar][jVar])
+              cout << "NaN in isothermal jacobian" << endl;
+      }
+    }
+  }
+  delete [] dTdU;
+  delete [] dTvedU;
+}
+
+void CTNE2NSSolver::BC_IsothermalNonCatalytic_Wall(CGeometry *geometry,
+                                                   CSolver **solution_container,
+                                                   CNumerics *conv_numerics,
+                                                   CNumerics *sour_numerics,
+                                                   CConfig *config,
+                                                   unsigned short val_marker) {
+  
+  /*--- Call standard isothermal BC to apply no-slip and energy b.c.'s ---*/
+  BC_Isothermal_Wall(geometry, solution_container, conv_numerics,
+                     sour_numerics, config, val_marker);
+  
+	/*--- Local variables ---*/
+  bool implicit;
+	unsigned short iDim, iSpecies, iVar;
+  unsigned short RHOS_INDEX, RHO_INDEX;
+	unsigned long iVertex, iPoint;
+	double pcontrol;
+  double rho, Ys, eves, hs;
+	double *Normal, Area;
+  double *Ds, *V, *dYdn, SdYdn;
+  double **GradV;
+  
+  /*--- Assign booleans ---*/
+	implicit = (config->GetKind_TimeIntScheme_TNE2() == EULER_IMPLICIT);
+  
+  /*--- Set "Proportional control" coefficient ---*/
+  pcontrol = 1.0;
+  
+  /*--- Get the locations of the primitive variables ---*/
+  RHOS_INDEX = node[0]->GetRhosIndex();
+  RHO_INDEX  = node[0]->GetRhoIndex();
+  
+  /*--- Allocate arrays ---*/
+  dYdn = new double[nSpecies];
+  
+	/*--- Loop over all of the vertices on this boundary marker ---*/
+	for(iVertex = 0; iVertex < geometry->nVertex[val_marker]; iVertex++) {
+		iPoint = geometry->vertex[val_marker][iVertex]->GetNode();
+    
+		/*--- Check if the node belongs to the domain (i.e, not a halo node) ---*/
+		if (geometry->node[iPoint]->GetDomain()) {
+      
+			/*--- Compute dual-grid area and boundary normal ---*/
+			Normal = geometry->vertex[val_marker][iVertex]->GetNormal();
+			Area = 0.0;
+			for (iDim = 0; iDim < nDim; iDim++)
+				Area += Normal[iDim]*Normal[iDim];
+			Area = sqrt (Area);
+      
+			/*--- Initialize the convective & viscous residuals to zero ---*/
+			for (iVar = 0; iVar < nVar; iVar++)
+				Res_Visc[iVar] = 0.0;
+      
+      /*--- Get temperature gradient information ---*/
+      V     = node[iPoint]->GetPrimVar();
+      GradV = node[iPoint]->GetGradient_Primitive();
+      
+      /*--- Rename for convenience ---*/
+      rho = V[RHO_INDEX];
+      Ds  = node[iPoint]->GetDiffusionCoeff();
+      
+      /*--- Calculate normal derivative of mass fraction ---*/
+      for (iSpecies = 0; iSpecies < nSpecies; iSpecies++) {
+        Ys = V[RHOS_INDEX+iSpecies]/rho;
+        dYdn[iSpecies] = 0.0;
+        for (iDim = 0; iDim < nDim; iDim++)
+          dYdn[iSpecies] += 1.0/rho * (GradV[RHOS_INDEX+iSpecies][iDim] -
+                                       Ys*GradV[RHO_INDEX][iDim])*Normal[iDim];
+      }
+      
+      /*--- Calculate supplementary quantities ---*/
+      SdYdn = 0.0;
+      for (iSpecies = 0; iSpecies < nSpecies; iSpecies++)
+        SdYdn += rho*Ds[iSpecies]*dYdn[iSpecies];
+      
+      for (iSpecies = 0; iSpecies < nSpecies; iSpecies++) {
+        Ys   = V[RHOS_INDEX+iSpecies]/rho;
+        hs   = node[iPoint]->CalcHs(V, config, iSpecies);
+        eves = node[iPoint]->CalcEve(V, config, iSpecies);
+        Res_Visc[iSpecies] = rho*Ds[iSpecies]*dYdn[iSpecies] - Ys*SdYdn;
+        Res_Visc[nSpecies+nDim]   += Res_Visc[iSpecies]*hs;
+        Res_Visc[nSpecies+nDim+1] += Res_Visc[iSpecies]*eves;
+      }
+      
+			/*--- Viscous contribution to the residual at the wall ---*/
+      LinSysRes.SubtractBlock(iPoint, Res_Visc);
+		}
+	}
+
+  delete [] dYdn;
+}
+
+void CTNE2NSSolver::BC_IsothermalCatalytic_Wall(CGeometry *geometry,
+                                                   CSolver **solution_container,
+                                                   CNumerics *conv_numerics,
+                                                   CNumerics *sour_numerics,
+                                                   CConfig *config,
+                                                   unsigned short val_marker) {
+  
+  /*--- Call standard isothermal BC to apply no-slip and energy b.c.'s ---*/
+  BC_Isothermal_Wall(geometry, solution_container, conv_numerics,
+                     sour_numerics, config, val_marker);
+  
+  
+  /*--- Local variables ---*/
+  bool implicit;
+	unsigned short iDim, iSpecies, iVar;
+  unsigned short RHOS_INDEX, RHO_INDEX;
+	unsigned long iVertex, iPoint, jPoint;
+	double pcontrol;
+  double rho, rhos, Yj, eves, hs;
+	double *Normal, Area;
+  double *Ds, *V, Ys, *Yst, *dYdn, SdYdn;
+  double **GradV;
+  
+  /*--- Assign booleans ---*/
+	implicit = (config->GetKind_TimeIntScheme_TNE2() == EULER_IMPLICIT);
+  
+  /*--- Set "Proportional control" coefficient ---*/
+  pcontrol = 0.6;
+  
+  /*--- Get species mass fractions at the wall ---*/
+  Yst = config->GetWall_Catalycity();
+  
+  /*--- Get the locations of the primitive variables ---*/
+  RHOS_INDEX = node[0]->GetRhosIndex();
+  RHO_INDEX  = node[0]->GetRhoIndex();
+  
+  /*--- Allocate arrays ---*/
+  dYdn  = new double[nSpecies];
+  
+	/*--- Loop over all of the vertices on this boundary marker ---*/
+	for(iVertex = 0; iVertex < geometry->nVertex[val_marker]; iVertex++) {
+		iPoint = geometry->vertex[val_marker][iVertex]->GetNode();
+    
+		/*--- Check if the node belongs to the domain (i.e, not a halo node) ---*/
+		if (geometry->node[iPoint]->GetDomain()) {
+      
+			/*--- Compute dual-grid area and boundary normal ---*/
+			Normal = geometry->vertex[val_marker][iVertex]->GetNormal();
+			Area = 0.0;
+			for (iDim = 0; iDim < nDim; iDim++)
+				Area += Normal[iDim]*Normal[iDim];
+			Area = sqrt (Area);
+      
+			/*--- Initialize the convective & viscous residuals to zero ---*/
+			for (iVar = 0; iVar < nVar; iVar++)
+				Res_Visc[iVar] = 0.0;
+      
+      /*--- Get primitive information ---*/
+      V = node[iPoint]->GetPrimVar();
+      Ds = node[iPoint]->GetDiffusionCoeff();
+      
+      /*--- Rename for convenience ---*/
+      rho = V[RHO_INDEX];
+      
+      /*--- Calculate revised wall species densities ---*/
+      for (iSpecies = 0; iSpecies < nSpecies; iSpecies++) {
+        rhos = Yst[iSpecies]*rho;
+        node[iPoint]->SetPrimVar(rhos, RHOS_INDEX+iSpecies);
+      }
+      
+      /*--- Calculate revised primitive variable gradients ---*/
+      SetPrimVar_Gradient_LS(geometry, config, iPoint);
+      GradV = node[iPoint]->GetGradient_Primitive();
+      
+      /*--- Calculate normal derivative of mass fraction ---*/
+      for (iSpecies = 0; iSpecies < nSpecies; iSpecies++) {
+        Ys = V[RHOS_INDEX+iSpecies]/rho;
+        dYdn[iSpecies] = 0.0;
+        for (iDim = 0; iDim < nDim; iDim++)
+          dYdn[iSpecies] += 1.0/rho * (GradV[RHOS_INDEX+iSpecies][iDim] -
+                                       Ys*GradV[RHO_INDEX][iDim])*Normal[iDim];
+      }
+      
+      /*--- Calculate supplementary quantities ---*/
+      SdYdn = 0.0;
+      for (iSpecies = 0; iSpecies < nSpecies; iSpecies++)
+        SdYdn += rho*Ds[iSpecies]*dYdn[iSpecies];
+      
+      /*--- Calculate visc. residual from applied boundary condition ---*/
+      for (iSpecies = 0; iSpecies < nSpecies; iSpecies++) {
+        Ys   = V[RHOS_INDEX+iSpecies]/rho;
+        hs   = node[iPoint]->CalcHs(V, config, iSpecies);
+        eves = node[iPoint]->CalcEve(V, config, iSpecies);
+        Res_Visc[iSpecies] = rho*Ds[iSpecies]*dYdn[iSpecies] - Ys*SdYdn;
+        Res_Visc[nSpecies+nDim]   += Res_Visc[iSpecies]*hs;
+        Res_Visc[nSpecies+nDim+1] += Res_Visc[iSpecies]*eves;
+      }
+      
+			/*--- Viscous contribution to the residual at the wall ---*/
+      LinSysRes.SubtractBlock(iPoint, Res_Visc);
+		}
+	}
+  
+  delete [] dYdn;
+  
+  
+  
+  
+  ///////////// FINITE DIFFERENCE METHOD ///////////////
+//	/*--- Local variables ---*/
+//  bool implicit;
+//	unsigned short iDim, iSpecies, iVar;
+//  unsigned short RHOS_INDEX, RHO_INDEX;
+//	unsigned long iVertex, iPoint, jPoint;
+//	double pcontrol;
+//  double rho, Yj, eves, hs;
+//	double *Normal, Area, dij;
+//  double *Di, *Dj, *Ds, *V, *Vi, *Vj, Ys, *Yst, *dYdn, SdYdn;
+//  double **GradY;
+//  
+//  /*--- Assign booleans ---*/
+//	implicit = (config->GetKind_TimeIntScheme_TNE2() == EULER_IMPLICIT);
+//  
+//  /*--- Set "Proportional control" coefficient ---*/
+//  pcontrol = 0.6;
+//  
+//  /*--- Get species mass fractions at the wall ---*/
+//  Yst = config->GetWall_Catalycity();
+//  
+//  /*--- Get the locations of the primitive variables ---*/
+//  RHOS_INDEX = node[0]->GetRhosIndex();
+//  RHO_INDEX  = node[0]->GetRhoIndex();
+//  
+//  /*--- Allocate arrays ---*/
+//  V     = new double[nPrimVar];
+//  Ds    = new double[nSpecies];
+//  dYdn  = new double[nSpecies];
+//  GradY = new double*[nSpecies];
+//  for (iSpecies = 0; iSpecies < nSpecies; iSpecies++)
+//    GradY[iSpecies] = new double[nDim];
+//  
+//	/*--- Loop over all of the vertices on this boundary marker ---*/
+//	for(iVertex = 0; iVertex < geometry->nVertex[val_marker]; iVertex++) {
+//		iPoint = geometry->vertex[val_marker][iVertex]->GetNode();
+//    
+//		/*--- Check if the node belongs to the domain (i.e, not a halo node) ---*/
+//		if (geometry->node[iPoint]->GetDomain()) {
+//      
+//      /*--- Compute closest normal neighbor ---*/
+//      jPoint = geometry->vertex[val_marker][iVertex]->GetNormal_Neighbor();
+//      
+//      /*--- Compute distance between wall & normal neighbor ---*/
+//      dij = 0.0;
+//      for (iDim = 0; iDim < nDim; iDim++) {
+//        dij += (geometry->node[jPoint]->GetCoord(iDim) -
+//                geometry->node[iPoint]->GetCoord(iDim))
+//             * (geometry->node[jPoint]->GetCoord(iDim) -
+//                geometry->node[iPoint]->GetCoord(iDim));
+//      }
+//      dij = sqrt(dij);
+//
+//      
+//			/*--- Compute dual-grid area and boundary normal ---*/
+//			Normal = geometry->vertex[val_marker][iVertex]->GetNormal();
+//			Area = 0.0;
+//			for (iDim = 0; iDim < nDim; iDim++)
+//				Area += Normal[iDim]*Normal[iDim];
+//			Area = sqrt (Area);
+//      
+//			/*--- Initialize the convective & viscous residuals to zero ---*/
+//			for (iVar = 0; iVar < nVar; iVar++)
+//				Res_Visc[iVar] = 0.0;
+//      
+//      /*--- Get primitive information ---*/
+//      Vi = node[iPoint]->GetPrimVar();
+//      Vj = node[jPoint]->GetPrimVar();
+//      Di = node[iPoint]->GetDiffusionCoeff();
+//      Dj = node[jPoint]->GetDiffusionCoeff();
+//      
+//      /*--- Rename for convenience ---*/
+//      rho = 0.5*(Vi[RHO_INDEX]+Vj[RHO_INDEX]);
+//      for (iSpecies = 0; iSpecies < nSpecies; iSpecies++)
+//        Ds[iSpecies] = 0.5*(Di[iSpecies] + Dj[iSpecies]);
+//      for (iVar = 0; iVar < nPrimVar; iVar++)
+//        V[iVar] = 0.5*(Vi[iVar]+Vj[iVar]);
+//      
+//      /*--- Calculate normal derivative of mass fraction ---*/
+//      for (iSpecies = 0; iSpecies < nSpecies; iSpecies++) {
+//        Yj = Vj[RHOS_INDEX+iSpecies]/Vj[RHO_INDEX];
+//        dYdn[iSpecies] = (Yj - Yst[iSpecies])/dij;
+//      }
+//      
+//      /*--- Calculate supplementary quantities ---*/
+//      SdYdn = 0.0;
+//      for (iSpecies = 0; iSpecies < nSpecies; iSpecies++)
+//        SdYdn += rho*Ds[iSpecies]*dYdn[iSpecies];
+//      
+//      for (iSpecies = 0; iSpecies < nSpecies; iSpecies++) {
+//        Ys   = 0.5*(Vi[RHOS_INDEX+iSpecies]/Vi[RHO_INDEX] +
+//                    Vj[RHOS_INDEX+iSpecies]/Vj[RHO_INDEX]  );
+//        hs   = node[iPoint]->CalcHs(V, config, iSpecies);
+//        eves = node[iPoint]->CalcEve(V, config, iSpecies);
+//        Res_Visc[iSpecies] = rho*Ds[iSpecies]*dYdn[iSpecies] - Ys*SdYdn;
+//        Res_Visc[nSpecies+nDim]   += Res_Visc[iSpecies]*hs;
+//        Res_Visc[nSpecies+nDim+1] += Res_Visc[iSpecies]*eves;
+//      }
+//      
+//			/*--- Viscous contribution to the residual at the wall ---*/
+//      LinSysRes.SubtractBlock(iPoint, Res_Visc);
+//		}
+//	}
+//  
+//  for (iSpecies = 0; iSpecies < nSpecies; iSpecies++)
+//    delete [] GradY[iSpecies];
+//  delete [] GradY;
+//  delete [] dYdn;
+//  delete [] Ds;
+//  delete [] V;
+}
+