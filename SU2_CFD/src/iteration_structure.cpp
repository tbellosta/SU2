/*!
 * \file iteration_structure.cpp
 * \brief Main subroutines used by SU2_CFD
 * \author F. Palacios, T. Economon
 * \version 6.1.0 "Falcon"
 *
 * The current SU2 release has been coordinated by the
 * SU2 International Developers Society <www.su2devsociety.org>
 * with selected contributions from the open-source community.
 *
 * The main research teams contributing to the current release are:
 *  - Prof. Juan J. Alonso's group at Stanford University.
 *  - Prof. Piero Colonna's group at Delft University of Technology.
 *  - Prof. Nicolas R. Gauger's group at Kaiserslautern University of Technology.
 *  - Prof. Alberto Guardone's group at Polytechnic University of Milan.
 *  - Prof. Rafael Palacios' group at Imperial College London.
 *  - Prof. Vincent Terrapon's group at the University of Liege.
 *  - Prof. Edwin van der Weide's group at the University of Twente.
 *  - Lab. of New Concepts in Aeronautics at Tech. Institute of Aeronautics.
 *
 * Copyright 2012-2018, Francisco D. Palacios, Thomas D. Economon,
 *                      Tim Albring, and the SU2 contributors.
 *
 * SU2 is free software; you can redistribute it and/or
 * modify it under the terms of the GNU Lesser General Public
 * License as published by the Free Software Foundation; either
 * version 2.1 of the License, or (at your option) any later version.
 *
 * SU2 is distributed in the hope that it will be useful,
 * but WITHOUT ANY WARRANTY; without even the implied warranty of
 * MERCHANTABILITY or FITNESS FOR A PARTICULAR PURPOSE. See the GNU
 * Lesser General Public License for more details.
 *
 * You should have received a copy of the GNU Lesser General Public
 * License along with SU2. If not, see <http://www.gnu.org/licenses/>.
 */

#include "../include/iteration_structure.hpp"

CIteration::CIteration(CConfig *config) {
  rank = SU2_MPI::GetRank();
  size = SU2_MPI::GetSize();

  nInst = config->GetnTimeInstances();
  nZone = config->GetnZone();

  multizone = config->GetMultizone_Problem();
  singlezone = !(config->GetMultizone_Problem());

}

CIteration::~CIteration(void) { }

void CIteration::SetGrid_Movement(CGeometry ****geometry_container,
          CSurfaceMovement **surface_movement,
          CVolumetricMovement ***grid_movement,
          CFreeFormDefBox ***FFDBox,
          CSolver *****solver_container,
          CConfig **config_container,
          unsigned short val_iZone,
          unsigned short val_iInst,
          unsigned long IntIter,
          unsigned long ExtIter)   {

  unsigned short iDim;
  unsigned short Kind_Grid_Movement = config_container[val_iZone]->GetKind_GridMovement(val_iZone);
  unsigned long nIterMesh;
  unsigned long iPoint;
  bool stat_mesh = true;
  bool adjoint = config_container[val_iZone]->GetContinuous_Adjoint();
  bool harmonic_balance = (config_container[val_iZone]->GetUnsteady_Simulation() == HARMONIC_BALANCE);
  bool discrete_adjoint = config_container[val_iZone]->GetDiscrete_Adjoint();

  /*--- For a harmonic balance case, set "iteration number" to the zone number,
   so that the meshes are positioned correctly for each instance. ---*/
  if (harmonic_balance) {
    ExtIter = val_iInst;
    Kind_Grid_Movement = config_container[val_iZone]->GetKind_GridMovement(ZONE_0);
  }

  /*--- Perform mesh movement depending on specified type ---*/
  switch (Kind_Grid_Movement) {

  case RIGID_MOTION:

      if (rank == MASTER_NODE) {
        cout << endl << " Performing rigid mesh transformation." << endl;
      }

      /*--- Move each node in the volume mesh using the specified type
       of rigid mesh motion. These routines also compute analytic grid
       velocities for the fine mesh. ---*/

      grid_movement[val_iZone][val_iInst]->Rigid_Translation(geometry_container[val_iZone][val_iInst][MESH_0],
                                       config_container[val_iZone], val_iZone, ExtIter);
      grid_movement[val_iZone][val_iInst]->Rigid_Plunging(geometry_container[val_iZone][val_iInst][MESH_0],
                                    config_container[val_iZone], val_iZone, ExtIter);
      grid_movement[val_iZone][val_iInst]->Rigid_Pitching(geometry_container[val_iZone][val_iInst][MESH_0],
                                    config_container[val_iZone], val_iZone, ExtIter);
      grid_movement[val_iZone][val_iInst]->Rigid_Rotation(geometry_container[val_iZone][val_iInst][MESH_0],
                                    config_container[val_iZone], val_iZone, ExtIter);

      /*--- Update the multigrid structure after moving the finest grid,
       including computing the grid velocities on the coarser levels. ---*/

      grid_movement[val_iZone][val_iInst]->UpdateMultiGrid(geometry_container[val_iZone][val_iInst], config_container[val_iZone]);

      break;

    case DEFORMING:

      if (rank == MASTER_NODE)
        cout << endl << " Updating surface positions." << endl;

      /*--- Translating ---*/

      /*--- Compute the new node locations for moving markers ---*/

      surface_movement[val_iZone]->Surface_Translating(geometry_container[val_iZone][val_iInst][MESH_0],
                                            config_container[val_iZone], ExtIter, val_iZone);
      /*--- Deform the volume grid around the new boundary locations ---*/

      if (rank == MASTER_NODE)
        cout << " Deforming the volume grid." << endl;
      grid_movement[val_iZone][val_iInst]->SetVolume_Deformation(geometry_container[val_iZone][val_iInst][MESH_0],
                                           config_container[val_iZone], true);

      /*--- Plunging ---*/

      /*--- Compute the new node locations for moving markers ---*/

      surface_movement[val_iZone]->Surface_Plunging(geometry_container[val_iZone][val_iInst][MESH_0],
                                         config_container[val_iZone], ExtIter, val_iZone);
      /*--- Deform the volume grid around the new boundary locations ---*/

      if (rank == MASTER_NODE)
        cout << " Deforming the volume grid." << endl;
      grid_movement[val_iZone][val_iInst]->SetVolume_Deformation(geometry_container[val_iZone][val_iInst][MESH_0],
                                           config_container[val_iZone], true);

      /*--- Pitching ---*/

      /*--- Compute the new node locations for moving markers ---*/

      surface_movement[val_iZone]->Surface_Pitching(geometry_container[val_iZone][val_iInst][MESH_0],
                                         config_container[val_iZone], ExtIter, val_iZone);
      /*--- Deform the volume grid around the new boundary locations ---*/

      if (rank == MASTER_NODE)
        cout << " Deforming the volume grid." << endl;
      grid_movement[val_iZone][val_iInst]->SetVolume_Deformation(geometry_container[val_iZone][val_iInst][MESH_0],
                                           config_container[val_iZone], true);

      /*--- Rotating ---*/

      /*--- Compute the new node locations for moving markers ---*/

      surface_movement[val_iZone]->Surface_Rotating(geometry_container[val_iZone][val_iInst][MESH_0],
                                         config_container[val_iZone], ExtIter, val_iZone);
      /*--- Deform the volume grid around the new boundary locations ---*/

      if (rank == MASTER_NODE)
        cout << " Deforming the volume grid." << endl;
      grid_movement[val_iZone][val_iInst]->SetVolume_Deformation(geometry_container[val_iZone][val_iInst][MESH_0],
                                           config_container[val_iZone], true);

      /*--- Update the grid velocities on the fine mesh using finite
       differencing based on node coordinates at previous times. ---*/

      if (!adjoint) {
        if (rank == MASTER_NODE)
          cout << " Computing grid velocities by finite differencing." << endl;
        geometry_container[val_iZone][val_iInst][MESH_0]->SetGridVelocity(config_container[val_iZone], ExtIter);
      }

      /*--- Update the multigrid structure after moving the finest grid,
       including computing the grid velocities on the coarser levels. ---*/

      grid_movement[val_iZone][val_iInst]->UpdateMultiGrid(geometry_container[val_iZone][val_iInst], config_container[val_iZone]);

      break;

    case EXTERNAL: case EXTERNAL_ROTATION:

      /*--- Apply rigid rotation to entire grid first, if necessary ---*/

      if (Kind_Grid_Movement == EXTERNAL_ROTATION) {
        if (rank == MASTER_NODE)
          cout << " Updating node locations by rigid rotation." << endl;
        grid_movement[val_iZone][val_iInst]->Rigid_Rotation(geometry_container[val_iZone][val_iInst][MESH_0],
                                      config_container[val_iZone], val_iZone, ExtIter);
      }

      /*--- Load new surface node locations from external files ---*/

      if (rank == MASTER_NODE)
        cout << " Updating surface locations from file." << endl;
      surface_movement[val_iZone]->SetExternal_Deformation(geometry_container[val_iZone][val_iInst][MESH_0],
                                                config_container[val_iZone], val_iZone, ExtIter);

      /*--- Deform the volume grid around the new boundary locations ---*/

      if (rank == MASTER_NODE)
        cout << " Deforming the volume grid." << endl;
      grid_movement[val_iZone][val_iInst]->SetVolume_Deformation(geometry_container[val_iZone][val_iInst][MESH_0],
                                           config_container[val_iZone], true);

      /*--- Update the grid velocities on the fine mesh using finite
       differencing based on node coordinates at previous times. ---*/

      if (!adjoint) {
        if (rank == MASTER_NODE)
          cout << " Computing grid velocities by finite differencing." << endl;
        geometry_container[val_iZone][val_iInst][MESH_0]->SetGridVelocity(config_container[val_iZone], ExtIter);
      }

      /*--- Update the multigrid structure after moving the finest grid,
       including computing the grid velocities on the coarser levels. ---*/

      grid_movement[val_iZone][val_iInst]->UpdateMultiGrid(geometry_container[val_iZone][val_iInst], config_container[val_iZone]);

      break;

    case AEROELASTIC: case AEROELASTIC_RIGID_MOTION:

      /*--- Apply rigid mesh transformation to entire grid first, if necessary ---*/
      if (IntIter == 0) {
        if (Kind_Grid_Movement == AEROELASTIC_RIGID_MOTION) {

          if (rank == MASTER_NODE) {
            cout << endl << " Performing rigid mesh transformation." << endl;
          }

          /*--- Move each node in the volume mesh using the specified type
           of rigid mesh motion. These routines also compute analytic grid
           velocities for the fine mesh. ---*/

          grid_movement[val_iZone][val_iInst]->Rigid_Translation(geometry_container[val_iZone][val_iInst][MESH_0],
                                           config_container[val_iZone], val_iZone, ExtIter);
          grid_movement[val_iZone][val_iInst]->Rigid_Plunging(geometry_container[val_iZone][val_iInst][MESH_0],
                                        config_container[val_iZone], val_iZone, ExtIter);
          grid_movement[val_iZone][val_iInst]->Rigid_Pitching(geometry_container[val_iZone][val_iInst][MESH_0],
                                        config_container[val_iZone], val_iZone, ExtIter);
          grid_movement[val_iZone][val_iInst]->Rigid_Rotation(geometry_container[val_iZone][val_iInst][MESH_0],
                                        config_container[val_iZone], val_iZone, ExtIter);

          /*--- Update the multigrid structure after moving the finest grid,
           including computing the grid velocities on the coarser levels. ---*/

          grid_movement[val_iZone][val_iInst]->UpdateMultiGrid(geometry_container[val_iZone][val_iInst], config_container[val_iZone]);
        }

      }

      /*--- Use the if statement to move the grid only at selected dual time step iterations. ---*/
      else if (IntIter % config_container[val_iZone]->GetAeroelasticIter() == 0) {

        if (rank == MASTER_NODE)
          cout << endl << " Solving aeroelastic equations and updating surface positions." << endl;

        /*--- Solve the aeroelastic equations for the new node locations of the moving markers(surfaces) ---*/

        solver_container[val_iZone][val_iInst][MESH_0][FLOW_SOL]->Aeroelastic(surface_movement[val_iZone], geometry_container[val_iZone][val_iInst][MESH_0], config_container[val_iZone], ExtIter);

        /*--- Deform the volume grid around the new boundary locations ---*/

        if (rank == MASTER_NODE)
          cout << " Deforming the volume grid due to the aeroelastic movement." << endl;
        grid_movement[val_iZone][val_iInst]->SetVolume_Deformation(geometry_container[val_iZone][val_iInst][MESH_0],
                                             config_container[val_iZone], true);

        /*--- Update the grid velocities on the fine mesh using finite
         differencing based on node coordinates at previous times. ---*/

        if (rank == MASTER_NODE)
          cout << " Computing grid velocities by finite differencing." << endl;
        geometry_container[val_iZone][val_iInst][MESH_0]->SetGridVelocity(config_container[val_iZone], ExtIter);

        /*--- Update the multigrid structure after moving the finest grid,
         including computing the grid velocities on the coarser levels. ---*/

        grid_movement[val_iZone][val_iInst]->UpdateMultiGrid(geometry_container[val_iZone][val_iInst], config_container[val_iZone]);
      }

      break;

    case ELASTICITY:

      if (ExtIter != 0) {

        if (rank == MASTER_NODE)
          cout << " Deforming the grid using the Linear Elasticity solution." << endl;

        /*--- Update the coordinates of the grid using the linear elasticity solution. ---*/
        for (iPoint = 0; iPoint < geometry_container[val_iZone][val_iInst][MESH_0]->GetnPoint(); iPoint++) {

          su2double *U_time_nM1 = solver_container[val_iZone][val_iInst][MESH_0][FEA_SOL]->node[iPoint]->GetSolution_time_n1();
          su2double *U_time_n   = solver_container[val_iZone][val_iInst][MESH_0][FEA_SOL]->node[iPoint]->GetSolution_time_n();

          for (iDim = 0; iDim < geometry_container[val_iZone][val_iInst][MESH_0]->GetnDim(); iDim++)
            geometry_container[val_iZone][val_iInst][MESH_0]->node[iPoint]->AddCoord(iDim, U_time_n[iDim] - U_time_nM1[iDim]);

        }

      }

      break;

    case FLUID_STRUCTURE:

      if (rank == MASTER_NODE)
        cout << endl << "Deforming the grid for Fluid-Structure Interaction applications." << endl;

      /*--- Deform the volume grid around the new boundary locations ---*/

      if (rank == MASTER_NODE)
        cout << "Deforming the volume grid." << endl;
      grid_movement[val_iZone][val_iInst]->SetVolume_Deformation(geometry_container[val_iZone][val_iInst][MESH_0],
                                           config_container[val_iZone], true);

      nIterMesh = grid_movement[val_iZone][val_iInst]->Get_nIterMesh();
      stat_mesh = (nIterMesh == 0);

      if (!adjoint && !stat_mesh) {
        if (rank == MASTER_NODE)
          cout << "Computing grid velocities by finite differencing." << endl;
        geometry_container[val_iZone][val_iInst][MESH_0]->SetGridVelocity(config_container[val_iZone], ExtIter);
      }
      else if (stat_mesh) {
          if (rank == MASTER_NODE)
            cout << "The mesh is up-to-date. Using previously stored grid velocities." << endl;
      }

      /*--- Update the multigrid structure after moving the finest grid,
       including computing the grid velocities on the coarser levels. ---*/

      grid_movement[val_iZone][val_iInst]->UpdateMultiGrid(geometry_container[val_iZone][val_iInst], config_container[val_iZone]);

      break;
	/*--- Already initialized in the static mesh movement routine at driver level. ---*/ 
    case STEADY_TRANSLATION: case MOVING_WALL: case ROTATING_FRAME:
      break;

    case FLUID_STRUCTURE_STATIC:

      if ((rank == MASTER_NODE) && (!discrete_adjoint))
        cout << endl << "Deforming the grid for static Fluid-Structure Interaction applications." << endl;

      /*--- Deform the volume grid around the new boundary locations ---*/

      if ((rank == MASTER_NODE) && (!discrete_adjoint))
        cout << "Deforming the volume grid." << endl;

      grid_movement[val_iZone][val_iInst]->SetVolume_Deformation_Elas(geometry_container[val_iZone][val_iInst][MESH_0],
                                                           config_container[val_iZone], true, false);

      if ((rank == MASTER_NODE) && (!discrete_adjoint))
        cout << "There is no grid velocity." << endl;

      /*--- Update the multigrid structure after moving the finest grid,
       including computing the grid velocities on the coarser levels. ---*/

      grid_movement[val_iZone][val_iInst]->UpdateMultiGrid(geometry_container[val_iZone][val_iInst], config_container[val_iZone]);

      break;

    case NO_MOVEMENT: case GUST: default:

      /*--- There is no mesh motion specified for this zone. ---*/
      if (rank == MASTER_NODE)
        cout << "No mesh motion specified." << endl;

      break;
  }

}

void CIteration::Preprocess(COutput *output,
                            CIntegration ****integration_container,
                            CGeometry ****geometry_container,
                            CSolver *****solver_container,
                            CNumerics ******numerics_container,
                            CConfig **config_container,
                            CSurfaceMovement **surface_movement,
                            CVolumetricMovement ***grid_movement,
                            CFreeFormDefBox*** FFDBox,
                            unsigned short val_iZone,
                            unsigned short val_iInst) { }
void CIteration::Iterate(COutput *output,
                         CIntegration ****integration_container,
                         CGeometry ****geometry_container,
                         CSolver *****solver_container,
                         CNumerics ******numerics_container,
                         CConfig **config_container,
                         CSurfaceMovement **surface_movement,
                         CVolumetricMovement ***grid_movement,
                         CFreeFormDefBox*** FFDBox,
                         unsigned short val_iZone,
                         unsigned short val_iInst) { }
void CIteration::Solve(COutput *output,
                         CIntegration ****integration_container,
                         CGeometry ****geometry_container,
                         CSolver *****solver_container,
                         CNumerics ******numerics_container,
                         CConfig **config_container,
                         CSurfaceMovement **surface_movement,
                         CVolumetricMovement ***grid_movement,
                         CFreeFormDefBox*** FFDBox,
                         unsigned short val_iZone,
                         unsigned short val_iInst) { }
void CIteration::Update(COutput *output,
                        CIntegration ****integration_container,
                        CGeometry ****geometry_container,
                        CSolver *****solver_container,
                        CNumerics ******numerics_container,
                        CConfig **config_container,
                        CSurfaceMovement **surface_movement,
                        CVolumetricMovement ***grid_movement,
                        CFreeFormDefBox*** FFDBox,
                        unsigned short val_iZone,
                        unsigned short val_iInst)      { }
void CIteration::Predictor(COutput *output,
                        CIntegration ****integration_container,
                        CGeometry ****geometry_container,
                        CSolver *****solver_container,
                        CNumerics ******numerics_container,
                        CConfig **config_container,
                        CSurfaceMovement **surface_movement,
                        CVolumetricMovement ***grid_movement,
                        CFreeFormDefBox*** FFDBox,
                        unsigned short val_iZone,
                        unsigned short val_iInst)      { }
void CIteration::Relaxation(COutput *output,
                        CIntegration ****integration_container,
                        CGeometry ****geometry_container,
                        CSolver *****solver_container,
                        CNumerics ******numerics_container,
                        CConfig **config_container,
                        CSurfaceMovement **surface_movement,
                        CVolumetricMovement ***grid_movement,
                        CFreeFormDefBox*** FFDBox,
                        unsigned short val_iZone,
                        unsigned short val_iInst)      { }
bool CIteration::Monitor(COutput *output,
    CIntegration ****integration_container,
    CGeometry ****geometry_container,
    CSolver *****solver_container,
    CNumerics ******numerics_container,
    CConfig **config_container,
    CSurfaceMovement **surface_movement,
    CVolumetricMovement ***grid_movement,
    CFreeFormDefBox*** FFDBox,
    unsigned short val_iZone,
    unsigned short val_iInst)     { return false; }
void CIteration::Output(COutput *output,
    CGeometry ****geometry_container,
    CSolver *****solver_container,
    CConfig **config_container,
    unsigned long Iter,
    bool StopCalc,
    unsigned short val_iZone,
    unsigned short val_iInst)      {

  bool output_files = false;

  /*--- Determine whether a solution needs to be written
   after the current iteration ---*/

  if (

      /*--- General if statements to print output statements ---*/

//      (ExtIter+1 >= nExtIter) || (StopCalc) ||

      /*--- Fixed CL problem ---*/

      ((config_container[ZONE_0]->GetFixed_CL_Mode()) &&
       (config_container[ZONE_0]->GetnExtIter()-config_container[ZONE_0]->GetIter_dCL_dAlpha() - 1 == Iter)) ||

      /*--- Steady problems ---*/

      ((Iter % config_container[ZONE_0]->GetWrt_Sol_Freq() == 0) && (Iter != 0) &&
       ((config_container[ZONE_0]->GetUnsteady_Simulation() == STEADY) ||
        (config_container[ZONE_0]->GetUnsteady_Simulation() == HARMONIC_BALANCE) ||
        (config_container[ZONE_0]->GetUnsteady_Simulation() == ROTATIONAL_FRAME))) ||

      /*--- No inlet profile file found. Print template. ---*/

      (config_container[ZONE_0]->GetWrt_InletFile())

      ) {

    output_files = true;

  }

  /*--- Determine whether a solution doesn't need to be written
   after the current iteration ---*/

  if (config_container[ZONE_0]->GetFixed_CL_Mode()) {
    if (config_container[ZONE_0]->GetnExtIter()-config_container[ZONE_0]->GetIter_dCL_dAlpha() - 1 < Iter) output_files = false;
    if (config_container[ZONE_0]->GetnExtIter() - 1 == Iter) output_files = true;
  }

  /*--- write the solution ---*/

  if (output_files) {

    if (rank == MASTER_NODE) cout << endl << "-------------------------- File Output Summary --------------------------";

    /*--- Execute the routine for writing restart, volume solution,
     surface solution, and surface comma-separated value files. ---*/

    output->SetResult_Files_Parallel(solver_container, geometry_container, config_container, Iter, nZone);

    /*--- Execute the routine for writing special output. ---*/
    output->SetSpecial_Output(solver_container, geometry_container, config_container, Iter, nZone);


    if (rank == MASTER_NODE) cout << "-------------------------------------------------------------------------" << endl << endl;

  }

}
void CIteration::Postprocess(COutput *output,
                             CIntegration ****integration_container,
                             CGeometry ****geometry_container,
                             CSolver *****solver_container,
                             CNumerics ******numerics_container,
                             CConfig **config_container,
                             CSurfaceMovement **surface_movement,
                             CVolumetricMovement ***grid_movement,
                             CFreeFormDefBox*** FFDBox,
                             unsigned short val_iZone,
                             unsigned short val_iInst) { }



CFluidIteration::CFluidIteration(CConfig *config) : CIteration(config) { }
CFluidIteration::~CFluidIteration(void) { }

void CFluidIteration::Preprocess(COutput *output,
                                    CIntegration ****integration_container,
                                    CGeometry ****geometry_container,
                                    CSolver *****solver_container,
                                    CNumerics ******numerics_container,
                                    CConfig **config_container,
                                    CSurfaceMovement **surface_movement,
                                    CVolumetricMovement ***grid_movement,
                                    CFreeFormDefBox*** FFDBox,
                                    unsigned short val_iZone,
                                    unsigned short val_iInst) {
  
  unsigned long IntIter = 0; config_container[val_iZone]->SetIntIter(IntIter);
  unsigned long ExtIter = config_container[val_iZone]->GetExtIter();
  
  bool fsi = config_container[val_iZone]->GetFSI_Simulation();
  unsigned long OuterIter = config_container[val_iZone]->GetOuterIter();

  
  /*--- Set the initial condition for FSI problems with subiterations ---*/
  /*--- This is done only in the first block subiteration.---*/
  /*--- From then on, the solver reuses the partially converged solution obtained in the previous subiteration ---*/
  if( fsi  && ( OuterIter == 0 ) ){
    solver_container[val_iZone][val_iInst][MESH_0][FLOW_SOL]->SetInitialCondition(geometry_container[val_iZone][val_iInst], solver_container[val_iZone][val_iInst], config_container[val_iZone], ExtIter);
  }
  
  /*--- Apply a Wind Gust ---*/
  
  if (config_container[val_iZone]->GetWind_Gust()) {
    SetWind_GustField(config_container[val_iZone], geometry_container[val_iZone][val_iInst], solver_container[val_iZone][val_iInst]);
  }

  /*--- Evaluate the new CFL number (adaptive). ---*/
  if ((config_container[val_iZone]->GetCFL_Adapt() == YES) && ( OuterIter != 0 ) ) {
    output->SetCFL_Number(solver_container, config_container, val_iZone);
  }

}

void CFluidIteration::Iterate(COutput *output,
                                 CIntegration ****integration_container,
                                 CGeometry ****geometry_container,
                                 CSolver *****solver_container,
                                 CNumerics ******numerics_container,
                                 CConfig **config_container,
                                 CSurfaceMovement **surface_movement,
                                 CVolumetricMovement ***grid_movement,
                                 CFreeFormDefBox*** FFDBox,
                                 unsigned short val_iZone,
                                 unsigned short val_iInst) {
  unsigned long IntIter, ExtIter;
  
  bool unsteady = (config_container[val_iZone]->GetUnsteady_Simulation() == DT_STEPPING_1ST) || (config_container[val_iZone]->GetUnsteady_Simulation() == DT_STEPPING_2ND);
  bool frozen_visc = (config_container[val_iZone]->GetContinuous_Adjoint() && config_container[val_iZone]->GetFrozen_Visc_Cont()) ||
                     (config_container[val_iZone]->GetDiscrete_Adjoint() && config_container[val_iZone]->GetFrozen_Visc_Disc());
  ExtIter = config_container[val_iZone]->GetExtIter();
  
  /* --- Setting up iteration values depending on if this is a
   steady or an unsteady simulaiton */
  
  if ( !unsteady ) IntIter = ExtIter;
  else IntIter = config_container[val_iZone]->GetIntIter();
  
  /*--- Update global parameters ---*/
  
  switch( config_container[val_iZone]->GetKind_Solver() ) {
      
    case EULER: case DISC_ADJ_EULER:
      config_container[val_iZone]->SetGlobalParam(EULER, RUNTIME_FLOW_SYS, ExtIter); break;
      
    case NAVIER_STOKES: case DISC_ADJ_NAVIER_STOKES:
      config_container[val_iZone]->SetGlobalParam(NAVIER_STOKES, RUNTIME_FLOW_SYS, ExtIter); break;
      
    case RANS: case DISC_ADJ_RANS:
      config_container[val_iZone]->SetGlobalParam(RANS, RUNTIME_FLOW_SYS, ExtIter); break;
      
  }
  

  /*--- Solve the Euler, Navier-Stokes or Reynolds-averaged Navier-Stokes (RANS) equations (one iteration) ---*/
  
  integration_container[val_iZone][val_iInst][FLOW_SOL]->MultiGrid_Iteration(geometry_container, solver_container, numerics_container,
                                                                  config_container, RUNTIME_FLOW_SYS, IntIter, val_iZone, val_iInst);
  
  if ((config_container[val_iZone]->GetKind_Solver() == RANS) ||
      ((config_container[val_iZone]->GetKind_Solver() == DISC_ADJ_RANS) && !frozen_visc)) {
    
    /*--- Solve the turbulence model ---*/
    
    config_container[val_iZone]->SetGlobalParam(RANS, RUNTIME_TURB_SYS, ExtIter);
    integration_container[val_iZone][val_iInst][TURB_SOL]->SingleGrid_Iteration(geometry_container, solver_container, numerics_container,
                                                                     config_container, RUNTIME_TURB_SYS, IntIter, val_iZone, val_iInst);
    
    /*--- Solve transition model ---*/
    
    if (config_container[val_iZone]->GetKind_Trans_Model() == LM) {
      config_container[val_iZone]->SetGlobalParam(RANS, RUNTIME_TRANS_SYS, ExtIter);
      integration_container[val_iZone][val_iInst][TRANS_SOL]->SingleGrid_Iteration(geometry_container, solver_container, numerics_container,
                                                                        config_container, RUNTIME_TRANS_SYS, IntIter, val_iZone, val_iInst);
    }
    
  }

  if (config_container[val_iZone]->GetWeakly_Coupled_Heat()){
    config_container[val_iZone]->SetGlobalParam(RANS, RUNTIME_HEAT_SYS, ExtIter);
    integration_container[val_iZone][val_iInst][HEAT_SOL]->SingleGrid_Iteration(geometry_container, solver_container, numerics_container,
                                                                     config_container, RUNTIME_HEAT_SYS, IntIter, val_iZone, val_iInst);
  }
  
  /*--- Call Dynamic mesh update if AEROELASTIC motion was specified ---*/
  
  if ((config_container[val_iZone]->GetGrid_Movement()) && (config_container[val_iZone]->GetAeroelastic_Simulation()) && unsteady) {
      
    SetGrid_Movement(geometry_container, surface_movement, grid_movement, FFDBox, solver_container, config_container, val_iZone, val_iInst, IntIter, ExtIter);
    
    /*--- Apply a Wind Gust ---*/
    
    if (config_container[val_iZone]->GetWind_Gust()) {
      if (IntIter % config_container[val_iZone]->GetAeroelasticIter() == 0 && IntIter != 0)
        SetWind_GustField(config_container[val_iZone], geometry_container[val_iZone][val_iInst], solver_container[val_iZone][val_iInst]);
    }
    
  }
  
  
  /*--- Write the convergence history ---*/

  if ( unsteady && !config_container[val_iZone]->GetDiscrete_Adjoint() ) {
    
    output->SetConvHistory_Body(NULL, geometry_container, solver_container, config_container, integration_container, true, 0.0, val_iZone, val_iInst);
    
  }
  
}

void CFluidIteration::Update(COutput *output,
                                CIntegration ****integration_container,
                                CGeometry ****geometry_container,
                                CSolver *****solver_container,
                                CNumerics ******numerics_container,
                                CConfig **config_container,
                                CSurfaceMovement **surface_movement,
                                CVolumetricMovement ***grid_movement,
                                CFreeFormDefBox*** FFDBox,
                                unsigned short val_iZone,
                                unsigned short val_iInst)      {
  
  unsigned short iMesh;
  su2double Physical_dt, Physical_t;
  unsigned long ExtIter = config_container[val_iZone]->GetExtIter();

  /*--- Dual time stepping strategy ---*/
  
  if ((config_container[val_iZone]->GetUnsteady_Simulation() == DT_STEPPING_1ST) ||
      (config_container[val_iZone]->GetUnsteady_Simulation() == DT_STEPPING_2ND)) {
    
    /*--- Update dual time solver on all mesh levels ---*/
    
    for (iMesh = 0; iMesh <= config_container[val_iZone]->GetnMGLevels(); iMesh++) {
      integration_container[val_iZone][val_iInst][FLOW_SOL]->SetDualTime_Solver(geometry_container[val_iZone][val_iInst][iMesh], solver_container[val_iZone][val_iInst][iMesh][FLOW_SOL], config_container[val_iZone], iMesh);
      integration_container[val_iZone][val_iInst][FLOW_SOL]->SetConvergence(false);
    }
    
    /*--- Update dual time solver for the turbulence model ---*/
    
    if ((config_container[val_iZone]->GetKind_Solver() == RANS) ||
        (config_container[val_iZone]->GetKind_Solver() == DISC_ADJ_RANS)) {
      integration_container[val_iZone][val_iInst][TURB_SOL]->SetDualTime_Solver(geometry_container[val_iZone][val_iInst][MESH_0], solver_container[val_iZone][val_iInst][MESH_0][TURB_SOL], config_container[val_iZone], MESH_0);
      integration_container[val_iZone][val_iInst][TURB_SOL]->SetConvergence(false);
    }
    
    /*--- Update dual time solver for the transition model ---*/
    
    if (config_container[val_iZone]->GetKind_Trans_Model() == LM) {
      integration_container[val_iZone][val_iInst][TRANS_SOL]->SetDualTime_Solver(geometry_container[val_iZone][val_iInst][MESH_0], solver_container[val_iZone][val_iInst][MESH_0][TRANS_SOL], config_container[val_iZone], MESH_0);
      integration_container[val_iZone][val_iInst][TRANS_SOL]->SetConvergence(false);
    }
    
    /*--- Verify convergence criteria (based on total time) ---*/
    
    Physical_dt = config_container[val_iZone]->GetDelta_UnstTime();
    Physical_t  = (ExtIter+1)*Physical_dt;
    if (Physical_t >=  config_container[val_iZone]->GetTotal_UnstTime())
      integration_container[val_iZone][val_iInst][FLOW_SOL]->SetConvergence(true);
    
  }
  
}

bool CFluidIteration::Monitor(COutput *output,
    CIntegration ****integration_container,
    CGeometry ****geometry_container,
    CSolver *****solver_container,
    CNumerics ******numerics_container,
    CConfig **config_container,
    CSurfaceMovement **surface_movement,
    CVolumetricMovement ***grid_movement,
    CFreeFormDefBox*** FFDBox,
    unsigned short val_iZone,
    unsigned short val_iInst)     {

  bool StopCalc = false;
  bool steady = (config_container[val_iZone]->GetUnsteady_Simulation() == STEADY);
  bool output_history = false;

#ifndef HAVE_MPI
  StopTime = su2double(clock())/su2double(CLOCKS_PER_SEC);
#else
  StopTime = MPI_Wtime();
#endif
  UsedTime = StopTime - StartTime;

  /*--- If convergence was reached --*/
  StopCalc = integration_container[val_iZone][INST_0][FLOW_SOL]->GetConvergence();

  /*--- Write the convergence history for the fluid (only screen output) ---*/

  /*--- The logic is right now case dependent ----*/
  /*--- This needs to be generalized when the new output structure comes ---*/
  output_history = (steady && !(multizone && (config_container[val_iZone]->GetnInner_Iter()==1)));

  if (output_history) output->SetConvHistory_Body(NULL, geometry_container, solver_container, config_container, integration_container, false, UsedTime, val_iZone, INST_0);

  return StopCalc;


}
void CFluidIteration::Postprocess(COutput *output,
                                  CIntegration ****integration_container,
                                  CGeometry ****geometry_container,
                                  CSolver *****solver_container,
                                  CNumerics ******numerics_container,
                                  CConfig **config_container,
                                  CSurfaceMovement **surface_movement,
                                  CVolumetricMovement ***grid_movement,
                                  CFreeFormDefBox*** FFDBox,
                                  unsigned short val_iZone,
                                  unsigned short val_iInst) { }

void CFluidIteration::Solve(COutput *output,
                                 CIntegration ****integration_container,
                                 CGeometry ****geometry_container,
                                 CSolver *****solver_container,
                                 CNumerics ******numerics_container,
                                 CConfig **config_container,
                                 CSurfaceMovement **surface_movement,
                                 CVolumetricMovement ***grid_movement,
                                 CFreeFormDefBox*** FFDBox,
                                 unsigned short val_iZone,
                                 unsigned short val_iInst) {

  /*--- Boolean to determine if we are running a static or dynamic case ---*/
  bool steady = (config_container[val_iZone]->GetUnsteady_Simulation() == STEADY);
  bool unsteady = ((config_container[val_iZone]->GetUnsteady_Simulation() == DT_STEPPING_1ST) || (config_container[val_iZone]->GetUnsteady_Simulation() == DT_STEPPING_2ND));

  unsigned short Inner_Iter, nInner_Iter = config_container[val_iZone]->GetnInner_Iter();
  bool StopCalc = false;

  /*--- Synchronization point before a single solver iteration. Compute the
   wall clock time required. ---*/

#ifndef HAVE_MPI
  StartTime = su2double(clock())/su2double(CLOCKS_PER_SEC);
#else
  StartTime = MPI_Wtime();
#endif

  /*--- If the problem is multizone, the block iterates on the number of internal iterations ---*/
  /*--- If the problem is single zone, the block iterates on the number of iterations (pseudo-time)---*/
  if (multizone)
    nInner_Iter = config_container[val_iZone]->GetnInner_Iter();
  else
    nInner_Iter = config_container[val_iZone]->GetnIter();

  /*--- Preprocess the solver ---*/
  Preprocess(output, integration_container, geometry_container,
      solver_container, numerics_container, config_container,
      surface_movement, grid_movement, FFDBox, val_iZone, INST_0);

    /*--- For steady-state flow simulations, we need to loop over ExtIter for the number of time steps ---*/
    /*--- However, ExtIter is the number of FSI iterations, so nIntIter is used in this case ---*/

    for (Inner_Iter = 0; Inner_Iter < nInner_Iter; Inner_Iter++){

      /*--- For steady-state flow simulations, we need to loop over ExtIter for the number of time steps ---*/
      if (steady) config_container[val_iZone]->SetExtIter(Inner_Iter);
      /*--- For unsteady flow simulations, we need to loop over IntIter for the number of time steps ---*/
      if (unsteady) config_container[val_iZone]->SetIntIter(Inner_Iter);
      /*--- If only one internal iteration is required, the ExtIter/IntIter is the OuterIter of the block structure ---*/
      if (nInner_Iter == 1) {
        if (steady) config_container[val_iZone]->SetExtIter(config_container[val_iZone]->GetOuterIter());
        if (unsteady) config_container[val_iZone]->SetIntIter(config_container[val_iZone]->GetOuterIter());
      }

      /*--- Run a single iteration of the solver ---*/
      Iterate(output, integration_container, geometry_container,
          solver_container, numerics_container, config_container,
          surface_movement, grid_movement, FFDBox, val_iZone, INST_0);

      /*--- Monitor the pseudo-time ---*/
      StopCalc = Monitor(output, integration_container, geometry_container,
                         solver_container, numerics_container, config_container,
                         surface_movement, grid_movement, FFDBox, val_iZone, INST_0);

      /*--- Output files at intermediate time positions if the problem is single zone ---*/

      if (singlezone) Output(output, geometry_container, solver_container, config_container,
                             Inner_Iter, StopCalc, val_iZone, val_iInst);

      /*--- If the iteration has converged, break the loop ---*/
      if (StopCalc) break;

    }

    /*--- Set the fluid convergence to false (to make sure outer subiterations converge) ---*/
    if (multizone) integration_container[val_iZone][INST_0][FLOW_SOL]->SetConvergence(false);

}

void CFluidIteration::SetWind_GustField(CConfig *config_container, CGeometry **geometry_container, CSolver ***solver_container) {
  // The gust is imposed on the flow field via the grid velocities. This method called the Field Velocity Method is described in the
  // NASA TM–2012-217771 - Development, Verification and Use of Gust Modeling in the NASA Computational Fluid Dynamics Code FUN3D
  // the desired gust is prescribed as the negative of the grid velocity.
  
  // If a source term is included to account for the gust field, the method is described by Jones et al. as the Split Velocity Method in
  // Simulation of Airfoil Gust Responses Using Prescribed Velocities.
  // In this routine the gust derivatives needed for the source term are calculated when applicable.
  // If the gust derivatives are zero the source term is also zero.
  // The source term itself is implemented in the class CSourceWindGust
  
  if (rank == MASTER_NODE)
    cout << endl << "Running simulation with a Wind Gust." << endl;
  unsigned short iDim, nDim = geometry_container[MESH_0]->GetnDim(); //We assume nDim = 2
  if (nDim != 2) {
    if (rank == MASTER_NODE) {
      cout << endl << "WARNING - Wind Gust capability is only verified for 2 dimensional simulations." << endl;
    }
  }
  
  /*--- Gust Parameters from config ---*/
  unsigned short Gust_Type = config_container->GetGust_Type();
  su2double xbegin = config_container->GetGust_Begin_Loc();    // Location at which the gust begins.
  su2double L = config_container->GetGust_WaveLength();        // Gust size
  su2double tbegin = config_container->GetGust_Begin_Time();   // Physical time at which the gust begins.
  su2double gust_amp = config_container->GetGust_Ampl();       // Gust amplitude
  su2double n = config_container->GetGust_Periods();           // Number of gust periods
  unsigned short GustDir = config_container->GetGust_Dir(); // Gust direction
  
  /*--- Variables needed to compute the gust ---*/
  unsigned short Kind_Grid_Movement = config_container->GetKind_GridMovement(ZONE_0);
  unsigned long iPoint;
  unsigned short iMGlevel, nMGlevel = config_container->GetnMGLevels();
  
  su2double x, y, x_gust, dgust_dx, dgust_dy, dgust_dt;
  su2double *Gust, *GridVel, *NewGridVel, *GustDer;
  
  su2double Physical_dt = config_container->GetDelta_UnstTime();
  unsigned long ExtIter = config_container->GetExtIter();
  su2double Physical_t = ExtIter*Physical_dt;
  
  su2double Uinf = solver_container[MESH_0][FLOW_SOL]->GetVelocity_Inf(0); // Assumption gust moves at infinity velocity
  
  Gust = new su2double [nDim];
  NewGridVel = new su2double [nDim];
  for (iDim = 0; iDim < nDim; iDim++) {
    Gust[iDim] = 0.0;
    NewGridVel[iDim] = 0.0;
  }
  
  GustDer = new su2double [3];
  for (unsigned short i = 0; i < 3; i++) {
    GustDer[i] = 0.0;
  }
  
  // Vortex variables
  unsigned long nVortex = 0;
  vector<su2double> x0, y0, vort_strenth, r_core; //vortex is positive in clockwise direction.
  if (Gust_Type == VORTEX) {
    InitializeVortexDistribution(nVortex, x0, y0, vort_strenth, r_core);
  }
  
  /*--- Check to make sure gust lenght is not zero or negative (vortex gust doesn't use this). ---*/
  if (L <= 0.0 && Gust_Type != VORTEX) {
    SU2_MPI::Error("The gust length needs to be positive", CURRENT_FUNCTION);
  }
  
  /*--- Loop over all multigrid levels ---*/
  
  for (iMGlevel = 0; iMGlevel <= nMGlevel; iMGlevel++) {
    
    /*--- Loop over each node in the volume mesh ---*/
    
    for (iPoint = 0; iPoint < geometry_container[iMGlevel]->GetnPoint(); iPoint++) {
      
      /*--- Reset the Grid Velocity to zero if there is no grid movement ---*/
      if (Kind_Grid_Movement == GUST) {
        for (iDim = 0; iDim < nDim; iDim++)
          geometry_container[iMGlevel]->node[iPoint]->SetGridVel(iDim, 0.0);
      }
      
      /*--- initialize the gust and derivatives to zero everywhere ---*/
      
      for (iDim = 0; iDim < nDim; iDim++) {Gust[iDim]=0.0;}
      dgust_dx = 0.0; dgust_dy = 0.0; dgust_dt = 0.0;
      
      /*--- Begin applying the gust ---*/
      
      if (Physical_t >= tbegin) {
        
        x = geometry_container[iMGlevel]->node[iPoint]->GetCoord()[0]; // x-location of the node.
        y = geometry_container[iMGlevel]->node[iPoint]->GetCoord()[1]; // y-location of the node.
        
        // Gust coordinate
        x_gust = (x - xbegin - Uinf*(Physical_t-tbegin))/L;
        
        /*--- Calculate the specified gust ---*/
        switch (Gust_Type) {
            
          case TOP_HAT:
            // Check if we are in the region where the gust is active
            if (x_gust > 0 && x_gust < n) {
              Gust[GustDir] = gust_amp;
              // Still need to put the gust derivatives. Think about this.
            }
            break;
            
          case SINE:
            // Check if we are in the region where the gust is active
            if (x_gust > 0 && x_gust < n) {
              Gust[GustDir] = gust_amp*(sin(2*PI_NUMBER*x_gust));
              
              // Gust derivatives
              //dgust_dx = gust_amp*2*PI_NUMBER*(cos(2*PI_NUMBER*x_gust))/L;
              //dgust_dy = 0;
              //dgust_dt = gust_amp*2*PI_NUMBER*(cos(2*PI_NUMBER*x_gust))*(-Uinf)/L;
            }
            break;
            
          case ONE_M_COSINE:
            // Check if we are in the region where the gust is active
            if (x_gust > 0 && x_gust < n) {
              Gust[GustDir] = gust_amp*(1-cos(2*PI_NUMBER*x_gust));
              
              // Gust derivatives
              //dgust_dx = gust_amp*2*PI_NUMBER*(sin(2*PI_NUMBER*x_gust))/L;
              //dgust_dy = 0;
              //dgust_dt = gust_amp*2*PI_NUMBER*(sin(2*PI_NUMBER*x_gust))*(-Uinf)/L;
            }
            break;
            
          case EOG:
            // Check if we are in the region where the gust is active
            if (x_gust > 0 && x_gust < n) {
              Gust[GustDir] = -0.37*gust_amp*sin(3*PI_NUMBER*x_gust)*(1-cos(2*PI_NUMBER*x_gust));
            }
            break;
            
          case VORTEX:
            
            /*--- Use vortex distribution ---*/
            // Algebraic vortex equation.
            for (unsigned long i=0; i<nVortex; i++) {
              su2double r2 = pow(x-(x0[i]+Uinf*(Physical_t-tbegin)), 2) + pow(y-y0[i], 2);
              su2double r = sqrt(r2);
              su2double v_theta = vort_strenth[i]/(2*PI_NUMBER) * r/(r2+pow(r_core[i],2));
              Gust[0] = Gust[0] + v_theta*(y-y0[i])/r;
              Gust[1] = Gust[1] - v_theta*(x-(x0[i]+Uinf*(Physical_t-tbegin)))/r;
            }
            break;
            
          case NONE: default:
            
            /*--- There is no wind gust specified. ---*/
            if (rank == MASTER_NODE) {
              cout << "No wind gust specified." << endl;
            }
            break;
            
        }
      }
      
      /*--- Set the Wind Gust, Wind Gust Derivatives and the Grid Velocities ---*/
      
      GustDer[0] = dgust_dx;
      GustDer[1] = dgust_dy;
      GustDer[2] = dgust_dt;
      
      solver_container[iMGlevel][FLOW_SOL]->node[iPoint]->SetWindGust(Gust);
      solver_container[iMGlevel][FLOW_SOL]->node[iPoint]->SetWindGustDer(GustDer);
      
      GridVel = geometry_container[iMGlevel]->node[iPoint]->GetGridVel();
      
      /*--- Store new grid velocity ---*/
      
      for (iDim = 0; iDim < nDim; iDim++) {
        NewGridVel[iDim] = GridVel[iDim] - Gust[iDim];
        geometry_container[iMGlevel]->node[iPoint]->SetGridVel(iDim, NewGridVel[iDim]);
      }
      
    }
  }
  
  delete [] Gust;
  delete [] GustDer;
  delete [] NewGridVel;
  
}

void CFluidIteration::InitializeVortexDistribution(unsigned long &nVortex, vector<su2double>& x0, vector<su2double>& y0, vector<su2double>& vort_strength, vector<su2double>& r_core) {
  /*--- Read in Vortex Distribution ---*/
  std::string line;
  std::ifstream file;
  su2double x_temp, y_temp, vort_strength_temp, r_core_temp;
  file.open("vortex_distribution.txt");
  /*--- In case there is no vortex file ---*/
  if (file.fail()) {
    SU2_MPI::Error("There is no vortex data file!!", CURRENT_FUNCTION);
  }
  
  // Ignore line containing the header
  getline(file, line);
  // Read in the information of the vortices (xloc, yloc, lambda(strength), eta(size, gradient))
  while (file.good())
  {
    getline(file, line);
    std::stringstream ss(line);
    if (line.size() != 0) { //ignore blank lines if they exist.
      ss >> x_temp;
      ss >> y_temp;
      ss >> vort_strength_temp;
      ss >> r_core_temp;
      x0.push_back(x_temp);
      y0.push_back(y_temp);
      vort_strength.push_back(vort_strength_temp);
      r_core.push_back(r_core_temp);
    }
  }
  file.close();
  // number of vortices
  nVortex = x0.size();
  
}


CTurboIteration::CTurboIteration(CConfig *config) : CFluidIteration(config) { }
CTurboIteration::~CTurboIteration(void) { }
void CTurboIteration::Preprocess(COutput *output,
                                    CIntegration ****integration_container,
                                    CGeometry ****geometry_container,
                                    CSolver *****solver_container,
                                    CNumerics ******numerics_container,
                                    CConfig **config_container,
                                    CSurfaceMovement **surface_movement,
                                    CVolumetricMovement ***grid_movement,
                                    CFreeFormDefBox*** FFDBox,
                                    unsigned short val_iZone,
                                    unsigned short val_iInst) {

  /*--- Average quantities at the inflow and outflow boundaries ---*/ 
  solver_container[val_iZone][val_iInst][MESH_0][FLOW_SOL]->TurboAverageProcess(solver_container[val_iZone][val_iInst][MESH_0], geometry_container[val_iZone][val_iInst][MESH_0],config_container[val_iZone],INFLOW);
  solver_container[val_iZone][val_iInst][MESH_0][FLOW_SOL]->TurboAverageProcess(solver_container[val_iZone][val_iInst][MESH_0], geometry_container[val_iZone][val_iInst][MESH_0],config_container[val_iZone],OUTFLOW);

}

void CTurboIteration::Postprocess( COutput *output,
                                   CIntegration ****integration_container,
                                   CGeometry ****geometry_container,
                                   CSolver *****solver_container,
                                   CNumerics ******numerics_container,
                                   CConfig **config_container,
                                   CSurfaceMovement **surface_movement,
                                   CVolumetricMovement ***grid_movement,
                                   CFreeFormDefBox*** FFDBox,
                                   unsigned short val_iZone,
                                   unsigned short val_iInst) {

  /*--- Average quantities at the inflow and outflow boundaries ---*/
  solver_container[val_iZone][val_iInst][MESH_0][FLOW_SOL]->TurboAverageProcess(solver_container[val_iZone][val_iInst][MESH_0], geometry_container[val_iZone][val_iInst][MESH_0],config_container[val_iZone],INFLOW);
  solver_container[val_iZone][val_iInst][MESH_0][FLOW_SOL]->TurboAverageProcess(solver_container[val_iZone][val_iInst][MESH_0], geometry_container[val_iZone][val_iInst][MESH_0],config_container[val_iZone],OUTFLOW);
  
  /*--- Gather Inflow and Outflow quantities on the Master Node to compute performance ---*/
  solver_container[val_iZone][val_iInst][MESH_0][FLOW_SOL]->GatherInOutAverageValues(config_container[val_iZone], geometry_container[val_iZone][val_iInst][MESH_0]);

}

CFEMFluidIteration::CFEMFluidIteration(CConfig *config) : CIteration(config) { }
CFEMFluidIteration::~CFEMFluidIteration(void) { }

void CFEMFluidIteration::Preprocess(COutput *output,
                                    CIntegration ***integration_container,
                                    CGeometry ***geometry_container,
                                    CSolver ****solver_container,
                                    CNumerics *****numerics_container,
                                    CConfig **config_container,
                                    CSurfaceMovement **surface_movement,
                                    CVolumetricMovement **grid_movement,
                                    CFreeFormDefBox*** FFDBox,
                                    unsigned short val_iZone) {
  
  unsigned long IntIter = 0; config_container[ZONE_0]->SetIntIter(IntIter);
  unsigned long ExtIter = config_container[ZONE_0]->GetExtIter();
  const bool restart = (config_container[ZONE_0]->GetRestart() ||
                        config_container[ZONE_0]->GetRestart_Flow());
  
  /*--- Set the initial condition if this is not a restart. ---*/
  if (ExtIter == 0 && !restart)
    solver_container[val_iZone][MESH_0][FLOW_SOL]->SetInitialCondition(geometry_container[val_iZone],
                                                                       solver_container[val_iZone],
                                                                       config_container[val_iZone],
                                                                       ExtIter);
  
}

void CFEMFluidIteration::Iterate(COutput *output,
                                 CIntegration ****integration_container,
                                 CGeometry ****geometry_container,
                                 CSolver *****solver_container,
                                 CNumerics ******numerics_container,
                                 CConfig **config_container,
                                 CSurfaceMovement **surface_movement,
                                 CVolumetricMovement ***grid_movement,
                                 CFreeFormDefBox*** FFDBox,
                                 unsigned short val_iZone,
                                 unsigned short val_iInst) {
  
  unsigned long IntIter = 0; config_container[ZONE_0]->SetIntIter(IntIter);
  unsigned long ExtIter = config_container[ZONE_0]->GetExtIter();
  
  /*--- Update global parameters ---*/
  
  if (config_container[val_iZone]->GetKind_Solver() == FEM_EULER || config_container[val_iZone]->GetKind_Solver() == DISC_ADJ_FEM_EULER)
    config_container[val_iZone]->SetGlobalParam(FEM_EULER, RUNTIME_FLOW_SYS, ExtIter);
  
  if (config_container[val_iZone]->GetKind_Solver() == FEM_NAVIER_STOKES || config_container[val_iZone]->GetKind_Solver() == DISC_ADJ_FEM_NS)
    config_container[val_iZone]->SetGlobalParam(FEM_NAVIER_STOKES, RUNTIME_FLOW_SYS, ExtIter);
  
  if (config_container[val_iZone]->GetKind_Solver() == FEM_RANS || config_container[val_iZone]->GetKind_Solver() == DISC_ADJ_FEM_RANS)
    config_container[val_iZone]->SetGlobalParam(FEM_RANS, RUNTIME_FLOW_SYS, ExtIter);
  
  if (config_container[val_iZone]->GetKind_Solver() == FEM_LES)
    config_container[val_iZone]->SetGlobalParam(FEM_LES, RUNTIME_FLOW_SYS, ExtIter);
  
  /*--- Solve the Euler, Navier-Stokes, RANS or LES equations (one iteration) ---*/
  
  integration_container[val_iZone][val_iInst][FLOW_SOL]->SingleGrid_Iteration(geometry_container,
                                                                              solver_container,
                                                                              numerics_container,
                                                                              config_container,
                                                                              RUNTIME_FLOW_SYS,
                                                                              IntIter, val_iZone,
                                                                              val_iInst);
}

void CFEMFluidIteration::Update(COutput *output,
                                CIntegration ***integration_container,
                                CGeometry ***geometry_container,
                                CSolver ****solver_container,
                                CNumerics *****numerics_container,
                                CConfig **config_container,
                                CSurfaceMovement **surface_movement,
                                CVolumetricMovement **grid_movement,
                                CFreeFormDefBox*** FFDBox,
                                unsigned short val_iZone)      { }
void CFEMFluidIteration::Monitor()     { }
void CFEMFluidIteration::Output()      { }
void CFEMFluidIteration::Postprocess() { }

CHeatIteration::CHeatIteration(CConfig *config) : CIteration(config) { }

CHeatIteration::~CHeatIteration(void) { }

void CHeatIteration::Preprocess(COutput *output,
                                CIntegration ****integration_container,
                                CGeometry ****geometry_container,
                                CSolver *****solver_container,
                                CNumerics ******numerics_container,
                                CConfig **config_container,
                                CSurfaceMovement **surface_movement,
                                CVolumetricMovement ***grid_movement,
                                CFreeFormDefBox*** FFDBox,
                                unsigned short val_iZone,
                                unsigned short val_iInst) {

  unsigned long OuterIter = config_container[val_iZone]->GetOuterIter();

  /*--- Evaluate the new CFL number (adaptive). ---*/
  if ((config_container[val_iZone]->GetCFL_Adapt() == YES) && ( OuterIter != 0 ) ) {
    output->SetCFL_Number(solver_container, config_container, val_iZone);
  }

}

void CHeatIteration::Iterate(COutput *output,
                             CIntegration ****integration_container,
                             CGeometry ****geometry_container,
                             CSolver *****solver_container,
                             CNumerics ******numerics_container,
                             CConfig **config_container,
                             CSurfaceMovement **surface_movement,
                             CVolumetricMovement ***grid_movement,
                             CFreeFormDefBox*** FFDBox,
                             unsigned short val_iZone,
                             unsigned short val_iInst) {

  unsigned long IntIter, ExtIter;
  bool unsteady = (config_container[val_iZone]->GetUnsteady_Simulation() == DT_STEPPING_1ST) || (config_container[val_iZone]->GetUnsteady_Simulation() == DT_STEPPING_2ND);
  
  ExtIter = config_container[val_iZone]->GetExtIter();
  
  /* --- Setting up iteration values depending on if this is a
   steady or an unsteady simulaiton */

  if ( !unsteady ) IntIter = ExtIter;
  else IntIter = config_container[val_iZone]->GetIntIter();
  
  /*--- Update global parameters ---*/

  config_container[val_iZone]->SetGlobalParam(HEAT_EQUATION_FVM, RUNTIME_HEAT_SYS, ExtIter);

  integration_container[val_iZone][val_iInst][HEAT_SOL]->SingleGrid_Iteration(geometry_container, solver_container, numerics_container,
                                                                   config_container, RUNTIME_HEAT_SYS, IntIter, val_iZone, val_iInst);
  
  /*--- Write the convergence history ---*/

  if ( unsteady && !config_container[val_iZone]->GetDiscrete_Adjoint() ) {

    output->SetConvHistory_Body(NULL, geometry_container, solver_container, config_container, integration_container, true, 0.0, val_iZone, val_iInst);
  }
}

void CHeatIteration::Update(COutput *output,
                            CIntegration ****integration_container,
                            CGeometry ****geometry_container,
                            CSolver *****solver_container,
                            CNumerics ******numerics_container,
                            CConfig **config_container,
                            CSurfaceMovement **surface_movement,
                            CVolumetricMovement ***grid_movement,
                            CFreeFormDefBox*** FFDBox,
                            unsigned short val_iZone,
                            unsigned short val_iInst)      {
  
  unsigned short iMesh;
  su2double Physical_dt, Physical_t;
  unsigned long ExtIter = config_container[ZONE_0]->GetExtIter();
  
  /*--- Dual time stepping strategy ---*/
  if ((config_container[val_iZone]->GetUnsteady_Simulation() == DT_STEPPING_1ST) ||
      (config_container[val_iZone]->GetUnsteady_Simulation() == DT_STEPPING_2ND)) {
    
    /*--- Update dual time solver ---*/
    for (iMesh = 0; iMesh <= config_container[val_iZone]->GetnMGLevels(); iMesh++) {
      integration_container[val_iZone][val_iInst][HEAT_SOL]->SetDualTime_Solver(geometry_container[val_iZone][val_iInst][iMesh], solver_container[val_iZone][val_iInst][iMesh][HEAT_SOL], config_container[val_iZone], iMesh);
      integration_container[val_iZone][val_iInst][HEAT_SOL]->SetConvergence(false);
    }
    
    Physical_dt = config_container[val_iZone]->GetDelta_UnstTime();
    Physical_t  = (ExtIter+1)*Physical_dt;
    if (Physical_t >=  config_container[val_iZone]->GetTotal_UnstTime())
      integration_container[val_iZone][val_iInst][HEAT_SOL]->SetConvergence(true);
  }
}
bool CHeatIteration::Monitor(COutput *output,
    CIntegration ****integration_container,
    CGeometry ****geometry_container,
    CSolver *****solver_container,
    CNumerics ******numerics_container,
    CConfig **config_container,
    CSurfaceMovement **surface_movement,
    CVolumetricMovement ***grid_movement,
    CFreeFormDefBox*** FFDBox,
    unsigned short val_iZone,
    unsigned short val_iInst)     { return false; }
void CHeatIteration::Postprocess(COutput *output,
                                 CIntegration ****integration_container,
                                 CGeometry ****geometry_container,
                                 CSolver *****solver_container,
                                 CNumerics ******numerics_container,
                                 CConfig **config_container,
                                 CSurfaceMovement **surface_movement,
                                 CVolumetricMovement ***grid_movement,
                                 CFreeFormDefBox*** FFDBox,
                                 unsigned short val_iZone,
                                 unsigned short val_iInst) { }

void CHeatIteration::Solve(COutput *output,
                             CIntegration ****integration_container,
                             CGeometry ****geometry_container,
                             CSolver *****solver_container,
                             CNumerics ******numerics_container,
                             CConfig **config_container,
                             CSurfaceMovement **surface_movement,
                             CVolumetricMovement ***grid_movement,
                             CFreeFormDefBox*** FFDBox,
                             unsigned short val_iZone,
                             unsigned short val_iInst) {

  /*--- Boolean to determine if we are running a steady or unsteady case ---*/
  bool steady = (config_container[val_iZone]->GetUnsteady_Simulation() == STEADY);
  bool unsteady = ((config_container[val_iZone]->GetUnsteady_Simulation() == DT_STEPPING_1ST) || (config_container[val_iZone]->GetUnsteady_Simulation() == DT_STEPPING_2ND));

  unsigned short Inner_Iter, nInner_Iter = config_container[val_iZone]->GetnInner_Iter();
  bool StopCalc = false;

  /*--- Preprocess the solver ---*/
  Preprocess(output, integration_container, geometry_container,
      solver_container, numerics_container, config_container,
      surface_movement, grid_movement, FFDBox, val_iZone, INST_0);

  /*--- For steady-state flow simulations, we need to loop over ExtIter for the number of time steps ---*/
  /*--- However, ExtIter is the number of FSI iterations, so nIntIter is used in this case ---*/

  for (Inner_Iter = 0; Inner_Iter < nInner_Iter; Inner_Iter++){

    /*--- For steady-state flow simulations, we need to loop over ExtIter for the number of time steps ---*/
    if (steady) config_container[val_iZone]->SetExtIter(Inner_Iter);
    /*--- For unsteady flow simulations, we need to loop over IntIter for the number of time steps ---*/
    if (unsteady) config_container[val_iZone]->SetIntIter(Inner_Iter);
    /*--- If only one internal iteration is required, the ExtIter/IntIter is the OuterIter of the block structure ---*/
    if (nInner_Iter == 1) {
      if (steady) config_container[val_iZone]->SetExtIter(config_container[val_iZone]->GetOuterIter());
      if (unsteady) config_container[val_iZone]->SetIntIter(config_container[val_iZone]->GetOuterIter());
    }

    Iterate(output, integration_container, geometry_container,
        solver_container, numerics_container, config_container,
        surface_movement, grid_movement, FFDBox, val_iZone, INST_0);

    /*--- Write the convergence history for the fluid (only screen output) ---*/
    if (steady) output->SetConvHistory_Body(NULL, geometry_container, solver_container, config_container, integration_container, false, 0.0, val_iZone, INST_0);

    /*--- If convergence was reached in every zone --*/
    StopCalc = integration_container[val_iZone][INST_0][HEAT_SOL]->GetConvergence();
    if (StopCalc) break;

  }

  /*--- Set the heat convergence to false (to make sure outer subiterations converge) ---*/
  integration_container[val_iZone][INST_0][HEAT_SOL]->SetConvergence(false);

  //output->SetConvHistory_Body(NULL, geometry_container, solver_container, config_container, integration_container, true, 0.0, val_iZone, INST_0);

}

CFEAIteration::CFEAIteration(CConfig *config) : CIteration(config) { }
CFEAIteration::~CFEAIteration(void) { }
void CFEAIteration::Preprocess() { }
void CFEAIteration::Iterate(COutput *output,
                                CIntegration ****integration_container,
                                CGeometry ****geometry_container,
                                CSolver *****solver_container,
                                CNumerics ******numerics_container,
                                CConfig **config_container,
                                CSurfaceMovement **surface_movement,
                                CVolumetricMovement ***grid_movement,
                                CFreeFormDefBox*** FFDBox,
                                unsigned short val_iZone,
                                unsigned short val_iInst
                                ) {

  su2double loadIncrement;
  unsigned long IntIter = 0; config_container[val_iZone]->SetIntIter(IntIter);
  unsigned long ExtIter = config_container[val_iZone]->GetExtIter();

  unsigned long iIncrement;
  unsigned long nIncrements = config_container[val_iZone]->GetNumberIncrements();

  bool nonlinear = (config_container[val_iZone]->GetGeometricConditions() == LARGE_DEFORMATIONS);  // Geometrically non-linear problems
  bool linear = (config_container[val_iZone]->GetGeometricConditions() == SMALL_DEFORMATIONS);  // Geometrically non-linear problems

  bool disc_adj_fem = false;
  if (config_container[val_iZone]->GetKind_Solver() == DISC_ADJ_FEM) disc_adj_fem = true;

  bool write_output = true;

  bool incremental_load = config_container[val_iZone]->GetIncrementalLoad();              // If an incremental load is applied

  ofstream ConvHist_file;

  /*--- This is to prevent problems when running a linear solver ---*/
  if (!nonlinear) incremental_load = false;

  /*--- Set the convergence monitor to false, to prevent the solver to stop in intermediate FSI subiterations ---*/
  integration_container[val_iZone][val_iInst][FEA_SOL]->SetConvergence(false);

  if (linear) {

    /*--- Set the value of the internal iteration ---*/

    IntIter = ExtIter;

    /*--- FEA equations ---*/

    config_container[val_iZone]->SetGlobalParam(FEM_ELASTICITY, RUNTIME_FEA_SYS, ExtIter);

    /*--- Run the iteration ---*/

    integration_container[val_iZone][val_iInst][FEA_SOL]->Structural_Iteration(geometry_container, solver_container, numerics_container,
        config_container, RUNTIME_FEA_SYS, IntIter, val_iZone, val_iInst);

  }
  /*--- If the structure is held static and the solver is nonlinear, we don't need to solve for static time, but we need to compute Mass Matrix and Integration constants ---*/
  else if (nonlinear) {

    /*--- THIS IS THE DIRECT APPROACH (NO INCREMENTAL LOAD APPLIED) ---*/

    if (!incremental_load) {

      /*--- Set the value of the internal iteration ---*/

      IntIter = 0;

      /*--- FEA equations ---*/

      config_container[val_iZone]->SetGlobalParam(FEM_ELASTICITY, RUNTIME_FEA_SYS, ExtIter);

      /*--- Write the convergence history headers ---*/

      if (!disc_adj_fem) output->SetConvHistory_Body(NULL, geometry_container, solver_container, config_container, integration_container, true, 0.0, val_iZone, val_iInst);

      /*--- Run the iteration ---*/

      integration_container[val_iZone][val_iInst][FEA_SOL]->Structural_Iteration(geometry_container, solver_container, numerics_container,
          config_container, RUNTIME_FEA_SYS, IntIter, val_iZone, val_iInst);


      /*----------------- If the solver is non-linear, we need to subiterate using a Newton-Raphson approach ----------------------*/

      for (IntIter = 1; IntIter < config_container[val_iZone]->GetDyn_nIntIter(); IntIter++) {

        /*--- Limits to only one structural iteration for the discrete adjoint FEM problem ---*/
        if (disc_adj_fem) break;

        /*--- Write the convergence history (first, compute Von Mises stress) ---*/
        solver_container[val_iZone][val_iInst][MESH_0][FEA_SOL]->Compute_NodalStress(geometry_container[val_iZone][val_iInst][MESH_0], solver_container[val_iZone][val_iInst][MESH_0], numerics_container[val_iZone][val_iInst][MESH_0][FEA_SOL], config_container[val_iZone]);
        write_output = output->PrintOutput(IntIter-1, config_container[val_iZone]->GetWrt_Con_Freq_DualTime());
        if (write_output) output->SetConvHistory_Body(&ConvHist_file, geometry_container, solver_container, config_container, integration_container, false, 0.0, val_iZone, val_iInst);

        config_container[val_iZone]->SetIntIter(IntIter);

        integration_container[val_iZone][val_iInst][FEA_SOL]->Structural_Iteration(geometry_container, solver_container, numerics_container,
            config_container, RUNTIME_FEA_SYS, IntIter, val_iZone, val_iInst);

        if (integration_container[val_iZone][val_iInst][FEA_SOL]->GetConvergence()) break;

      }

    }
    /*--- The incremental load is only used in nonlinear cases ---*/
    else if (incremental_load) {

      /*--- Set the initial condition: store the current solution as Solution_Old ---*/

      solver_container[val_iZone][val_iInst][MESH_0][FEA_SOL]->SetInitialCondition(geometry_container[val_iZone][val_iInst], solver_container[val_iZone][val_iInst], config_container[val_iZone], ExtIter);

      /*--- The load increment is 1.0 ---*/
      loadIncrement = 1.0;
      solver_container[val_iZone][val_iInst][MESH_0][FEA_SOL]->SetLoad_Increment(loadIncrement);
      solver_container[val_iZone][val_iInst][MESH_0][FEA_SOL]->SetForceCoeff(loadIncrement);

      /*--- Set the value of the internal iteration ---*/

      IntIter = 0;

      /*--- FEA equations ---*/

      config_container[val_iZone]->SetGlobalParam(FEM_ELASTICITY, RUNTIME_FEA_SYS, ExtIter);

      /*--- Write the convergence history headers ---*/

      if (!disc_adj_fem) output->SetConvHistory_Body(NULL, geometry_container, solver_container, config_container, integration_container, false, 0.0, val_iZone, val_iInst);

      /*--- Run the first iteration ---*/

      integration_container[val_iZone][val_iInst][FEA_SOL]->Structural_Iteration(geometry_container, solver_container, numerics_container,
          config_container, RUNTIME_FEA_SYS, IntIter, val_iZone, val_iInst);


      /*--- Write the convergence history (first, compute Von Mises stress) ---*/
      solver_container[val_iZone][val_iInst][MESH_0][FEA_SOL]->Compute_NodalStress(geometry_container[val_iZone][val_iInst][MESH_0], solver_container[val_iZone][val_iInst][MESH_0], numerics_container[val_iZone][val_iInst][MESH_0][FEA_SOL], config_container[val_iZone]);
      output->SetConvHistory_Body(&ConvHist_file, geometry_container, solver_container, config_container, integration_container, false, 0.0, val_iZone, val_iInst);

      /*--- Run the second iteration ---*/

      IntIter = 1;

      config_container[val_iZone]->SetIntIter(IntIter);

      integration_container[val_iZone][val_iInst][FEA_SOL]->Structural_Iteration(geometry_container, solver_container, numerics_container,
          config_container, RUNTIME_FEA_SYS, IntIter, val_iZone, val_iInst);

      /*--- Write the convergence history (first, compute Von Mises stress) ---*/
      solver_container[val_iZone][val_iInst][MESH_0][FEA_SOL]->Compute_NodalStress(geometry_container[val_iZone][val_iInst][MESH_0], solver_container[val_iZone][val_iInst][MESH_0], numerics_container[val_iZone][val_iInst][MESH_0][FEA_SOL], config_container[val_iZone]);
      output->SetConvHistory_Body(&ConvHist_file, geometry_container, solver_container, config_container, integration_container, false, 0.0, val_iZone, val_iInst);


      bool meetCriteria;
      su2double Residual_UTOL, Residual_RTOL, Residual_ETOL;
      su2double Criteria_UTOL, Criteria_RTOL, Criteria_ETOL;

      Criteria_UTOL = config_container[val_iZone]->GetIncLoad_Criteria(0);
      Criteria_RTOL = config_container[val_iZone]->GetIncLoad_Criteria(1);
      Criteria_ETOL = config_container[val_iZone]->GetIncLoad_Criteria(2);

      Residual_UTOL = log10(solver_container[val_iZone][val_iInst][MESH_0][FEA_SOL]->GetRes_FEM(0));
      Residual_RTOL = log10(solver_container[val_iZone][val_iInst][MESH_0][FEA_SOL]->GetRes_FEM(1));
      Residual_ETOL = log10(solver_container[val_iZone][val_iInst][MESH_0][FEA_SOL]->GetRes_FEM(2));

      meetCriteria = ( ( Residual_UTOL <  Criteria_UTOL ) &&
          ( Residual_RTOL <  Criteria_RTOL ) &&
          ( Residual_ETOL <  Criteria_ETOL ) );

      /*--- If the criteria is met and the load is not "too big", do the regular calculation ---*/
      if (meetCriteria) {

        for (IntIter = 2; IntIter < config_container[val_iZone]->GetDyn_nIntIter(); IntIter++) {

          /*--- Write the convergence history (first, compute Von Mises stress) ---*/
          solver_container[val_iZone][val_iInst][MESH_0][FEA_SOL]->Compute_NodalStress(geometry_container[val_iZone][val_iInst][MESH_0], solver_container[val_iZone][val_iInst][MESH_0], numerics_container[val_iZone][val_iInst][MESH_0][FEA_SOL], config_container[val_iZone]);
          output->SetConvHistory_Body(&ConvHist_file, geometry_container, solver_container, config_container, integration_container, false, 0.0, val_iZone, val_iInst);

          config_container[val_iZone]->SetIntIter(IntIter);

          integration_container[val_iZone][val_iInst][FEA_SOL]->Structural_Iteration(geometry_container, solver_container, numerics_container,
              config_container, RUNTIME_FEA_SYS, IntIter, val_iZone, val_iInst);

          if (integration_container[val_iZone][val_iInst][FEA_SOL]->GetConvergence()) break;

        }

      }

      /*--- If the criteria is not met, a whole set of subiterations for the different loads must be done ---*/

      else {

        /*--- Here we have to restart the solution to the original one of the iteration ---*/
        /*--- Retrieve the Solution_Old as the current solution before subiterating ---*/

        solver_container[val_iZone][val_iInst][MESH_0][FEA_SOL]->ResetInitialCondition(geometry_container[val_iZone][val_iInst], solver_container[val_iZone][val_iInst], config_container[val_iZone], ExtIter);

        /*--- For the number of increments ---*/
        for (iIncrement = 0; iIncrement < nIncrements; iIncrement++) {

          loadIncrement = (iIncrement + 1.0) * (1.0 / nIncrements);

          /*--- Set the load increment and the initial condition, and output the parameters of UTOL, RTOL, ETOL for the previous iteration ---*/

          /*--- Set the convergence monitor to false, to force se solver to converge every subiteration ---*/
          integration_container[val_iZone][val_iInst][FEA_SOL]->SetConvergence(false);


          /*--- FEA equations ---*/

          config_container[val_iZone]->SetGlobalParam(FEM_ELASTICITY, RUNTIME_FEA_SYS, ExtIter);


          solver_container[val_iZone][val_iInst][MESH_0][FEA_SOL]->SetLoad_Increment(loadIncrement);

          if (rank == MASTER_NODE) {
            cout << endl;
            cout << "-- Incremental load: increment " << iIncrement + 1 << " ----------------------------------------" << endl;
          }

          /*--- Set the value of the internal iteration ---*/
          IntIter = 0;
          config_container[val_iZone]->SetIntIter(IntIter);

          /*--- FEA equations ---*/

          config_container[val_iZone]->SetGlobalParam(FEM_ELASTICITY, RUNTIME_FEA_SYS, ExtIter);

          /*--- Run the iteration ---*/

          integration_container[val_iZone][val_iInst][FEA_SOL]->Structural_Iteration(geometry_container, solver_container, numerics_container,
              config_container, RUNTIME_FEA_SYS, IntIter, val_iZone, val_iInst);


          /*----------------- If the solver is non-linear, we need to subiterate using a Newton-Raphson approach ----------------------*/

          for (IntIter = 1; IntIter < config_container[val_iZone]->GetDyn_nIntIter(); IntIter++) {

            /*--- Write the convergence history (first, compute Von Mises stress) ---*/
            solver_container[val_iZone][val_iInst][MESH_0][FEA_SOL]->Compute_NodalStress(geometry_container[val_iZone][val_iInst][MESH_0], solver_container[val_iZone][val_iInst][MESH_0], numerics_container[val_iZone][val_iInst][MESH_0][FEA_SOL], config_container[val_iZone]);
            output->SetConvHistory_Body(&ConvHist_file, geometry_container, solver_container, config_container, integration_container, false, 0.0, val_iZone, val_iInst);

            config_container[val_iZone]->SetIntIter(IntIter);

            integration_container[val_iZone][val_iInst][FEA_SOL]->Structural_Iteration(geometry_container, solver_container, numerics_container,
                config_container, RUNTIME_FEA_SYS, IntIter, val_iZone, val_iInst);

            if (integration_container[val_iZone][val_iInst][FEA_SOL]->GetConvergence()) break;

          }

          /*--- Write history for intermediate steps ---*/
          if (iIncrement < nIncrements - 1){
            /*--- Write the convergence history (first, compute Von Mises stress) ---*/
            solver_container[val_iZone][val_iInst][MESH_0][FEA_SOL]->Compute_NodalStress(geometry_container[val_iZone][val_iInst][MESH_0], solver_container[val_iZone][val_iInst][MESH_0], numerics_container[val_iZone][val_iInst][MESH_0][FEA_SOL], config_container[val_iZone]);
            output->SetConvHistory_Body(&ConvHist_file, geometry_container, solver_container, config_container, integration_container, false, 0.0, val_iZone, val_iInst);
          }

        }

      }

    }


  }


  /*--- Finally, we need to compute the objective function, in case that we are running a discrete adjoint solver... ---*/

  switch (config_container[val_iZone]->GetKind_ObjFunc()){
    case REFERENCE_GEOMETRY:
      if ((config_container[val_iZone]->GetDV_FEA() == YOUNG_MODULUS) || (config_container[val_iZone]->GetDV_FEA() == DENSITY_VAL)){
        solver_container[val_iZone][val_iInst][MESH_0][FEA_SOL]->Stiffness_Penalty(geometry_container[val_iZone][val_iInst][MESH_0],solver_container[val_iZone][val_iInst][MESH_0],
          numerics_container[val_iZone][val_iInst][MESH_0][FEA_SOL], config_container[val_iZone]);
      }
      solver_container[val_iZone][val_iInst][MESH_0][FEA_SOL]->Compute_OFRefGeom(geometry_container[val_iZone][val_iInst][MESH_0],solver_container[val_iZone][val_iInst][MESH_0], config_container[val_iZone]);
      break;
    case REFERENCE_NODE:
      if ((config_container[val_iZone]->GetDV_FEA() == YOUNG_MODULUS) || (config_container[val_iZone]->GetDV_FEA() == DENSITY_VAL)){
        solver_container[val_iZone][val_iInst][MESH_0][FEA_SOL]->Stiffness_Penalty(geometry_container[val_iZone][val_iInst][MESH_0],solver_container[val_iZone][val_iInst][MESH_0],
          numerics_container[val_iZone][val_iInst][MESH_0][FEA_SOL], config_container[val_iZone]);
      }
      solver_container[val_iZone][val_iInst][MESH_0][FEA_SOL]->Compute_OFRefNode(geometry_container[val_iZone][val_iInst][MESH_0],solver_container[val_iZone][val_iInst][MESH_0], config_container[val_iZone]);
      break;
    case VOLUME_FRACTION:
      solver_container[val_iZone][val_iInst][MESH_0][FEA_SOL]->Compute_OFVolFrac(geometry_container[val_iZone][val_iInst][MESH_0],solver_container[val_iZone][val_iInst][MESH_0], config_container[val_iZone]);
      break;
  }

}

void CFEAIteration::Update(COutput *output,
       CIntegration ****integration_container,
       CGeometry ****geometry_container,
       CSolver *****solver_container,
       CNumerics ******numerics_container,
       CConfig **config_container,
       CSurfaceMovement **surface_movement,
       CVolumetricMovement ***grid_movement,
       CFreeFormDefBox*** FFDBox,
       unsigned short val_iZone,
       unsigned short val_iInst) {

  su2double Physical_dt, Physical_t;
    unsigned long ExtIter = config_container[val_iZone]->GetExtIter();
  bool dynamic = (config_container[val_iZone]->GetDynamic_Analysis() == DYNAMIC);          // Dynamic problems
  bool static_fem = (config_container[val_iZone]->GetDynamic_Analysis() == STATIC);         // Static problems
  bool fsi = config_container[val_iZone]->GetFSI_Simulation();         // Fluid-Structure Interaction problems


  /*----------------- Compute averaged nodal stress and reactions ------------------------*/

  solver_container[val_iZone][val_iInst][MESH_0][FEA_SOL]->Compute_NodalStress(geometry_container[val_iZone][val_iInst][MESH_0], solver_container[val_iZone][val_iInst][MESH_0], numerics_container[val_iZone][val_iInst][MESH_0][FEA_SOL], config_container[val_iZone]);

  /*----------------- Update structural solver ----------------------*/

  if (dynamic) {
    integration_container[val_iZone][val_iInst][FEA_SOL]->SetFEM_StructuralSolver(geometry_container[val_iZone][val_iInst][MESH_0], solver_container[val_iZone][val_iInst][MESH_0], config_container[val_iZone], MESH_0);
    integration_container[val_iZone][val_iInst][FEA_SOL]->SetConvergence(false);

      /*--- Verify convergence criteria (based on total time) ---*/

    Physical_dt = config_container[val_iZone]->GetDelta_DynTime();
    Physical_t  = (ExtIter+1)*Physical_dt;
    if (Physical_t >=  config_container[val_iZone]->GetTotal_DynTime())
      integration_container[val_iZone][val_iInst][FEA_SOL]->SetConvergence(true);
    } else if ( static_fem && fsi) {

    /*--- For FSI problems, output the relaxed result, which is the one transferred into the fluid domain (for restart purposes) ---*/
    switch (config_container[val_iZone]->GetKind_TimeIntScheme_FEA()) {
    case (NEWMARK_IMPLICIT):
        solver_container[val_iZone][val_iInst][MESH_0][FEA_SOL]->ImplicitNewmark_Relaxation(geometry_container[val_iZone][val_iInst][MESH_0], solver_container[val_iZone][val_iInst][MESH_0], config_container[val_iZone]);
    break;

    }
  }

}

void CFEAIteration::Predictor(COutput *output,
                        CIntegration ****integration_container,
                        CGeometry ****geometry_container,
                        CSolver *****solver_container,
                        CNumerics ******numerics_container,
                        CConfig **config_container,
                        CSurfaceMovement **surface_movement,
                        CVolumetricMovement ***grid_movement,
                        CFreeFormDefBox*** FFDBox,
                        unsigned short val_iZone,
                        unsigned short val_iInst)      {

  /*--- Predict displacements ---*/

  solver_container[val_iZone][val_iInst][MESH_0][FEA_SOL]->PredictStruct_Displacement(geometry_container[val_iZone][val_iInst], config_container[val_iZone],
      solver_container[val_iZone][val_iInst]);

  /*--- For parallel simulations we need to communicate the predicted solution before updating the fluid mesh ---*/

  solver_container[val_iZone][val_iInst][MESH_0][FEA_SOL]->Set_MPI_Solution_Pred(geometry_container[val_iZone][val_iInst][MESH_0], config_container[val_iZone]);

}
void CFEAIteration::Relaxation(COutput *output,
                        CIntegration ****integration_container,
                        CGeometry ****geometry_container,
                        CSolver *****solver_container,
                        CNumerics ******numerics_container,
                        CConfig **config_container,
                        CSurfaceMovement **surface_movement,
                        CVolumetricMovement ***grid_movement,
                        CFreeFormDefBox*** FFDBox,
                        unsigned short val_iZone,
                        unsigned short val_iInst)      {

  unsigned long OuterIter = config_container[val_iZone]->GetOuterIter();

  /*-------------------- Aitken's relaxation ------------------------*/

  /*------------------- Compute the coefficient ---------------------*/

  solver_container[val_iZone][INST_0][MESH_0][FEA_SOL]->ComputeAitken_Coefficient(geometry_container[val_iZone][INST_0], config_container[val_iZone],
      solver_container[val_iZone][INST_0], OuterIter);

  /*----------------- Set the relaxation parameter ------------------*/

  solver_container[val_iZone][INST_0][MESH_0][FEA_SOL]->SetAitken_Relaxation(geometry_container[val_iZone][INST_0], config_container[val_iZone],
      solver_container[val_iZone][INST_0]);

  /*----------------- Communicate the predicted solution and the old one ------------------*/
  solver_container[val_iZone][INST_0][MESH_0][FEA_SOL]->Set_MPI_Solution_Pred_Old(geometry_container[val_iZone][INST_0][MESH_0], config_container[val_iZone]);


}

bool CFEAIteration::Monitor(COutput *output,
    CIntegration ****integration_container,
    CGeometry ****geometry_container,
    CSolver *****solver_container,
    CNumerics ******numerics_container,
    CConfig **config_container,
    CSurfaceMovement **surface_movement,
    CVolumetricMovement ***grid_movement,
    CFreeFormDefBox*** FFDBox,
    unsigned short val_iZone,
    unsigned short val_iInst)     { return false; }
void CFEAIteration::Postprocess(COutput *output,
                                          CIntegration ****integration_container,
                                          CGeometry ****geometry_container,
                                          CSolver *****solver_container,
                                          CNumerics ******numerics_container,
                                          CConfig **config_container,
                                          CSurfaceMovement **surface_movement,
                                          CVolumetricMovement ***grid_movement,
                                          CFreeFormDefBox*** FFDBox,
                                          unsigned short val_iZone,
                                          unsigned short val_iInst) { }

void CFEAIteration::Solve(COutput *output,
                                CIntegration ****integration_container,
                                CGeometry ****geometry_container,
                                CSolver *****solver_container,
                                CNumerics ******numerics_container,
                                CConfig **config_container,
                                CSurfaceMovement **surface_movement,
                                CVolumetricMovement ***grid_movement,
                                CFreeFormDefBox*** FFDBox,
                                unsigned short val_iZone,
                                unsigned short val_iInst
                                ) {

  bool multizone = config_container[val_iZone]->GetMultizone_Problem();

  /*------------------ Structural subiteration ----------------------*/
  Iterate(output, integration_container, geometry_container,
      solver_container, numerics_container, config_container,
      surface_movement, grid_movement, FFDBox, val_iZone, INST_0);

  /*--- Write the convergence history for the structure (only screen output) ---*/
  if (multizone) output->SetConvHistory_Body(NULL, geometry_container, solver_container, config_container, integration_container, false, 0.0, val_iZone, INST_0);

  /*--- Set the structural convergence to false (to make sure outer subiterations converge) ---*/
  integration_container[val_iZone][INST_0][FEA_SOL]->SetConvergence(false);

}

CAdjFluidIteration::CAdjFluidIteration(CConfig *config) : CIteration(config) { }
CAdjFluidIteration::~CAdjFluidIteration(void) { }
void CAdjFluidIteration::Preprocess(COutput *output,
                                       CIntegration ****integration_container,
                                       CGeometry ****geometry_container,
                                       CSolver *****solver_container,
                                       CNumerics ******numerics_container,
                                       CConfig **config_container,
                                       CSurfaceMovement **surface_movement,
                                       CVolumetricMovement ***grid_movement,
                                       CFreeFormDefBox*** FFDBox,
                                       unsigned short val_iZone,
                                       unsigned short val_iInst) {
  
  unsigned short iMesh;
  bool harmonic_balance = (config_container[ZONE_0]->GetUnsteady_Simulation() == HARMONIC_BALANCE);
  bool dynamic_mesh = config_container[ZONE_0]->GetGrid_Movement();
  unsigned long IntIter = 0; config_container[ZONE_0]->SetIntIter(IntIter);
  unsigned long ExtIter = config_container[ZONE_0]->GetExtIter();

  /*--- For the unsteady adjoint, load a new direct solution from a restart file. ---*/
  
  if (((dynamic_mesh && ExtIter == 0) || config_container[val_iZone]->GetUnsteady_Simulation()) && !harmonic_balance) {
    int Direct_Iter = SU2_TYPE::Int(config_container[val_iZone]->GetUnst_AdjointIter()) - SU2_TYPE::Int(ExtIter) - 1;
    if (rank == MASTER_NODE && val_iZone == ZONE_0 && config_container[val_iZone]->GetUnsteady_Simulation())
      cout << endl << " Loading flow solution from direct iteration " << Direct_Iter << "." << endl;
    solver_container[val_iZone][val_iInst][MESH_0][FLOW_SOL]->LoadRestart(geometry_container[val_iZone][val_iInst], solver_container[val_iZone][val_iInst], config_container[val_iZone], Direct_Iter, true);
  }
  
  /*--- Continuous adjoint Euler, Navier-Stokes or Reynolds-averaged Navier-Stokes (RANS) equations ---*/
  
  if ((ExtIter == 0) || config_container[val_iZone]->GetUnsteady_Simulation()) {
    
    if (config_container[val_iZone]->GetKind_Solver() == ADJ_EULER)
      config_container[val_iZone]->SetGlobalParam(ADJ_EULER, RUNTIME_FLOW_SYS, ExtIter);
    if (config_container[val_iZone]->GetKind_Solver() == ADJ_NAVIER_STOKES)
      config_container[val_iZone]->SetGlobalParam(ADJ_NAVIER_STOKES, RUNTIME_FLOW_SYS, ExtIter);
    if (config_container[val_iZone]->GetKind_Solver() == ADJ_RANS)
      config_container[val_iZone]->SetGlobalParam(ADJ_RANS, RUNTIME_FLOW_SYS, ExtIter);
    
    /*--- Solve the Euler, Navier-Stokes or Reynolds-averaged Navier-Stokes (RANS) equations (one iteration) ---*/
    
    if (rank == MASTER_NODE && val_iZone == ZONE_0)
      cout << "Begin direct solver to store flow data (single iteration)." << endl;
    
    if (rank == MASTER_NODE && val_iZone == ZONE_0)
      cout << "Compute residuals to check the convergence of the direct problem." << endl;
    
    integration_container[val_iZone][val_iInst][FLOW_SOL]->MultiGrid_Iteration(geometry_container, solver_container, numerics_container,
                                                                    config_container, RUNTIME_FLOW_SYS, 0, val_iZone, val_iInst);
    
    if (config_container[val_iZone]->GetKind_Solver() == ADJ_RANS) {
      
      /*--- Solve the turbulence model ---*/
      
      config_container[val_iZone]->SetGlobalParam(ADJ_RANS, RUNTIME_TURB_SYS, ExtIter);
      integration_container[val_iZone][val_iInst][TURB_SOL]->SingleGrid_Iteration(geometry_container, solver_container, numerics_container,
                                                                       config_container, RUNTIME_TURB_SYS, IntIter, val_iZone, val_iInst);
      
      /*--- Solve transition model ---*/
      
      if (config_container[val_iZone]->GetKind_Trans_Model() == LM) {
        config_container[val_iZone]->SetGlobalParam(RANS, RUNTIME_TRANS_SYS, ExtIter);
        integration_container[val_iZone][val_iInst][TRANS_SOL]->SingleGrid_Iteration(geometry_container, solver_container, numerics_container,
                                                                          config_container, RUNTIME_TRANS_SYS, IntIter, val_iZone, val_iInst);
      }
      
    }
    
    /*--- Output the residual (visualization purpouses to identify if
     the direct solution is converged)---*/
    if (rank == MASTER_NODE && val_iZone == ZONE_0)
      cout << "log10[Maximum residual]: " << log10(solver_container[val_iZone][val_iInst][MESH_0][FLOW_SOL]->GetRes_Max(0))
      <<", located at point "<< solver_container[val_iZone][val_iInst][MESH_0][FLOW_SOL]->GetPoint_Max(0) << "." << endl;
    
    /*--- Compute gradients of the flow variables, this is necessary for sensitivity computation,
     note that in the direct Euler problem we are not computing the gradients of the primitive variables ---*/
    
    if (config_container[val_iZone]->GetKind_Gradient_Method() == GREEN_GAUSS)
      solver_container[val_iZone][val_iInst][MESH_0][FLOW_SOL]->SetPrimitive_Gradient_GG(geometry_container[val_iZone][val_iInst][MESH_0], config_container[val_iZone]);
    if (config_container[val_iZone]->GetKind_Gradient_Method() == WEIGHTED_LEAST_SQUARES)
      solver_container[val_iZone][val_iInst][MESH_0][FLOW_SOL]->SetPrimitive_Gradient_LS(geometry_container[val_iZone][val_iInst][MESH_0], config_container[val_iZone]);
    
    /*--- Set contribution from cost function for boundary conditions ---*/
    
    for (iMesh = 0; iMesh <= config_container[val_iZone]->GetnMGLevels(); iMesh++) {
      
      /*--- Set the value of the non-dimensional coefficients in the coarse levels, using the fine level solution ---*/
      
      solver_container[val_iZone][val_iInst][iMesh][FLOW_SOL]->SetTotal_CD(solver_container[val_iZone][val_iInst][MESH_0][FLOW_SOL]->GetTotal_CD());
      solver_container[val_iZone][val_iInst][iMesh][FLOW_SOL]->SetTotal_CL(solver_container[val_iZone][val_iInst][MESH_0][FLOW_SOL]->GetTotal_CL());
      solver_container[val_iZone][val_iInst][iMesh][FLOW_SOL]->SetTotal_CT(solver_container[val_iZone][val_iInst][MESH_0][FLOW_SOL]->GetTotal_CT());
      solver_container[val_iZone][val_iInst][iMesh][FLOW_SOL]->SetTotal_CQ(solver_container[val_iZone][val_iInst][MESH_0][FLOW_SOL]->GetTotal_CQ());
      
      /*--- Compute the adjoint boundary condition on Euler walls ---*/
      
      solver_container[val_iZone][val_iInst][iMesh][ADJFLOW_SOL]->SetForceProj_Vector(geometry_container[val_iZone][val_iInst][iMesh], solver_container[val_iZone][val_iInst][iMesh], config_container[val_iZone]);
      
      /*--- Set the internal boundary condition on nearfield surfaces ---*/
      
      if ((config_container[val_iZone]->GetKind_ObjFunc() == EQUIVALENT_AREA) ||
          (config_container[val_iZone]->GetKind_ObjFunc() == NEARFIELD_PRESSURE))
        solver_container[val_iZone][val_iInst][iMesh][ADJFLOW_SOL]->SetIntBoundary_Jump(geometry_container[val_iZone][val_iInst][iMesh], solver_container[val_iZone][val_iInst][iMesh], config_container[val_iZone]);
      
    }
    
    if (rank == MASTER_NODE && val_iZone == ZONE_0)
      cout << "End direct solver, begin adjoint problem." << endl;
    
  }
  
}
void CAdjFluidIteration::Iterate(COutput *output,
                                    CIntegration ****integration_container,
                                    CGeometry ****geometry_container,
                                    CSolver *****solver_container,
                                    CNumerics ******numerics_container,
                                    CConfig **config_container,
                                    CSurfaceMovement **surface_movement,
                                    CVolumetricMovement ***grid_movement,
                                    CFreeFormDefBox*** FFDBox,
                                    unsigned short val_iZone,
                                    unsigned short val_iInst) {
  
  unsigned long IntIter = 0; config_container[ZONE_0]->SetIntIter(IntIter);
  unsigned long ExtIter = config_container[ZONE_0]->GetExtIter();
  bool unsteady = (config_container[val_iZone]->GetUnsteady_Simulation() == DT_STEPPING_1ST) || (config_container[val_iZone]->GetUnsteady_Simulation() == DT_STEPPING_2ND);
  
  /*--- Set the value of the internal iteration ---*/
  
  ExtIter = config_container[val_iZone]->GetExtIter();
  
  /* --- Setting up iteration values depending on if this is a 
  steady or an unsteady simulaiton */

  if ( !unsteady ) 
    IntIter = ExtIter;
  else
    IntIter = config_container[val_iZone]->GetIntIter();
    
    
  switch( config_container[val_iZone]->GetKind_Solver() ) {

  case ADJ_EULER:
    config_container[val_iZone]->SetGlobalParam(ADJ_EULER, RUNTIME_ADJFLOW_SYS, ExtIter); break;

  case ADJ_NAVIER_STOKES:
    config_container[val_iZone]->SetGlobalParam(ADJ_NAVIER_STOKES, RUNTIME_ADJFLOW_SYS, ExtIter); break;

  case ADJ_RANS:
    config_container[val_iZone]->SetGlobalParam(ADJ_RANS, RUNTIME_ADJFLOW_SYS, ExtIter); break;          
  }
    
  /*--- Iteration of the flow adjoint problem ---*/
  
  integration_container[val_iZone][val_iInst][ADJFLOW_SOL]->MultiGrid_Iteration(geometry_container, solver_container, numerics_container,
                                                                     config_container, RUNTIME_ADJFLOW_SYS, IntIter, val_iZone, val_iInst);
  
  /*--- Iteration of the turbulence model adjoint ---*/
  
  if ((config_container[val_iZone]->GetKind_Solver() == ADJ_RANS) && (!config_container[val_iZone]->GetFrozen_Visc_Cont())) {
    
    /*--- Adjoint turbulence model solution ---*/
    
    config_container[val_iZone]->SetGlobalParam(ADJ_RANS, RUNTIME_ADJTURB_SYS, ExtIter);
    integration_container[val_iZone][val_iInst][ADJTURB_SOL]->SingleGrid_Iteration(geometry_container, solver_container, numerics_container,
                                                                        config_container, RUNTIME_ADJTURB_SYS, IntIter, val_iZone, val_iInst);
    
  }
  
}
void CAdjFluidIteration::Update(COutput *output,
                                   CIntegration ****integration_container,
                                   CGeometry ****geometry_container,
                                   CSolver *****solver_container,
                                   CNumerics ******numerics_container,
                                   CConfig **config_container,
                                   CSurfaceMovement **surface_movement,
                                   CVolumetricMovement ***grid_movement,
                                   CFreeFormDefBox*** FFDBox,
                                   unsigned short val_iZone,
                                   unsigned short val_iInst)      {
  
  su2double Physical_dt, Physical_t;
  unsigned short iMesh;
  unsigned long ExtIter = config_container[ZONE_0]->GetExtIter();
  
  /*--- Dual time stepping strategy ---*/
  
  if ((config_container[val_iZone]->GetUnsteady_Simulation() == DT_STEPPING_1ST) ||
      (config_container[val_iZone]->GetUnsteady_Simulation() == DT_STEPPING_2ND)) {
    
    /*--- Update dual time solver ---*/
    
    for (iMesh = 0; iMesh <= config_container[val_iZone]->GetnMGLevels(); iMesh++) {
      integration_container[val_iZone][val_iInst][ADJFLOW_SOL]->SetDualTime_Solver(geometry_container[val_iZone][val_iInst][iMesh], solver_container[val_iZone][val_iInst][iMesh][ADJFLOW_SOL], config_container[val_iZone], iMesh);
      integration_container[val_iZone][val_iInst][ADJFLOW_SOL]->SetConvergence(false);
    }
    
    Physical_dt = config_container[val_iZone]->GetDelta_UnstTime(); Physical_t  = (ExtIter+1)*Physical_dt;
    if (Physical_t >=  config_container[val_iZone]->GetTotal_UnstTime()) integration_container[val_iZone][val_iInst][ADJFLOW_SOL]->SetConvergence(true);
    
  }
}

bool CAdjFluidIteration::Monitor(COutput *output,
    CIntegration ****integration_container,
    CGeometry ****geometry_container,
    CSolver *****solver_container,
    CNumerics ******numerics_container,
    CConfig **config_container,
    CSurfaceMovement **surface_movement,
    CVolumetricMovement ***grid_movement,
    CFreeFormDefBox*** FFDBox,
    unsigned short val_iZone,
    unsigned short val_iInst)     { return false; }
void CAdjFluidIteration::Postprocess(COutput *output,
                                     CIntegration ****integration_container,
                                     CGeometry ****geometry_container,
                                     CSolver *****solver_container,
                                     CNumerics ******numerics_container,
                                     CConfig **config_container,
                                     CSurfaceMovement **surface_movement,
                                     CVolumetricMovement ***grid_movement,
                                     CFreeFormDefBox*** FFDBox,
                                     unsigned short val_iZone,
                                     unsigned short val_iInst) { }

CDiscAdjFluidIteration::CDiscAdjFluidIteration(CConfig *config) : CIteration(config) {
  
  turbulent = ( config->GetKind_Solver() == DISC_ADJ_RANS);
  
}

CDiscAdjFluidIteration::~CDiscAdjFluidIteration(void) { }

void CDiscAdjFluidIteration::Preprocess(COutput *output,
                                           CIntegration ****integration_container,
                                           CGeometry ****geometry_container,
                                           CSolver *****solver_container,
                                           CNumerics ******numerics_container,
                                           CConfig **config_container,
                                           CSurfaceMovement **surface_movement,
                                           CVolumetricMovement ***grid_movement,
                                           CFreeFormDefBox*** FFDBox,
                                           unsigned short val_iZone,
                                           unsigned short val_iInst) {

  unsigned long IntIter = 0, iPoint;
  config_container[ZONE_0]->SetIntIter(IntIter);
  unsigned short ExtIter = config_container[val_iZone]->GetExtIter();
  bool dual_time_1st = (config_container[val_iZone]->GetUnsteady_Simulation() == DT_STEPPING_1ST);
  bool dual_time_2nd = (config_container[val_iZone]->GetUnsteady_Simulation() == DT_STEPPING_2ND);
  bool dual_time = (dual_time_1st || dual_time_2nd);
  unsigned short iMesh;
  int Direct_Iter;
  bool heat = config_container[val_iZone]->GetWeakly_Coupled_Heat();

  /*--- For the unsteady adjoint, load direct solutions from restart files. ---*/

  if (config_container[val_iZone]->GetUnsteady_Simulation()) {

    Direct_Iter = SU2_TYPE::Int(config_container[val_iZone]->GetUnst_AdjointIter()) - SU2_TYPE::Int(ExtIter) - 2;

    /*--- For dual-time stepping we want to load the already converged solution at timestep n ---*/

    if (dual_time) {
      Direct_Iter += 1;
    }

    if (ExtIter == 0){

      if (dual_time_2nd) {

        /*--- Load solution at timestep n-2 ---*/

        LoadUnsteady_Solution(geometry_container, solver_container,config_container, val_iZone, val_iInst, Direct_Iter-2);

        /*--- Push solution back to correct array ---*/

        for (iMesh=0; iMesh<=config_container[val_iZone]->GetnMGLevels();iMesh++) {
          for(iPoint=0; iPoint<geometry_container[val_iZone][val_iInst][iMesh]->GetnPoint();iPoint++) {
            solver_container[val_iZone][val_iInst][iMesh][FLOW_SOL]->node[iPoint]->Set_Solution_time_n();
            solver_container[val_iZone][val_iInst][iMesh][FLOW_SOL]->node[iPoint]->Set_Solution_time_n1();
            if (turbulent) {
              solver_container[val_iZone][val_iInst][iMesh][TURB_SOL]->node[iPoint]->Set_Solution_time_n();
              solver_container[val_iZone][val_iInst][iMesh][TURB_SOL]->node[iPoint]->Set_Solution_time_n1();
            }
            if (heat) {
              solver_container[val_iZone][val_iInst][iMesh][HEAT_SOL]->node[iPoint]->Set_Solution_time_n();
              solver_container[val_iZone][val_iInst][iMesh][HEAT_SOL]->node[iPoint]->Set_Solution_time_n1();
            }
          }
        }
      }
      if (dual_time) {

        /*--- Load solution at timestep n-1 ---*/

        LoadUnsteady_Solution(geometry_container, solver_container,config_container, val_iZone, val_iInst, Direct_Iter-1);

        /*--- Push solution back to correct array ---*/

        for (iMesh=0; iMesh<=config_container[val_iZone]->GetnMGLevels();iMesh++) {
          for(iPoint=0; iPoint<geometry_container[val_iZone][val_iInst][iMesh]->GetnPoint();iPoint++) {
            solver_container[val_iZone][val_iInst][iMesh][FLOW_SOL]->node[iPoint]->Set_Solution_time_n();
            if (turbulent) {
              solver_container[val_iZone][val_iInst][iMesh][TURB_SOL]->node[iPoint]->Set_Solution_time_n();
            }
            if (heat) {
              solver_container[val_iZone][val_iInst][iMesh][HEAT_SOL]->node[iPoint]->Set_Solution_time_n();
            }
          }
        }
      }

      /*--- Load solution timestep n ---*/

      LoadUnsteady_Solution(geometry_container, solver_container,config_container, val_iInst, val_iZone, Direct_Iter);

    }


    if ((ExtIter > 0) && dual_time){

      /*--- Load solution timestep n-1 | n-2 for DualTimestepping 1st | 2nd order ---*/
      if (dual_time_1st){
        LoadUnsteady_Solution(geometry_container, solver_container,config_container, val_iInst, val_iZone, Direct_Iter - 1);
      } else {
        LoadUnsteady_Solution(geometry_container, solver_container,config_container, val_iInst, val_iZone, Direct_Iter - 2);
      }
  

      /*--- Temporarily store the loaded solution in the Solution_Old array ---*/

      for (iMesh=0; iMesh<=config_container[val_iZone]->GetnMGLevels();iMesh++) {
        for(iPoint=0; iPoint<geometry_container[val_iZone][val_iInst][iMesh]->GetnPoint();iPoint++) {
           solver_container[val_iZone][val_iInst][iMesh][FLOW_SOL]->node[iPoint]->Set_OldSolution();
           if (turbulent){
             solver_container[val_iZone][val_iInst][iMesh][TURB_SOL]->node[iPoint]->Set_OldSolution();
           }
           if (heat){
             solver_container[val_iZone][val_iInst][iMesh][HEAT_SOL]->node[iPoint]->Set_OldSolution();
           }
        }
      }

      /*--- Set Solution at timestep n to solution at n-1 ---*/

      for (iMesh=0; iMesh<=config_container[val_iZone]->GetnMGLevels();iMesh++) {
        for(iPoint=0; iPoint<geometry_container[val_iZone][val_iInst][iMesh]->GetnPoint();iPoint++) {
          solver_container[val_iZone][val_iInst][iMesh][FLOW_SOL]->node[iPoint]->SetSolution(solver_container[val_iZone][val_iInst][iMesh][FLOW_SOL]->node[iPoint]->GetSolution_time_n());
          if (turbulent) {
            solver_container[val_iZone][val_iInst][iMesh][TURB_SOL]->node[iPoint]->SetSolution(solver_container[val_iZone][val_iInst][iMesh][TURB_SOL]->node[iPoint]->GetSolution_time_n());
          }
          if (heat) {
            solver_container[val_iZone][val_iInst][iMesh][HEAT_SOL]->node[iPoint]->SetSolution(solver_container[val_iZone][val_iInst][iMesh][HEAT_SOL]->node[iPoint]->GetSolution_time_n());
          }
        }
      }
      if (dual_time_1st){
      /*--- Set Solution at timestep n-1 to the previously loaded solution ---*/
        for (iMesh=0; iMesh<=config_container[val_iZone]->GetnMGLevels();iMesh++) {
          for(iPoint=0; iPoint<geometry_container[val_iZone][val_iInst][iMesh]->GetnPoint();iPoint++) {
            solver_container[val_iZone][val_iInst][iMesh][FLOW_SOL]->node[iPoint]->Set_Solution_time_n(solver_container[val_iZone][val_iInst][iMesh][FLOW_SOL]->node[iPoint]->GetSolution_Old());
            if (turbulent) {
              solver_container[val_iZone][val_iInst][iMesh][TURB_SOL]->node[iPoint]->Set_Solution_time_n(solver_container[val_iZone][val_iInst][iMesh][TURB_SOL]->node[iPoint]->GetSolution_Old());
            }
            if (heat) {
              solver_container[val_iZone][val_iInst][iMesh][HEAT_SOL]->node[iPoint]->Set_Solution_time_n(solver_container[val_iZone][val_iInst][iMesh][HEAT_SOL]->node[iPoint]->GetSolution_Old());
            }
          }
        }
      }
      if (dual_time_2nd){
        /*--- Set Solution at timestep n-1 to solution at n-2 ---*/
        for (iMesh=0; iMesh<=config_container[val_iZone]->GetnMGLevels();iMesh++) {
          for(iPoint=0; iPoint<geometry_container[val_iZone][val_iInst][iMesh]->GetnPoint();iPoint++) {
            solver_container[val_iZone][val_iInst][iMesh][FLOW_SOL]->node[iPoint]->Set_Solution_time_n(solver_container[val_iZone][val_iInst][iMesh][FLOW_SOL]->node[iPoint]->GetSolution_time_n1());
            if (turbulent) {
              solver_container[val_iZone][val_iInst][iMesh][TURB_SOL]->node[iPoint]->Set_Solution_time_n(solver_container[val_iZone][val_iInst][iMesh][TURB_SOL]->node[iPoint]->GetSolution_time_n1());
            }
            if (heat) {
              solver_container[val_iZone][val_iInst][iMesh][HEAT_SOL]->node[iPoint]->Set_Solution_time_n(solver_container[val_iZone][val_iInst][iMesh][HEAT_SOL]->node[iPoint]->GetSolution_time_n1());
            }
          }
        }
        /*--- Set Solution at timestep n-2 to the previously loaded solution ---*/
        for (iMesh=0; iMesh<=config_container[val_iZone]->GetnMGLevels();iMesh++) {
          for(iPoint=0; iPoint<geometry_container[val_iZone][val_iInst][iMesh]->GetnPoint();iPoint++) {
            solver_container[val_iZone][val_iInst][iMesh][FLOW_SOL]->node[iPoint]->Set_Solution_time_n1(solver_container[val_iZone][val_iInst][iMesh][FLOW_SOL]->node[iPoint]->GetSolution_Old());
            if (turbulent) {
              solver_container[val_iZone][val_iInst][iMesh][TURB_SOL]->node[iPoint]->Set_Solution_time_n1(solver_container[val_iZone][val_iInst][iMesh][TURB_SOL]->node[iPoint]->GetSolution_Old());
            }
            if (heat) {
              solver_container[val_iZone][val_iInst][iMesh][HEAT_SOL]->node[iPoint]->Set_Solution_time_n1(solver_container[val_iZone][val_iInst][iMesh][HEAT_SOL]->node[iPoint]->GetSolution_Old());
            }
          }
        }
      }
    }
  }

  /*--- Store flow solution also in the adjoint solver in order to be able to reset it later ---*/

  if (ExtIter == 0 || dual_time) {
    for (iMesh=0; iMesh<=config_container[val_iZone]->GetnMGLevels();iMesh++) {
      for (iPoint = 0; iPoint < geometry_container[val_iZone][val_iInst][iMesh]->GetnPoint(); iPoint++) {
        solver_container[val_iZone][val_iInst][iMesh][ADJFLOW_SOL]->node[iPoint]->SetSolution_Direct(solver_container[val_iZone][val_iInst][iMesh][FLOW_SOL]->node[iPoint]->GetSolution());
      }
    }
    if (turbulent && !config_container[val_iZone]->GetFrozen_Visc_Disc()) {
      for (iPoint = 0; iPoint < geometry_container[val_iZone][val_iInst][MESH_0]->GetnPoint(); iPoint++) {
        solver_container[val_iZone][val_iInst][MESH_0][ADJTURB_SOL]->node[iPoint]->SetSolution_Direct(solver_container[val_iZone][val_iInst][MESH_0][TURB_SOL]->node[iPoint]->GetSolution());
      }
    }
    if (heat) {
      for (iPoint = 0; iPoint < geometry_container[val_iZone][val_iInst][MESH_0]->GetnPoint(); iPoint++) {
        solver_container[val_iZone][val_iInst][MESH_0][ADJHEAT_SOL]->node[iPoint]->SetSolution_Direct(solver_container[val_iZone][val_iInst][MESH_0][HEAT_SOL]->node[iPoint]->GetSolution());
      }
    }
  }

  solver_container[val_iZone][val_iInst][MESH_0][ADJFLOW_SOL]->Preprocessing(geometry_container[val_iZone][val_iInst][MESH_0], solver_container[val_iZone][val_iInst][MESH_0],  config_container[val_iZone] , MESH_0, 0, RUNTIME_ADJFLOW_SYS, false);
  if (turbulent && !config_container[val_iZone]->GetFrozen_Visc_Disc()){
    solver_container[val_iZone][val_iInst][MESH_0][ADJTURB_SOL]->Preprocessing(geometry_container[val_iZone][val_iInst][MESH_0], solver_container[val_iZone][val_iInst][MESH_0],  config_container[val_iZone] , MESH_0, 0, RUNTIME_ADJTURB_SYS, false);
  }
  if (heat) {
    solver_container[val_iZone][val_iInst][MESH_0][ADJHEAT_SOL]->Preprocessing(geometry_container[val_iZone][val_iInst][MESH_0], solver_container[val_iZone][val_iInst][MESH_0],  config_container[val_iZone] , MESH_0, 0, RUNTIME_ADJHEAT_SYS, false);
  }
}



void CDiscAdjFluidIteration::LoadUnsteady_Solution(CGeometry ****geometry_container,
                                           CSolver *****solver_container,
                                           CConfig **config_container,
                                           unsigned short val_iZone,
                                           unsigned short val_iInst, 
                                           int val_DirectIter) {
  unsigned short iMesh;
  bool heat = config_container[val_iZone]->GetWeakly_Coupled_Heat();

  if (val_DirectIter >= 0) {
    if (rank == MASTER_NODE && val_iZone == ZONE_0)
      cout << " Loading flow solution from direct iteration " << val_DirectIter  << "." << endl;
    solver_container[val_iZone][val_iInst][MESH_0][FLOW_SOL]->LoadRestart(geometry_container[val_iZone][val_iInst], solver_container[val_iZone][val_iInst], config_container[val_iZone], val_DirectIter, true);
    if (turbulent) {
      solver_container[val_iZone][val_iInst][MESH_0][TURB_SOL]->LoadRestart(geometry_container[val_iZone][val_iInst], solver_container[val_iZone][val_iInst], config_container[val_iZone], val_DirectIter, false);
    }
    if (heat) {
      solver_container[val_iZone][val_iInst][MESH_0][HEAT_SOL]->LoadRestart(geometry_container[val_iZone][val_iInst], solver_container[val_iZone][val_iInst], config_container[val_iZone], val_DirectIter, false);
    }
  } else {
    /*--- If there is no solution file we set the freestream condition ---*/
    if (rank == MASTER_NODE && val_iZone == ZONE_0)
      cout << " Setting freestream conditions at direct iteration " << val_DirectIter << "." << endl;
    for (iMesh=0; iMesh<=config_container[val_iZone]->GetnMGLevels();iMesh++) {
      solver_container[val_iZone][val_iInst][iMesh][FLOW_SOL]->SetFreeStream_Solution(config_container[val_iZone]);
      solver_container[val_iZone][val_iInst][iMesh][FLOW_SOL]->Preprocessing(geometry_container[val_iZone][val_iInst][iMesh],solver_container[val_iZone][val_iInst][iMesh], config_container[val_iZone], iMesh, val_DirectIter, RUNTIME_FLOW_SYS, false);
      if (turbulent) {
        solver_container[val_iZone][val_iInst][iMesh][TURB_SOL]->SetFreeStream_Solution(config_container[val_iZone]);
        solver_container[val_iZone][val_iInst][iMesh][TURB_SOL]->Postprocessing(geometry_container[val_iZone][val_iInst][iMesh],solver_container[val_iZone][val_iInst][iMesh], config_container[val_iZone], iMesh);
      }
      if (heat) {
        solver_container[val_iZone][val_iInst][iMesh][HEAT_SOL]->SetFreeStream_Solution(config_container[val_iZone]);
        solver_container[val_iZone][val_iInst][iMesh][HEAT_SOL]->Postprocessing(geometry_container[val_iZone][val_iInst][iMesh],solver_container[val_iZone][val_iInst][iMesh], config_container[val_iZone], iMesh);
      }
    }
  }
}


void CDiscAdjFluidIteration::Iterate(COutput *output,
                                        CIntegration ****integration_container,
                                        CGeometry ****geometry_container,
                                        CSolver *****solver_container,
                                        CNumerics ******numerics_container,
                                        CConfig **config_container,
                                        CSurfaceMovement **surface_movement,
                                        CVolumetricMovement ***volume_grid_movement,
                                        CFreeFormDefBox*** FFDBox,
                                        unsigned short val_iZone,
                                        unsigned short val_iInst) {
  
  unsigned long ExtIter = config_container[val_iZone]->GetExtIter();
  unsigned short Kind_Solver = config_container[val_iZone]->GetKind_Solver();
  unsigned long IntIter = 0;
  bool unsteady = config_container[val_iZone]->GetUnsteady_Simulation() != STEADY;
  bool frozen_visc = config_container[val_iZone]->GetFrozen_Visc_Disc();
  bool heat = config_container[val_iZone]->GetWeakly_Coupled_Heat();

  if (!unsteady)
    IntIter = ExtIter;
  else {
    IntIter = config_container[val_iZone]->GetIntIter();
  }

  /*--- Extract the adjoints of the conservative input variables and store them for the next iteration ---*/

  if ((Kind_Solver == DISC_ADJ_NAVIER_STOKES) || (Kind_Solver == DISC_ADJ_RANS) || (Kind_Solver == DISC_ADJ_EULER)) {

    solver_container[val_iZone][val_iInst][MESH_0][ADJFLOW_SOL]->ExtractAdjoint_Solution(geometry_container[val_iZone][val_iInst][MESH_0], config_container[val_iZone]);

    solver_container[val_iZone][val_iInst][MESH_0][ADJFLOW_SOL]->ExtractAdjoint_Variables(geometry_container[val_iZone][val_iInst][MESH_0], config_container[val_iZone]);

    /*--- Set the convergence criteria (only residual possible) ---*/

    integration_container[val_iZone][val_iInst][ADJFLOW_SOL]->Convergence_Monitoring(geometry_container[val_iZone][val_iInst][MESH_0], config_container[val_iZone],
                                                                          IntIter, log10(solver_container[val_iZone][val_iInst][MESH_0][ADJFLOW_SOL]->GetRes_RMS(0)), MESH_0);

    }
  if ((Kind_Solver == DISC_ADJ_RANS) && !frozen_visc) {

    solver_container[val_iZone][val_iInst][MESH_0][ADJTURB_SOL]->ExtractAdjoint_Solution(geometry_container[val_iZone][val_iInst][MESH_0],
                                                                              config_container[val_iZone]);
  }
  if (heat) {

    solver_container[val_iZone][val_iInst][MESH_0][ADJHEAT_SOL]->ExtractAdjoint_Solution(geometry_container[val_iZone][val_iInst][MESH_0],
                                                                              config_container[val_iZone]);
  }
}
  
    
void CDiscAdjFluidIteration::InitializeAdjoint(CSolver *****solver_container, CGeometry ****geometry_container, CConfig **config_container, unsigned short iZone, unsigned short iInst){

  unsigned short Kind_Solver = config_container[iZone]->GetKind_Solver();
  bool frozen_visc = config_container[iZone]->GetFrozen_Visc_Disc();
  bool heat = config_container[iZone]->GetWeakly_Coupled_Heat();

  /*--- Initialize the adjoint of the objective function (typically with 1.0) ---*/
  
  solver_container[iZone][iInst][MESH_0][ADJFLOW_SOL]->SetAdj_ObjFunc(geometry_container[iZone][iInst][MESH_0], config_container[iZone]);

  /*--- Initialize the adjoints the conservative variables ---*/

  if ((Kind_Solver == DISC_ADJ_NAVIER_STOKES) || (Kind_Solver == DISC_ADJ_RANS) || (Kind_Solver == DISC_ADJ_EULER)) {

    solver_container[iZone][iInst][MESH_0][ADJFLOW_SOL]->SetAdjoint_Output(geometry_container[iZone][iInst][MESH_0],
                                                                  config_container[iZone]);
  }

  if ((Kind_Solver == DISC_ADJ_RANS) && !frozen_visc) {
    solver_container[iZone][iInst][MESH_0][ADJTURB_SOL]->SetAdjoint_Output(geometry_container[iZone][iInst][MESH_0],
        config_container[iZone]);
  }

  if (heat) {
    solver_container[iZone][iInst][MESH_0][ADJHEAT_SOL]->SetAdjoint_Output(geometry_container[iZone][iInst][MESH_0],
        config_container[iZone]);
  }
}


void CDiscAdjFluidIteration::RegisterInput(CSolver *****solver_container, CGeometry ****geometry_container, CConfig **config_container, unsigned short iZone, unsigned short iInst, unsigned short kind_recording){

  unsigned short Kind_Solver = config_container[iZone]->GetKind_Solver();
  bool frozen_visc = config_container[iZone]->GetFrozen_Visc_Disc();
  bool heat = config_container[iZone]->GetWeakly_Coupled_Heat();

  if (kind_recording == FLOW_CONS_VARS || kind_recording == COMBINED){
    
    /*--- Register flow and turbulent variables as input ---*/
    
    if ((Kind_Solver == DISC_ADJ_NAVIER_STOKES) || (Kind_Solver == DISC_ADJ_RANS) || (Kind_Solver == DISC_ADJ_EULER)) {

      solver_container[iZone][iInst][MESH_0][ADJFLOW_SOL]->RegisterSolution(geometry_container[iZone][iInst][MESH_0], config_container[iZone]);

      solver_container[iZone][iInst][MESH_0][ADJFLOW_SOL]->RegisterVariables(geometry_container[iZone][iInst][MESH_0], config_container[iZone]);
    }
    
    if ((Kind_Solver == DISC_ADJ_RANS) && !frozen_visc) {
      solver_container[iZone][iInst][MESH_0][ADJTURB_SOL]->RegisterSolution(geometry_container[iZone][iInst][MESH_0], config_container[iZone]);
    }
    if (heat) {
      solver_container[iZone][iInst][MESH_0][ADJHEAT_SOL]->RegisterSolution(geometry_container[iZone][iInst][MESH_0], config_container[iZone]);
    }
  }
  if (kind_recording == MESH_COORDS){
    
    /*--- Register node coordinates as input ---*/
    
    geometry_container[iZone][iInst][MESH_0]->RegisterCoordinates(config_container[iZone]);
    
  }

  if (kind_recording == FLOW_CROSS_TERM){

    /*--- Register flow and turbulent variables as input ---*/

    solver_container[iZone][iInst][MESH_0][ADJFLOW_SOL]->RegisterSolution(geometry_container[iZone][iInst][MESH_0], config_container[iZone]);

    if (turbulent){
      solver_container[iZone][iInst][MESH_0][ADJTURB_SOL]->RegisterSolution(geometry_container[iZone][iInst][MESH_0], config_container[iZone]);
    }
  }

  if (kind_recording == GEOMETRY_CROSS_TERM){

    /*--- Register node coordinates as input ---*/

    geometry_container[iZone][iInst][MESH_0]->RegisterCoordinates(config_container[iZone]);

  }

}

void CDiscAdjFluidIteration::SetDependencies(CSolver *****solver_container, CGeometry ****geometry_container, CConfig **config_container, unsigned short iZone, unsigned short iInst, unsigned short kind_recording){


  unsigned short Kind_Solver = config_container[iZone]->GetKind_Solver();
  bool frozen_visc = config_container[iZone]->GetFrozen_Visc_Disc();
  bool heat = config_container[iZone]->GetWeakly_Coupled_Heat();
  if ((kind_recording == MESH_COORDS) || (kind_recording == NONE)  ||
      (kind_recording == GEOMETRY_CROSS_TERM) || (kind_recording == ALL_VARIABLES)){

    /*--- Update geometry to get the influence on other geometry variables (normals, volume etc) ---*/

    geometry_container[iZone][iInst][MESH_0]->UpdateGeometry(geometry_container[iZone][iInst], config_container[iZone]);

  }

  /*--- Compute coupling between flow and turbulent equations ---*/

  solver_container[iZone][iInst][MESH_0][FLOW_SOL]->Set_MPI_Solution(geometry_container[iZone][iInst][MESH_0], config_container[iZone]);

  if ((Kind_Solver == DISC_ADJ_RANS) && !frozen_visc){
    solver_container[iZone][iInst][MESH_0][FLOW_SOL]->Preprocessing(geometry_container[iZone][iInst][MESH_0],solver_container[iZone][iInst][MESH_0], config_container[iZone], MESH_0, NO_RK_ITER, RUNTIME_FLOW_SYS, true);
    solver_container[iZone][iInst][MESH_0][TURB_SOL]->Postprocessing(geometry_container[iZone][iInst][MESH_0],solver_container[iZone][iInst][MESH_0], config_container[iZone], MESH_0);
    solver_container[iZone][iInst][MESH_0][TURB_SOL]->Set_MPI_Solution(geometry_container[iZone][iInst][MESH_0], config_container[iZone]);
  }

  if (heat){
    solver_container[iZone][iInst][MESH_0][HEAT_SOL]->Set_Heatflux_Areas(geometry_container[iZone][iInst][MESH_0], config_container[iZone]);
    solver_container[iZone][iInst][MESH_0][HEAT_SOL]->Preprocessing(geometry_container[iZone][iInst][MESH_0],solver_container[iZone][iInst][MESH_0], config_container[iZone], MESH_0, NO_RK_ITER, RUNTIME_HEAT_SYS, true);
    solver_container[iZone][iInst][MESH_0][HEAT_SOL]->Postprocessing(geometry_container[iZone][iInst][MESH_0],solver_container[iZone][iInst][MESH_0], config_container[iZone], MESH_0);
    solver_container[iZone][iInst][MESH_0][HEAT_SOL]->Set_MPI_Solution(geometry_container[iZone][iInst][MESH_0], config_container[iZone]);
  }
}

void CDiscAdjFluidIteration::RegisterOutput(CSolver *****solver_container, CGeometry ****geometry_container, CConfig **config_container, COutput* output, unsigned short iZone, unsigned short iInst){
  
  unsigned short Kind_Solver = config_container[iZone]->GetKind_Solver();
  bool frozen_visc = config_container[iZone]->GetFrozen_Visc_Disc();
  bool heat = config_container[iZone]->GetWeakly_Coupled_Heat();

  if ((Kind_Solver == DISC_ADJ_NAVIER_STOKES) || (Kind_Solver == DISC_ADJ_RANS) || (Kind_Solver == DISC_ADJ_EULER)) {
  
  /*--- Register conservative variables as output of the iteration ---*/
  
    solver_container[iZone][iInst][MESH_0][FLOW_SOL]->RegisterOutput(geometry_container[iZone][iInst][MESH_0],config_container[iZone]);
  
  }
  if ((Kind_Solver == DISC_ADJ_RANS) && !frozen_visc){
    solver_container[iZone][iInst][MESH_0][TURB_SOL]->RegisterOutput(geometry_container[iZone][iInst][MESH_0],
                                                                 config_container[iZone]);
  }
  if (heat){
    solver_container[iZone][iInst][MESH_0][HEAT_SOL]->RegisterOutput(geometry_container[iZone][iInst][MESH_0],
                                                                 config_container[iZone]);
  }
}

void CDiscAdjFluidIteration::InitializeAdjoint_CrossTerm(CSolver *****solver_container, CGeometry ****geometry_container, CConfig **config_container, unsigned short iZone, unsigned short iInst){

  unsigned short Kind_Solver = config_container[iZone]->GetKind_Solver();
  bool frozen_visc = config_container[iZone]->GetFrozen_Visc_Disc();

  /*--- Initialize the adjoint of the objective function (typically with 1.0) ---*/

  solver_container[iZone][iInst][MESH_0][ADJFLOW_SOL]->SetAdj_ObjFunc(geometry_container[iZone][iInst][MESH_0], config_container[iZone]);

  /*--- Initialize the adjoints the conservative variables ---*/

 if ((Kind_Solver == DISC_ADJ_NAVIER_STOKES) || (Kind_Solver == DISC_ADJ_RANS) || (Kind_Solver == DISC_ADJ_EULER)) {

  solver_container[iZone][iInst][MESH_0][ADJFLOW_SOL]->SetAdjoint_Output(geometry_container[iZone][iInst][MESH_0],
                                                                  config_container[iZone]);
}

  if ((Kind_Solver == DISC_ADJ_RANS) && !frozen_visc) {
    solver_container[iZone][iInst][MESH_0][ADJTURB_SOL]->SetAdjoint_Output(geometry_container[iZone][iInst][MESH_0],
                                                                    config_container[iZone]);
  }
}


void CDiscAdjFluidIteration::Update(COutput *output,
                                       CIntegration ****integration_container,
                                       CGeometry ****geometry_container,
                                       CSolver *****solver_container,
                                       CNumerics ******numerics_container,
                                       CConfig **config_container,
                                       CSurfaceMovement **surface_movement,
                                       CVolumetricMovement ***grid_movement,
                                       CFreeFormDefBox*** FFDBox,
                                       unsigned short val_iZone,
                                       unsigned short val_iInst)      {

  unsigned short iMesh;

  /*--- Dual time stepping strategy ---*/

  if ((config_container[val_iZone]->GetUnsteady_Simulation() == DT_STEPPING_1ST) ||
      (config_container[val_iZone]->GetUnsteady_Simulation() == DT_STEPPING_2ND)) {

    for (iMesh = 0; iMesh <= config_container[val_iZone]->GetnMGLevels(); iMesh++) {
      integration_container[val_iZone][val_iInst][ADJFLOW_SOL]->SetConvergence(false);
    }
  }
}
bool CDiscAdjFluidIteration::Monitor(COutput *output,
    CIntegration ****integration_container,
    CGeometry ****geometry_container,
    CSolver *****solver_container,
    CNumerics ******numerics_container,
    CConfig **config_container,
    CSurfaceMovement **surface_movement,
    CVolumetricMovement ***grid_movement,
    CFreeFormDefBox*** FFDBox,
    unsigned short val_iZone,
    unsigned short val_iInst)     { return false; }
void CDiscAdjFluidIteration::Postprocess(COutput *output,
                                         CIntegration ****integration_container,
                                         CGeometry ****geometry_container,
                                         CSolver *****solver_container,
                                         CNumerics ******numerics_container,
                                         CConfig **config_container,
                                         CSurfaceMovement **surface_movement,
                                         CVolumetricMovement ***grid_movement,
                                         CFreeFormDefBox*** FFDBox,
                                         unsigned short val_iZone,
                                         unsigned short val_iInst) { }


CDiscAdjFEAIteration::CDiscAdjFEAIteration(CConfig *config) : CIteration(config), CurrentRecording(NONE){

  fem_iteration = new CFEAIteration(config);

  // TEMPORARY output only for standalone structural problems
  if ((!config->GetFSI_Simulation()) && (rank == MASTER_NODE)){

    bool de_effects = config->GetDE_Effects();
    unsigned short iVar;

    /*--- Header of the temporary output file ---*/
    ofstream myfile_res;
    myfile_res.open ("Results_Reverse_Adjoint.txt");

    myfile_res << "Obj_Func" << " ";
    for (iVar = 0; iVar < config->GetnElasticityMod(); iVar++)
        myfile_res << "Sens_E_" << iVar << "\t";

    for (iVar = 0; iVar < config->GetnPoissonRatio(); iVar++)
      myfile_res << "Sens_Nu_" << iVar << "\t";

    if (config->GetDynamic_Analysis() == DYNAMIC){
        for (iVar = 0; iVar < config->GetnMaterialDensity(); iVar++)
          myfile_res << "Sens_Rho_" << iVar << "\t";
    }

    if (de_effects){
        for (iVar = 0; iVar < config->GetnElectric_Field(); iVar++)
          myfile_res << "Sens_EField_" << iVar << "\t";
    }

    myfile_res << endl;

    myfile_res.close();
  }

}

CDiscAdjFEAIteration::~CDiscAdjFEAIteration(void) { }
void CDiscAdjFEAIteration::Preprocess(COutput *output,
                                           CIntegration ****integration_container,
                                           CGeometry ****geometry_container,
                                           CSolver *****solver_container,
                                           CNumerics ******numerics_container,
                                           CConfig **config_container,
                                           CSurfaceMovement **surface_movement,
                                           CVolumetricMovement ***grid_movement,
                                           CFreeFormDefBox*** FFDBox,
                                           unsigned short val_iZone,
                                           unsigned short val_iInst) {

  unsigned long IntIter = 0, iPoint;
  config_container[ZONE_0]->SetIntIter(IntIter);
  unsigned short ExtIter = config_container[val_iZone]->GetExtIter();
  bool dynamic = (config_container[val_iZone]->GetDynamic_Analysis() == DYNAMIC);
  bool nonlinear_analysis = (config_container[val_iZone]->GetGeometricConditions() == LARGE_DEFORMATIONS);   // Nonlinear analysis.

  int Direct_Iter;

  /*--- For the dynamic adjoint, load direct solutions from restart files. ---*/

  if (dynamic) {

    Direct_Iter = SU2_TYPE::Int(config_container[val_iZone]->GetUnst_AdjointIter()) - SU2_TYPE::Int(ExtIter) - 1;

    /*--- We want to load the already converged solution at timesteps n and n-1 ---*/

    /*--- Load solution at timestep n-1 ---*/

    LoadDynamic_Solution(geometry_container, solver_container,config_container, val_iZone, val_iInst, Direct_Iter-1);

    /*--- Push solution back to correct array ---*/

    for(iPoint=0; iPoint<geometry_container[val_iZone][val_iInst][MESH_0]->GetnPoint();iPoint++){
      solver_container[val_iZone][val_iInst][MESH_0][FEA_SOL]->node[iPoint]->SetSolution_time_n();
    }

    /*--- Push solution back to correct array ---*/

    for(iPoint=0; iPoint<geometry_container[val_iZone][val_iInst][MESH_0]->GetnPoint();iPoint++){
      solver_container[val_iZone][val_iInst][MESH_0][FEA_SOL]->node[iPoint]->SetSolution_Accel_time_n();
    }

    /*--- Push solution back to correct array ---*/

    for(iPoint=0; iPoint<geometry_container[val_iZone][val_iInst][MESH_0]->GetnPoint();iPoint++){
      solver_container[val_iZone][val_iInst][MESH_0][FEA_SOL]->node[iPoint]->SetSolution_Vel_time_n();
    }

    /*--- Load solution timestep n ---*/

    LoadDynamic_Solution(geometry_container, solver_container,config_container, val_iZone, val_iInst, Direct_Iter);

    /*--- Store FEA solution also in the adjoint solver in order to be able to reset it later ---*/

    for (iPoint = 0; iPoint < geometry_container[val_iZone][val_iInst][MESH_0]->GetnPoint(); iPoint++){
      solver_container[val_iZone][val_iInst][MESH_0][ADJFEA_SOL]->node[iPoint]->SetSolution_Direct(solver_container[val_iZone][val_iInst][MESH_0][FEA_SOL]->node[iPoint]->GetSolution());
    }

    for (iPoint = 0; iPoint < geometry_container[val_iZone][val_iInst][MESH_0]->GetnPoint(); iPoint++){
      solver_container[val_iZone][val_iInst][MESH_0][ADJFEA_SOL]->node[iPoint]->SetSolution_Accel_Direct(solver_container[val_iZone][val_iInst][MESH_0][FEA_SOL]->node[iPoint]->GetSolution_Accel());
    }

    for (iPoint = 0; iPoint < geometry_container[val_iZone][val_iInst][MESH_0]->GetnPoint(); iPoint++){
      solver_container[val_iZone][val_iInst][MESH_0][ADJFEA_SOL]->node[iPoint]->SetSolution_Vel_Direct(solver_container[val_iZone][val_iInst][MESH_0][FEA_SOL]->node[iPoint]->GetSolution_Vel());
    }

  }
  else{
    /*--- Store FEA solution also in the adjoint solver in order to be able to reset it later ---*/

    for (iPoint = 0; iPoint < geometry_container[val_iZone][val_iInst][MESH_0]->GetnPoint(); iPoint++){
      solver_container[val_iZone][val_iInst][MESH_0][ADJFEA_SOL]->node[iPoint]->SetSolution_Direct(solver_container[val_iZone][val_iInst][MESH_0][FEA_SOL]->node[iPoint]->GetSolution());
    }

  }

  solver_container[val_iZone][val_iInst][MESH_0][ADJFEA_SOL]->Preprocessing(geometry_container[val_iZone][val_iInst][MESH_0], solver_container[val_iZone][val_iInst][MESH_0],  config_container[val_iZone] , MESH_0, 0, RUNTIME_ADJFEA_SYS, false);

  if (CurrentRecording != FEA_DISP_VARS || dynamic){

    if (rank == MASTER_NODE){
      cout << "Direct iteration to store computational graph." << endl;
      cout << "Compute residuals to check the convergence of the direct problem." << endl;
    }

    /*--- Record one FEM iteration with structural variables as input ---*/

    SetRecording(output, integration_container, geometry_container, solver_container, numerics_container,
                 config_container, surface_movement, grid_movement, FFDBox, val_iZone, val_iInst, FEA_DISP_VARS);

    /*--- Print residuals in the first iteration ---*/

    if (rank == MASTER_NODE && ((ExtIter == 0) || dynamic )){

      if (nonlinear_analysis){
        cout << "UTOL-A: "   << log10(solver_container[val_iZone][val_iInst][MESH_0][FEA_SOL]->GetRes_FEM(0))
             << ", RTOL-A: " << log10(solver_container[val_iZone][val_iInst][MESH_0][FEA_SOL]->GetRes_FEM(1))
             << ", ETOL-A: " << log10(solver_container[val_iZone][val_iInst][MESH_0][FEA_SOL]->GetRes_FEM(2)) << "." << endl;
      }
      else{
        if (geometry_container[val_iZone][val_iInst][MESH_0]->GetnDim() == 2){
          cout << "log10[RMS Ux]: "   << log10(solver_container[val_iZone][val_iInst][MESH_0][FEA_SOL]->GetRes_RMS(0))
               << ", log10[RMS Uy]: " << log10(solver_container[val_iZone][val_iInst][MESH_0][FEA_SOL]->GetRes_RMS(1)) << "." << endl;

        }
        else{
          cout << "log10[RMS Ux]: "   << log10(solver_container[val_iZone][val_iInst][MESH_0][FEA_SOL]->GetRes_RMS(0))
               << ", log10[RMS Uy]: " << log10(solver_container[val_iZone][val_iInst][MESH_0][FEA_SOL]->GetRes_RMS(1))
               << ", log10[RMS Uz]: " << log10(solver_container[val_iZone][val_iInst][MESH_0][FEA_SOL]->GetRes_RMS(2))<< "." << endl;
        }

      }

    }

  }

}



void CDiscAdjFEAIteration::LoadDynamic_Solution(CGeometry ****geometry_container,
                                               CSolver *****solver_container,
                                               CConfig **config_container,
                                               unsigned short val_iZone,
                                               unsigned short val_iInst, 
                                               int val_DirectIter) {
  unsigned short iVar;
  unsigned long iPoint;
  bool update_geo = false;  //TODO: check

  if (val_DirectIter >= 0){
    if (rank == MASTER_NODE && val_iZone == ZONE_0)
      cout << " Loading FEA solution from direct iteration " << val_DirectIter  << "." << endl;
    solver_container[val_iZone][val_iInst][MESH_0][FEA_SOL]->LoadRestart(geometry_container[val_iZone][val_iInst], solver_container[val_iZone][val_iInst], config_container[val_iZone], val_DirectIter, update_geo);
  } else {
    /*--- If there is no solution file we set the freestream condition ---*/
    if (rank == MASTER_NODE && val_iZone == ZONE_0)
      cout << " Setting static conditions at direct iteration " << val_DirectIter << "." << endl;
    /*--- Push solution back to correct array ---*/
    for(iPoint=0; iPoint < geometry_container[val_iZone][val_iInst][MESH_0]->GetnPoint();iPoint++){
      for (iVar = 0; iVar < solver_container[val_iZone][val_iInst][MESH_0][FEA_SOL]->GetnVar(); iVar++){
        solver_container[val_iZone][val_iInst][MESH_0][FEA_SOL]->node[iPoint]->SetSolution(iVar, 0.0);
        solver_container[val_iZone][val_iInst][MESH_0][FEA_SOL]->node[iPoint]->SetSolution_Accel(iVar, 0.0);
        solver_container[val_iZone][val_iInst][MESH_0][FEA_SOL]->node[iPoint]->SetSolution_Vel(iVar, 0.0);
      }
    }
  }
}


void CDiscAdjFEAIteration::Iterate(COutput *output,
                                        CIntegration ****integration_container,
                                        CGeometry ****geometry_container,
                                        CSolver *****solver_container,
                                        CNumerics ******numerics_container,
                                        CConfig **config_container,
                                        CSurfaceMovement **surface_movement,
                                        CVolumetricMovement ***volume_grid_movement,
                                        CFreeFormDefBox*** FFDBox,
                                        unsigned short val_iZone,
                                        unsigned short val_iInst) {


  unsigned long IntIter = 0, nIntIter = 1;
  bool dynamic = (config_container[val_iZone]->GetDynamic_Analysis() == DYNAMIC);

  config_container[val_iZone]->SetIntIter(IntIter);

  nIntIter = config_container[val_iZone]->GetDyn_nIntIter();

  for(IntIter = 0; IntIter < nIntIter; IntIter++){

    /*--- Set the internal iteration ---*/

    config_container[val_iZone]->SetIntIter(IntIter);

    /*--- Set the adjoint values of the flow and objective function ---*/

    InitializeAdjoint(solver_container, geometry_container, config_container, val_iZone, val_iInst);

    /*--- Run the adjoint computation ---*/

    AD::ComputeAdjoint();

    /*--- Extract the adjoints of the conservative input variables and store them for the next iteration ---*/

    solver_container[val_iZone][val_iInst][MESH_0][ADJFEA_SOL]->ExtractAdjoint_Solution(geometry_container[val_iZone][val_iInst][MESH_0],
                                                                              config_container[val_iZone]);

    solver_container[val_iZone][val_iInst][MESH_0][ADJFEA_SOL]->ExtractAdjoint_Variables(geometry_container[val_iZone][val_iInst][MESH_0],
                                                                               config_container[val_iZone]);

    /*--- Clear all adjoints to re-use the stored computational graph in the next iteration ---*/

    AD::ClearAdjoints();

    /*--- Set the convergence criteria (only residual possible) ---*/

    integration_container[val_iZone][val_iInst][ADJFEA_SOL]->Convergence_Monitoring(geometry_container[val_iZone][val_iInst][MESH_0],config_container[val_iZone],
                                                                          IntIter,log10(solver_container[val_iZone][val_iInst][MESH_0][ADJFLOW_SOL]->GetRes_RMS(0)), MESH_0);

    if(integration_container[val_iZone][val_iInst][ADJFEA_SOL]->GetConvergence()){
      break;
    }

    /*--- Write the convergence history (only screen output) ---*/

   if(IntIter != nIntIter-1)
      output->SetConvHistory_Body(NULL, geometry_container, solver_container, config_container, integration_container, true, 0.0, val_iZone, val_iInst);

  }


  if (dynamic){
    integration_container[val_iZone][val_iInst][ADJFEA_SOL]->SetConvergence(false);
  }

  /*--- Global sensitivities ---*/
  solver_container[val_iZone][val_iInst][MESH_0][ADJFEA_SOL]->SetSensitivity(geometry_container[val_iZone][val_iInst][MESH_0],config_container[val_iZone]);

  // TEMPORARY output only for standalone structural problems
  if ((!config_container[val_iZone]->GetFSI_Simulation()) && (rank == MASTER_NODE)){

    unsigned short iVar;

    bool de_effects = config_container[val_iZone]->GetDE_Effects();

    /*--- Header of the temporary output file ---*/
    ofstream myfile_res;
    myfile_res.open ("Results_Reverse_Adjoint.txt", ios::app);

    myfile_res.precision(15);

    myfile_res << config_container[val_iZone]->GetExtIter() << "\t";

    switch (config_container[val_iZone]->GetKind_ObjFunc()){
    case REFERENCE_GEOMETRY:
      myfile_res << scientific << solver_container[val_iZone][val_iInst][MESH_0][FEA_SOL]->GetTotal_OFRefGeom() << "\t";
      break;
    case REFERENCE_NODE:
      myfile_res << scientific << solver_container[val_iZone][val_iInst][MESH_0][FEA_SOL]->GetTotal_OFRefNode() << "\t";
      break;
    case VOLUME_FRACTION:
      myfile_res << scientific << solver_container[val_iZone][val_iInst][MESH_0][FEA_SOL]->GetTotal_OFVolFrac() << "\t";
      break;
    }

    for (iVar = 0; iVar < config_container[val_iZone]->GetnElasticityMod(); iVar++)
        myfile_res << scientific << solver_container[ZONE_0][val_iInst][MESH_0][ADJFEA_SOL]->GetTotal_Sens_E(iVar) << "\t";
    for (iVar = 0; iVar < config_container[val_iZone]->GetnPoissonRatio(); iVar++)
        myfile_res << scientific << solver_container[ZONE_0][val_iInst][MESH_0][ADJFEA_SOL]->GetTotal_Sens_Nu(iVar) << "\t";
    if (dynamic){
        for (iVar = 0; iVar < config_container[val_iZone]->GetnMaterialDensity(); iVar++)
            myfile_res << scientific << solver_container[ZONE_0][val_iInst][MESH_0][ADJFEA_SOL]->GetTotal_Sens_Rho(iVar) << "\t";
    }

    if (de_effects){
        for (iVar = 0; iVar < config_container[val_iZone]->GetnElectric_Field(); iVar++)
          myfile_res << scientific << solver_container[val_iZone][val_iInst][MESH_0][ADJFEA_SOL]->GetTotal_Sens_EField(iVar) << "\t";
    }

    for (iVar = 0; iVar < solver_container[val_iZone][val_iInst][MESH_0][ADJFEA_SOL]->GetnDVFEA(); iVar++){
      myfile_res << scientific << solver_container[val_iZone][val_iInst][MESH_0][ADJFEA_SOL]->GetTotal_Sens_DVFEA(iVar) << "\t";
    }

    myfile_res << endl;

    myfile_res.close();
  }

  // TEST: for implementation of python framework in standalone structural problems
  if ((!config_container[val_iZone]->GetFSI_Simulation()) && (rank == MASTER_NODE)){

    /*--- Header of the temporary output file ---*/
    ofstream myfile_res;
    bool outputDVFEA = false;

    switch (config_container[val_iZone]->GetDV_FEA()) {
      case YOUNG_MODULUS:
        myfile_res.open("grad_young.opt");
        outputDVFEA = true;
        break;
      case POISSON_RATIO:
        myfile_res.open("grad_poisson.opt");
        outputDVFEA = true;
        break;
      case DENSITY_VAL:
      case DEAD_WEIGHT:
        myfile_res.open("grad_density.opt");
        outputDVFEA = true;
        break;
      case ELECTRIC_FIELD:
        myfile_res.open("grad_efield.opt");
        outputDVFEA = true;
        break;
      default:
        outputDVFEA = false;
        break;
    }

    if (outputDVFEA){

      unsigned short iDV;
      unsigned short nDV = solver_container[val_iZone][val_iInst][MESH_0][ADJFEA_SOL]->GetnDVFEA();

      myfile_res << "INDEX" << "\t" << "GRAD" << endl;

      myfile_res.precision(15);

      for (iDV = 0; iDV < nDV; iDV++){
        myfile_res << iDV;
        myfile_res << "\t";
        myfile_res << scientific << solver_container[val_iZone][val_iInst][MESH_0][ADJFEA_SOL]->GetTotal_Sens_DVFEA(iDV);
        myfile_res << endl;
      }

      myfile_res.close();

    }

  }

}

void CDiscAdjFEAIteration::SetRecording(COutput *output,
                                             CIntegration ****integration_container,
                                             CGeometry ****geometry_container,
                                             CSolver *****solver_container,
                                             CNumerics ******numerics_container,
                                             CConfig **config_container,
                                             CSurfaceMovement **surface_movement,
                                             CVolumetricMovement ***grid_movement,
                                             CFreeFormDefBox*** FFDBox,
                                             unsigned short val_iZone,
                                             unsigned short val_iInst,
                                             unsigned short kind_recording)      {

  unsigned long IntIter = config_container[ZONE_0]->GetIntIter();
  unsigned long ExtIter = config_container[val_iZone]->GetExtIter(), DirectExtIter;
  bool dynamic = (config_container[val_iZone]->GetDynamic_Analysis() == DYNAMIC);

  DirectExtIter = 0;
  if (dynamic){
    DirectExtIter = SU2_TYPE::Int(config_container[val_iZone]->GetUnst_AdjointIter()) - SU2_TYPE::Int(ExtIter) - 1;
  }

  /*--- Reset the tape ---*/

  AD::Reset();

  /*--- We only need to reset the indices if the current recording is different from the recording we want to have ---*/

  if (CurrentRecording != kind_recording && (CurrentRecording != NONE) ){

    solver_container[val_iZone][val_iInst][MESH_0][ADJFEA_SOL]->SetRecording(geometry_container[val_iZone][val_iInst][MESH_0], config_container[val_iZone]);

    /*--- Clear indices of coupling variables ---*/

    SetDependencies(solver_container, geometry_container, numerics_container, config_container, val_iZone, val_iInst, ALL_VARIABLES);

    /*--- Run one iteration while tape is passive - this clears all indices ---*/

    fem_iteration->Iterate(output,integration_container,geometry_container,solver_container,numerics_container,
                                config_container,surface_movement,grid_movement,FFDBox,val_iZone, val_iInst);

  }

  /*--- Prepare for recording ---*/

  solver_container[val_iZone][val_iInst][MESH_0][ADJFEA_SOL]->SetRecording(geometry_container[val_iZone][val_iInst][MESH_0], config_container[val_iZone]);

  /*--- Start the recording of all operations ---*/

  AD::StartRecording();

  /*--- Register FEA variables ---*/

  RegisterInput(solver_container, geometry_container, config_container, val_iZone, val_iInst, kind_recording);

  /*--- Compute coupling or update the geometry ---*/

  SetDependencies(solver_container, geometry_container, numerics_container, config_container, val_iZone, val_iInst, kind_recording);

  /*--- Set the correct direct iteration number ---*/

  if (dynamic){
    config_container[val_iZone]->SetExtIter(DirectExtIter);
  }

  /*--- Run the direct iteration ---*/

  fem_iteration->Iterate(output,integration_container,geometry_container,solver_container,numerics_container,
                              config_container,surface_movement,grid_movement,FFDBox, val_iZone, val_iInst);

  config_container[val_iZone]->SetExtIter(ExtIter);

  /*--- Register structural variables and objective function as output ---*/

  RegisterOutput(solver_container, geometry_container, config_container, val_iZone, val_iInst);

  /*--- Stop the recording ---*/

  AD::StopRecording();

  /*--- Set the recording status ---*/

  CurrentRecording = kind_recording;

  /* --- Reset the number of the internal iterations---*/

  config_container[ZONE_0]->SetIntIter(IntIter);

}


void CDiscAdjFEAIteration::RegisterInput(CSolver *****solver_container, CGeometry ****geometry_container, CConfig **config_container, unsigned short iZone, unsigned short iInst, unsigned short kind_recording){


  if (kind_recording == FEA_DISP_VARS){

    /*--- Register structural displacements as input ---*/

    solver_container[iZone][iInst][MESH_0][ADJFEA_SOL]->RegisterSolution(geometry_container[iZone][iInst][MESH_0], config_container[iZone]);

    /*--- Register variables as input ---*/

    solver_container[iZone][iInst][MESH_0][ADJFEA_SOL]->RegisterVariables(geometry_container[iZone][iInst][MESH_0], config_container[iZone]);

  }

  if (kind_recording == FEM_CROSS_TERM_GEOMETRY){

    /*--- Register only structural displacements as input ---*/

    solver_container[iZone][iInst][MESH_0][ADJFEA_SOL]->RegisterSolution(geometry_container[iZone][iInst][MESH_0], config_container[iZone]);

  }

}

void CDiscAdjFEAIteration::SetDependencies(CSolver *****solver_container, CGeometry ****geometry_container, CNumerics ******numerics_container, CConfig **config_container, unsigned short iZone, unsigned short iInst, unsigned short kind_recording){

  unsigned short iVar;
  unsigned short iMPROP = config_container[iZone]->GetnElasticityMod();
  
  /*--- Some numerics are only instanciated under these conditions ---*/
  bool element_based = (config_container[iZone]->GetGeometricConditions() == LARGE_DEFORMATIONS) &&
                        solver_container[iZone][iInst][MESH_0][FEA_SOL]->IsElementBased(),
       de_effects    = (config_container[iZone]->GetGeometricConditions() == LARGE_DEFORMATIONS) &&
                        config_container[iZone]->GetDE_Effects();

  for (iVar = 0; iVar < iMPROP; iVar++){

      /*--- Add dependencies for E and Nu ---*/

      numerics_container[iZone][iInst][MESH_0][FEA_SOL][FEA_TERM]->SetMaterial_Properties(iVar,
                                                                                   solver_container[iZone][iInst][MESH_0][ADJFEA_SOL]->GetVal_Young(iVar),
                                                                                   solver_container[iZone][iInst][MESH_0][ADJFEA_SOL]->GetVal_Poisson(iVar));

      /*--- Add dependencies for Rho and Rho_DL ---*/

      numerics_container[iZone][iInst][MESH_0][FEA_SOL][FEA_TERM]->SetMaterial_Density(iVar,
                                                                                solver_container[iZone][iInst][MESH_0][ADJFEA_SOL]->GetVal_Rho(iVar),
                                                                                solver_container[iZone][iInst][MESH_0][ADJFEA_SOL]->GetVal_Rho_DL(iVar));

      /*--- Add dependencies for element-based simulations. ---*/

      if (element_based){

          /*--- Neo Hookean Compressible ---*/
          numerics_container[iZone][iInst][MESH_0][FEA_SOL][MAT_NHCOMP]->SetMaterial_Properties(iVar,
                                                                                       solver_container[iZone][iInst][MESH_0][ADJFEA_SOL]->GetVal_Young(iVar),
                                                                                       solver_container[iZone][iInst][MESH_0][ADJFEA_SOL]->GetVal_Poisson(iVar));
          numerics_container[iZone][iInst][MESH_0][FEA_SOL][MAT_NHCOMP]->SetMaterial_Density(iVar,
                                                                                    solver_container[iZone][iInst][MESH_0][ADJFEA_SOL]->GetVal_Rho(iVar),
                                                                                    solver_container[iZone][iInst][MESH_0][ADJFEA_SOL]->GetVal_Rho_DL(iVar));

          /*--- Ideal DE ---*/
          numerics_container[iZone][iInst][MESH_0][FEA_SOL][MAT_IDEALDE]->SetMaterial_Properties(iVar,
                                                                                       solver_container[iZone][iInst][MESH_0][ADJFEA_SOL]->GetVal_Young(iVar),
                                                                                       solver_container[iZone][iInst][MESH_0][ADJFEA_SOL]->GetVal_Poisson(iVar));
          numerics_container[iZone][iInst][MESH_0][FEA_SOL][MAT_IDEALDE]->SetMaterial_Density(iVar,
                                                                                    solver_container[iZone][iInst][MESH_0][ADJFEA_SOL]->GetVal_Rho(iVar),
                                                                                    solver_container[iZone][iInst][MESH_0][ADJFEA_SOL]->GetVal_Rho_DL(iVar));

          /*--- Knowles ---*/
          numerics_container[iZone][iInst][MESH_0][FEA_SOL][MAT_KNOWLES]->SetMaterial_Properties(iVar,
                                                                                       solver_container[iZone][iInst][MESH_0][ADJFEA_SOL]->GetVal_Young(iVar),
                                                                                       solver_container[iZone][iInst][MESH_0][ADJFEA_SOL]->GetVal_Poisson(iVar));
          numerics_container[iZone][iInst][MESH_0][FEA_SOL][MAT_KNOWLES]->SetMaterial_Density(iVar,
                                                                                    solver_container[iZone][iInst][MESH_0][ADJFEA_SOL]->GetVal_Rho(iVar),
                                                                                    solver_container[iZone][iInst][MESH_0][ADJFEA_SOL]->GetVal_Rho_DL(iVar));

      }



  }

  if (de_effects){

      unsigned short nEField = solver_container[iZone][iInst][MESH_0][ADJFEA_SOL]->GetnEField();

      for (unsigned short iEField = 0; iEField < nEField; iEField++){

          numerics_container[iZone][iInst][MESH_0][FEA_SOL][FEA_TERM]->Set_ElectricField(iEField,
                                                                                 solver_container[iZone][iInst][MESH_0][ADJFEA_SOL]->GetVal_EField(iEField));

          numerics_container[iZone][iInst][MESH_0][FEA_SOL][DE_TERM]->Set_ElectricField(iEField,
                                                                                 solver_container[iZone][iInst][MESH_0][ADJFEA_SOL]->GetVal_EField(iEField));

      }


  }

  /*--- Add dependencies for element-based simulations. ---*/

  switch (config_container[iZone]->GetDV_FEA()) {
    case YOUNG_MODULUS:
    case POISSON_RATIO:
    case DENSITY_VAL:
    case DEAD_WEIGHT:
    case ELECTRIC_FIELD:

      unsigned short nDV = solver_container[iZone][iInst][MESH_0][ADJFEA_SOL]->GetnDVFEA();

      for (unsigned short iDV = 0; iDV < nDV; iDV++){

          numerics_container[iZone][iInst][MESH_0][FEA_SOL][FEA_TERM]->Set_DV_Val(iDV,
                                                                           solver_container[iZone][iInst][MESH_0][ADJFEA_SOL]->GetVal_DVFEA(iDV));

          if (de_effects){
            numerics_container[iZone][iInst][MESH_0][FEA_SOL][DE_TERM]->Set_DV_Val(iDV,
                                                                            solver_container[iZone][iInst][MESH_0][ADJFEA_SOL]->GetVal_DVFEA(iDV));
          }

      }

      if (element_based){

        for (unsigned short iDV = 0; iDV < nDV; iDV++){
            numerics_container[iZone][iInst][MESH_0][FEA_SOL][MAT_NHCOMP]->Set_DV_Val(iDV,
                                                                            solver_container[iZone][iInst][MESH_0][ADJFEA_SOL]->GetVal_DVFEA(iDV));
            numerics_container[iZone][iInst][MESH_0][FEA_SOL][MAT_IDEALDE]->Set_DV_Val(iDV,
                                                                            solver_container[iZone][iInst][MESH_0][ADJFEA_SOL]->GetVal_DVFEA(iDV));
            numerics_container[iZone][iInst][MESH_0][FEA_SOL][MAT_KNOWLES]->Set_DV_Val(iDV,
                                                                            solver_container[iZone][iInst][MESH_0][ADJFEA_SOL]->GetVal_DVFEA(iDV));
        }

      }

    break;

  }

}

void CDiscAdjFEAIteration::RegisterOutput(CSolver *****solver_container, CGeometry ****geometry_container, CConfig **config_container, unsigned short iZone, unsigned short iInst){

  /*--- Register objective function as output of the iteration ---*/

  solver_container[iZone][iInst][MESH_0][ADJFEA_SOL]->RegisterObj_Func(config_container[iZone]);

  /*--- Register conservative variables as output of the iteration ---*/

  solver_container[iZone][iInst][MESH_0][ADJFEA_SOL]->RegisterOutput(geometry_container[iZone][iInst][MESH_0],config_container[iZone]);

}

void CDiscAdjFEAIteration::InitializeAdjoint(CSolver *****solver_container, CGeometry ****geometry_container, CConfig **config_container, unsigned short iZone, unsigned short iInst){

  /*--- Initialize the adjoint of the objective function (typically with 1.0) ---*/

  solver_container[iZone][iInst][MESH_0][ADJFEA_SOL]->SetAdj_ObjFunc(geometry_container[iZone][iInst][MESH_0], config_container[iZone]);

  /*--- Initialize the adjoints the conservative variables ---*/

  solver_container[iZone][iInst][MESH_0][ADJFEA_SOL]->SetAdjoint_Output(geometry_container[iZone][iInst][MESH_0],
                                                                  config_container[iZone]);

}


void CDiscAdjFEAIteration::InitializeAdjoint_CrossTerm(CSolver *****solver_container, CGeometry ****geometry_container, CConfig **config_container, unsigned short iZone, unsigned short iInst){

  /*--- Initialize the adjoint of the objective function (typically with 1.0) ---*/

  solver_container[iZone][iInst][MESH_0][ADJFEA_SOL]->SetAdj_ObjFunc(geometry_container[iZone][iInst][MESH_0], config_container[iZone]);

  /*--- Initialize the adjoints the conservative variables ---*/

  solver_container[iZone][iInst][MESH_0][ADJFEA_SOL]->SetAdjoint_Output(geometry_container[iZone][iInst][MESH_0],
                                                                  config_container[iZone]);

}

void CDiscAdjFEAIteration::Update(COutput *output,
                                       CIntegration ****integration_container,
                                       CGeometry ****geometry_container,
                                       CSolver *****solver_container,
                                       CNumerics ******numerics_container,
                                       CConfig **config_container,
                                       CSurfaceMovement **surface_movement,
                                       CVolumetricMovement ***grid_movement,
                                       CFreeFormDefBox*** FFDBox,
                                       unsigned short val_iZone,
                                       unsigned short val_iInst)      { }
bool CDiscAdjFEAIteration::Monitor(COutput *output,
    CIntegration ****integration_container,
    CGeometry ****geometry_container,
    CSolver *****solver_container,
    CNumerics ******numerics_container,
    CConfig **config_container,
    CSurfaceMovement **surface_movement,
    CVolumetricMovement ***grid_movement,
    CFreeFormDefBox*** FFDBox,
    unsigned short val_iZone,
    unsigned short val_iInst)     { return false; }
void CDiscAdjFEAIteration::Postprocess(COutput *output,
    CIntegration ****integration_container,
    CGeometry ****geometry_container,
    CSolver *****solver_container,
    CNumerics ******numerics_container,
    CConfig **config_container,
    CSurfaceMovement **surface_movement,
    CVolumetricMovement ***grid_movement,
    CFreeFormDefBox*** FFDBox,
    unsigned short val_iZone,
    unsigned short val_iInst) {

  unsigned short iMarker;

  /*--- Apply BC's to the structural adjoint - otherwise, clamped nodes have too values that make no sense... ---*/
  for (iMarker = 0; iMarker < config_container[val_iZone]->GetnMarker_All(); iMarker++)
  switch (config_container[val_iZone]->GetMarker_All_KindBC(iMarker)) {
    case CLAMPED_BOUNDARY:
    solver_container[val_iZone][val_iInst][MESH_0][ADJFEA_SOL]->BC_Clamped_Post(geometry_container[val_iZone][val_iInst][MESH_0],
        solver_container[val_iZone][val_iInst][MESH_0], numerics_container[val_iZone][val_iInst][MESH_0][FEA_SOL][FEA_TERM],
        config_container[val_iZone], iMarker);
    break;
  }
}

CDiscAdjHeatIteration::CDiscAdjHeatIteration(CConfig *config) : CIteration(config) { }

CDiscAdjHeatIteration::~CDiscAdjHeatIteration(void) { }

void CDiscAdjHeatIteration::Preprocess(COutput *output,
                                           CIntegration ****integration_container,
                                           CGeometry ****geometry_container,
                                           CSolver *****solver_container,
                                           CNumerics ******numerics_container,
                                           CConfig **config_container,
                                           CSurfaceMovement **surface_movement,
                                           CVolumetricMovement ***grid_movement,
                                           CFreeFormDefBox*** FFDBox,
                                           unsigned short val_iZone,
                                           unsigned short val_iInst) {

  unsigned long IntIter = 0, iPoint;
  config_container[ZONE_0]->SetIntIter(IntIter);
  unsigned short ExtIter = config_container[val_iZone]->GetExtIter();
  bool dual_time_1st = (config_container[val_iZone]->GetUnsteady_Simulation() == DT_STEPPING_1ST);
  bool dual_time_2nd = (config_container[val_iZone]->GetUnsteady_Simulation() == DT_STEPPING_2ND);
  bool dual_time = (dual_time_1st || dual_time_2nd);
  unsigned short iMesh;
  int Direct_Iter;

  /*--- For the unsteady adjoint, load direct solutions from restart files. ---*/

  if (config_container[val_iZone]->GetUnsteady_Simulation()) {

    Direct_Iter = SU2_TYPE::Int(config_container[val_iZone]->GetUnst_AdjointIter()) - SU2_TYPE::Int(ExtIter) - 2;

    /*--- For dual-time stepping we want to load the already converged solution at timestep n ---*/

    if (dual_time) {
      Direct_Iter += 1;
    }

    if (ExtIter == 0){

      if (dual_time_2nd) {

        /*--- Load solution at timestep n-2 ---*/

        LoadUnsteady_Solution(geometry_container, solver_container,config_container, val_iZone, val_iInst, Direct_Iter-2);

        /*--- Push solution back to correct array ---*/

        for (iMesh=0; iMesh<=config_container[val_iZone]->GetnMGLevels();iMesh++) {
          for(iPoint=0; iPoint<geometry_container[val_iZone][val_iInst][iMesh]->GetnPoint();iPoint++) {

            solver_container[val_iZone][val_iInst][iMesh][HEAT_SOL]->node[iPoint]->Set_Solution_time_n();
            solver_container[val_iZone][val_iInst][iMesh][HEAT_SOL]->node[iPoint]->Set_Solution_time_n1();
          }
        }
      }
      if (dual_time) {

        /*--- Load solution at timestep n-1 ---*/

        LoadUnsteady_Solution(geometry_container, solver_container,config_container, val_iZone, val_iInst, Direct_Iter-1);

        /*--- Push solution back to correct array ---*/

        for (iMesh=0; iMesh<=config_container[val_iZone]->GetnMGLevels();iMesh++) {
          for(iPoint=0; iPoint<geometry_container[val_iZone][val_iInst][iMesh]->GetnPoint();iPoint++) {

            solver_container[val_iZone][val_iInst][iMesh][HEAT_SOL]->node[iPoint]->Set_Solution_time_n();
          }
        }
      }

      /*--- Load solution timestep n ---*/

      LoadUnsteady_Solution(geometry_container, solver_container,config_container, val_iZone, val_iInst, Direct_Iter);

    }


    if ((ExtIter > 0) && dual_time){

      /*--- Load solution timestep n - 2 ---*/

      LoadUnsteady_Solution(geometry_container, solver_container,config_container, val_iZone, val_iInst, Direct_Iter - 2);

      /*--- Temporarily store the loaded solution in the Solution_Old array ---*/

      for (iMesh=0; iMesh<=config_container[val_iZone]->GetnMGLevels();iMesh++) {
        for(iPoint=0; iPoint<geometry_container[val_iZone][val_iInst][iMesh]->GetnPoint();iPoint++) {

          solver_container[val_iZone][val_iInst][iMesh][HEAT_SOL]->node[iPoint]->Set_OldSolution();
        }
      }

      /*--- Set Solution at timestep n to solution at n-1 ---*/

      for (iMesh=0; iMesh<=config_container[val_iZone]->GetnMGLevels();iMesh++) {
        for(iPoint=0; iPoint<geometry_container[val_iZone][val_iInst][iMesh]->GetnPoint();iPoint++) {

          solver_container[val_iZone][val_iInst][iMesh][HEAT_SOL]->node[iPoint]->SetSolution(solver_container[val_iZone][val_iInst][iMesh][HEAT_SOL]->node[iPoint]->GetSolution_time_n());
        }
      }
      if (dual_time_1st){
      /*--- Set Solution at timestep n-1 to the previously loaded solution ---*/
        for (iMesh=0; iMesh<=config_container[val_iZone]->GetnMGLevels();iMesh++) {
          for(iPoint=0; iPoint<geometry_container[val_iZone][val_iInst][iMesh]->GetnPoint();iPoint++) {

            solver_container[val_iZone][val_iInst][iMesh][HEAT_SOL]->node[iPoint]->Set_Solution_time_n(solver_container[val_iZone][val_iInst][iMesh][HEAT_SOL]->node[iPoint]->GetSolution_time_n1());
          }
        }
      }
      if (dual_time_2nd){
        /*--- Set Solution at timestep n-1 to solution at n-2 ---*/
        for (iMesh=0; iMesh<=config_container[val_iZone]->GetnMGLevels();iMesh++) {
          for(iPoint=0; iPoint<geometry_container[val_iZone][val_iInst][iMesh]->GetnPoint();iPoint++) {

            solver_container[val_iZone][val_iInst][iMesh][HEAT_SOL]->node[iPoint]->Set_Solution_time_n(solver_container[val_iZone][val_iInst][iMesh][HEAT_SOL]->node[iPoint]->GetSolution_time_n1());
          }
        }
        /*--- Set Solution at timestep n-2 to the previously loaded solution ---*/
        for (iMesh=0; iMesh<=config_container[val_iZone]->GetnMGLevels();iMesh++) {
          for(iPoint=0; iPoint<geometry_container[val_iZone][val_iInst][iMesh]->GetnPoint();iPoint++) {

            solver_container[val_iZone][val_iInst][iMesh][HEAT_SOL]->node[iPoint]->Set_Solution_time_n1(solver_container[val_iZone][val_iInst][iMesh][HEAT_SOL]->node[iPoint]->GetSolution_Old());
          }
        }
      }
    }
  }

  /*--- Store flow solution also in the adjoint solver in order to be able to reset it later ---*/

  if (ExtIter == 0 || dual_time) {
    for (iPoint = 0; iPoint < geometry_container[val_iZone][val_iInst][MESH_0]->GetnPoint(); iPoint++) {
      solver_container[val_iZone][val_iInst][MESH_0][ADJHEAT_SOL]->node[iPoint]->SetSolution_Direct(solver_container[val_iZone][val_iInst][MESH_0][HEAT_SOL]->node[iPoint]->GetSolution());
    }
  }

  solver_container[val_iZone][val_iInst][MESH_0][ADJHEAT_SOL]->Preprocessing(geometry_container[val_iZone][val_iInst][MESH_0],
                                                                             solver_container[val_iZone][val_iInst][MESH_0],
                                                                             config_container[val_iZone],
                                                                             MESH_0, 0, RUNTIME_ADJHEAT_SYS, false);
}



void CDiscAdjHeatIteration::LoadUnsteady_Solution(CGeometry ****geometry_container,
                                           CSolver *****solver_container,
                                           CConfig **config_container,
                                           unsigned short val_iZone,
                                           unsigned short val_iInst,
                                           int val_DirectIter) {
  unsigned short iMesh;

  if (val_DirectIter >= 0) {
    if (rank == MASTER_NODE && val_iZone == ZONE_0)
      cout << " Loading heat solution from direct iteration " << val_DirectIter  << "." << endl;

    solver_container[val_iZone][val_iInst][MESH_0][HEAT_SOL]->LoadRestart(geometry_container[val_iZone][val_iInst],
                                                                          solver_container[val_iZone][val_iInst],
                                                                          config_container[val_iZone],
                                                                          val_DirectIter, false);
  }

  else {
    /*--- If there is no solution file we set the freestream condition ---*/
    if (rank == MASTER_NODE && val_iZone == ZONE_0)
      cout << " Setting freestream conditions at direct iteration " << val_DirectIter << "." << endl;
    for (iMesh=0; iMesh<=config_container[val_iZone]->GetnMGLevels();iMesh++) {

      solver_container[val_iZone][val_iInst][iMesh][HEAT_SOL]->SetFreeStream_Solution(config_container[val_iZone]);
      solver_container[val_iZone][val_iInst][iMesh][HEAT_SOL]->Postprocessing(geometry_container[val_iZone][val_iInst][iMesh],
                                                                              solver_container[val_iZone][val_iInst][iMesh],
                                                                              config_container[val_iZone],
                                                                              iMesh);
    }
  }
}


void CDiscAdjHeatIteration::Iterate(COutput *output,
                                        CIntegration ****integration_container,
                                        CGeometry ****geometry_container,
                                        CSolver *****solver_container,
                                        CNumerics ******numerics_container,
                                        CConfig **config_container,
                                        CSurfaceMovement **surface_movement,
                                        CVolumetricMovement ***volume_grid_movement,
                                        CFreeFormDefBox*** FFDBox,
                                        unsigned short val_iZone,
                                        unsigned short val_iInst) {

<<<<<<< HEAD
=======
  /* The commented part below can be removed entirely.
  unsigned long ExtIter = config_container[val_iZone]->GetExtIter();
  unsigned long IntIter = 0;
  bool unsteady = config_container[val_iZone]->GetUnsteady_Simulation() != STEADY;

  if (!unsteady)
    IntIter = ExtIter;
  else {
    IntIter = config_container[val_iZone]->GetIntIter();
  }  */
>>>>>>> 4d1e3fcd

  solver_container[val_iZone][val_iInst][MESH_0][ADJHEAT_SOL]->ExtractAdjoint_Solution(geometry_container[val_iZone][val_iInst][MESH_0],
                                                                                       config_container[val_iZone]);
}

void CDiscAdjHeatIteration::InitializeAdjoint(CSolver *****solver_container,
                                              CGeometry ****geometry_container,
                                              CConfig **config_container,
                                              unsigned short iZone, unsigned short iInst){

  /*--- Initialize the adjoints the conservative variables ---*/

  solver_container[iZone][iInst][MESH_0][ADJHEAT_SOL]->SetAdjoint_Output(geometry_container[iZone][iInst][MESH_0],
                                                                         config_container[iZone]);
}


void CDiscAdjHeatIteration::RegisterInput(CSolver *****solver_container,
                                          CGeometry ****geometry_container,
                                          CConfig **config_container,
                                          unsigned short iZone, unsigned short iInst,
                                          unsigned short kind_recording){

  if (kind_recording == FLOW_CONS_VARS || kind_recording == COMBINED){

    /*--- Register flow and turbulent variables as input ---*/

    solver_container[iZone][iInst][MESH_0][ADJHEAT_SOL]->RegisterSolution(geometry_container[iZone][iInst][MESH_0], config_container[iZone]);

    solver_container[iZone][iInst][MESH_0][ADJHEAT_SOL]->RegisterVariables(geometry_container[iZone][iInst][MESH_0], config_container[iZone]);

  }
  if (kind_recording == MESH_COORDS){

    /*--- Register node coordinates as input ---*/

    geometry_container[iZone][iInst][MESH_0]->RegisterCoordinates(config_container[iZone]);

  }
}

void CDiscAdjHeatIteration::SetDependencies(CSolver *****solver_container,
                                            CGeometry ****geometry_container,
                                            CConfig **config_container,
                                            unsigned short iZone, unsigned short iInst,
                                            unsigned short kind_recording){

  if ((kind_recording == MESH_COORDS) || (kind_recording == NONE)  ||
      (kind_recording == GEOMETRY_CROSS_TERM) || (kind_recording == ALL_VARIABLES)){

    /*--- Update geometry to get the influence on other geometry variables (normals, volume etc) ---*/

    geometry_container[iZone][iInst][MESH_0]->UpdateGeometry(geometry_container[iZone][iInst], config_container[iZone]);

  }

  solver_container[iZone][iInst][MESH_0][HEAT_SOL]->Set_Heatflux_Areas(geometry_container[iZone][iInst][MESH_0], config_container[iZone]);
  solver_container[iZone][iInst][MESH_0][HEAT_SOL]->Preprocessing(geometry_container[iZone][iInst][MESH_0], solver_container[iZone][iInst][MESH_0],
                                                                  config_container[iZone], MESH_0, NO_RK_ITER, RUNTIME_HEAT_SYS, true);
  solver_container[iZone][iInst][MESH_0][HEAT_SOL]->Postprocessing(geometry_container[iZone][iInst][MESH_0], solver_container[iZone][iInst][MESH_0],
                                                                   config_container[iZone], MESH_0);
  solver_container[iZone][iInst][MESH_0][HEAT_SOL]->Set_MPI_Solution(geometry_container[iZone][iInst][MESH_0], config_container[iZone]);
}

void CDiscAdjHeatIteration::RegisterOutput(CSolver *****solver_container,
                                           CGeometry ****geometry_container,
                                           CConfig **config_container, COutput* output,
                                           unsigned short iZone, unsigned short iInst){

  solver_container[iZone][iInst][MESH_0][ADJHEAT_SOL]->RegisterOutput(geometry_container[iZone][iInst][MESH_0], config_container[iZone]);

  geometry_container[iZone][iInst][MESH_0]->RegisterOutput_Coordinates(config_container[iZone]);
}

void CDiscAdjHeatIteration::Update(COutput *output,
                                       CIntegration ****integration_container,
                                       CGeometry ****geometry_container,
                                       CSolver *****solver_container,
                                       CNumerics ******numerics_container,
                                       CConfig **config_container,
                                       CSurfaceMovement **surface_movement,
                                       CVolumetricMovement ***grid_movement,
                                       CFreeFormDefBox*** FFDBox,
                                       unsigned short val_iZone, unsigned short val_iInst)      {

  unsigned short iMesh;

  /*--- Dual time stepping strategy ---*/

  if ((config_container[val_iZone]->GetUnsteady_Simulation() == DT_STEPPING_1ST) ||
      (config_container[val_iZone]->GetUnsteady_Simulation() == DT_STEPPING_2ND)) {

    for (iMesh = 0; iMesh <= config_container[val_iZone]->GetnMGLevels(); iMesh++) {
      integration_container[val_iZone][val_iInst][ADJHEAT_SOL]->SetConvergence(false);
    }
  }
}
void CDiscAdjHeatIteration::Monitor()     { }
void CDiscAdjHeatIteration::Output()      { }
void CDiscAdjHeatIteration::Postprocess(COutput *output,
                                         CIntegration ****integration_container,
                                         CGeometry ****geometry_container,
                                         CSolver *****solver_container,
                                         CNumerics ******numerics_container,
                                         CConfig **config_container,
                                         CSurfaceMovement **surface_movement,
                                         CVolumetricMovement ***grid_movement,
                                         CFreeFormDefBox*** FFDBox,
                                         unsigned short val_iZone, unsigned short val_iInst) { }<|MERGE_RESOLUTION|>--- conflicted
+++ resolved
@@ -3441,19 +3441,6 @@
                                         unsigned short val_iZone,
                                         unsigned short val_iInst) {
 
-<<<<<<< HEAD
-=======
-  /* The commented part below can be removed entirely.
-  unsigned long ExtIter = config_container[val_iZone]->GetExtIter();
-  unsigned long IntIter = 0;
-  bool unsteady = config_container[val_iZone]->GetUnsteady_Simulation() != STEADY;
-
-  if (!unsteady)
-    IntIter = ExtIter;
-  else {
-    IntIter = config_container[val_iZone]->GetIntIter();
-  }  */
->>>>>>> 4d1e3fcd
 
   solver_container[val_iZone][val_iInst][MESH_0][ADJHEAT_SOL]->ExtractAdjoint_Solution(geometry_container[val_iZone][val_iInst][MESH_0],
                                                                                        config_container[val_iZone]);
