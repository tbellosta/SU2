--- conflicted
+++ resolved
@@ -33,7 +33,6 @@
 
 #pragma once
 
-<<<<<<< HEAD
 inline su2double CFluidModel::GetPressure () { return Pressure; }
 inline su2double CFluidModel::GetSoundSpeed () { return sqrt(SoundSpeed2); }
 inline su2double CFluidModel::GetSoundSpeed2 () { return SoundSpeed2; }
@@ -48,24 +47,6 @@
 inline su2double CFluidModel::GetdTde_rho () { return dTde_rho; }
 
 inline su2double CFluidModel::GetLaminarViscosity () {
-=======
-inline double CFluidModel::GetPressure () { return Pressure; }
-inline double CFluidModel::GetSoundSpeed () { return sqrt(SoundSpeed2); }
-inline double CFluidModel::GetSoundSpeed2 () { return SoundSpeed2; }
-inline double CFluidModel::GetDensity () { return Density; }
-inline double CFluidModel::GetEntropy () { return Entropy; }
-inline double CFluidModel::GetStaticEnergy () { return StaticEnergy; }
-inline double CFluidModel::GetTemperature () { return Temperature; }
-inline double CFluidModel::GetCp () { return Cp; }
-inline double CFluidModel::GetdPdrho_e () { return dPdrho_e; }
-inline double CFluidModel::GetdPde_rho () { return dPde_rho; }
-inline double CFluidModel::GetdTdrho_e () { return dTdrho_e; }
-inline double CFluidModel::GetdTde_rho () { return dTde_rho; }
-inline void CFluidModel::SwitchLuTOff() {} 
-inline void CFluidModel::SwitchLuTOn() {} 
-
-inline double CFluidModel::GetLaminarViscosity () {
->>>>>>> 35336b56
         LaminarViscosity->SetViscosity(Temperature, Density);
         Mu = LaminarViscosity->GetViscosity();
         LaminarViscosity->SetDerViscosity(Temperature, Density);
@@ -118,6 +99,10 @@
         return Gamma;
 }
 
+inline su2double CFluidProp::GetGamma () {
+        return Gamma;
+}
+
 inline su2double CFluidModel::GetGamma () { return 0;}
 
 inline void CFluidModel::SetGamma_Trho () {};
