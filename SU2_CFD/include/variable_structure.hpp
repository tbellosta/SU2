/*!
 * \file variable_structure.hpp
 * \brief Headers of the main subroutines for storing all the variables for
 *        each kind of governing equation (direct, adjoint and linearized).
 *        The subroutines and functions are in the <i>variable_structure.cpp</i> file.
 * \author F. Palacios, T. Economon
 * \version 6.0.1 "Falcon"
 *
 * The current SU2 release has been coordinated by the
 * SU2 International Developers Society <www.su2devsociety.org>
 * with selected contributions from the open-source community.
 *
 * The main research teams contributing to the current release are:
 *  - Prof. Juan J. Alonso's group at Stanford University.
 *  - Prof. Piero Colonna's group at Delft University of Technology.
 *  - Prof. Nicolas R. Gauger's group at Kaiserslautern University of Technology.
 *  - Prof. Alberto Guardone's group at Polytechnic University of Milan.
 *  - Prof. Rafael Palacios' group at Imperial College London.
 *  - Prof. Vincent Terrapon's group at the University of Liege.
 *  - Prof. Edwin van der Weide's group at the University of Twente.
 *  - Lab. of New Concepts in Aeronautics at Tech. Institute of Aeronautics.
 *
 * Copyright 2012-2018, Francisco D. Palacios, Thomas D. Economon,
 *                      Tim Albring, and the SU2 contributors.
 *
 * SU2 is free software; you can redistribute it and/or
 * modify it under the terms of the GNU Lesser General Public
 * License as published by the Free Software Foundation; either
 * version 2.1 of the License, or (at your option) any later version.
 *
 * SU2 is distributed in the hope that it will be useful,
 * but WITHOUT ANY WARRANTY; without even the implied warranty of
 * MERCHANTABILITY or FITNESS FOR A PARTICULAR PURPOSE. See the GNU
 * Lesser General Public License for more details.
 *
 * You should have received a copy of the GNU Lesser General Public
 * License along with SU2. If not, see <http://www.gnu.org/licenses/>.
 */

#pragma once

#include "../../Common/include/mpi_structure.hpp"

#include <cmath>
#include <iostream>
#include <cstdlib>

#include "../../Common/include/config_structure.hpp"
#include "fluid_model.hpp"


using namespace std;

/*!
 * \class CVariable
 * \brief Main class for defining the variables.
 * \author F. Palacios
 */
class CVariable {
protected:
  
  su2double *Solution,    /*!< \brief Solution of the problem. */
  *Solution_Old;      /*!< \brief Old solution of the problem R-K. */
  bool Non_Physical;      /*!< \brief Non-physical points in the solution (force first order). */
  su2double *Solution_time_n,  /*!< \brief Solution of the problem at time n for dual-time stepping technique. */
  *Solution_time_n1;      /*!< \brief Solution of the problem at time n-1 for dual-time stepping technique. */
  su2double **Gradient;    /*!< \brief Gradient of the solution of the problem. */
  su2double *Limiter;        /*!< \brief Limiter of the solution of the problem. */
  su2double *Solution_Max;    /*!< \brief Max solution for limiter computation. */
  su2double *Solution_Min;    /*!< \brief Min solution for limiter computation. */
  su2double AuxVar;      /*!< \brief Auxiliar variable for gradient computation. */
  su2double *Grad_AuxVar;  /*!< \brief Gradient of the auxiliar variable. */
  su2double Delta_Time;  /*!< \brief Time step. */
  su2double Max_Lambda,  /*!< \brief Maximun eingenvalue. */
  Max_Lambda_Inv,    /*!< \brief Maximun inviscid eingenvalue. */
  Max_Lambda_Visc,  /*!< \brief Maximun viscous eingenvalue. */
  Lambda;        /*!< \brief Value of the eingenvalue. */
  su2double Sensor;  /*!< \brief Pressure sensor for high order central scheme and Roe dissipation. */
  su2double *Undivided_Laplacian;  /*!< \brief Undivided laplacian of the solution. */
  su2double *Res_TruncError,  /*!< \brief Truncation error for multigrid cycle. */
  *Residual_Old,    /*!< \brief Auxiliar structure for residual smoothing. */
  *Residual_Sum;    /*!< \brief Auxiliar structure for residual smoothing. */
  static unsigned short nDim;    /*!< \brief Number of dimension of the problem. */
  unsigned short nVar;    /*!< \brief Number of variables of the problem,
                           note that this variable cannnot be static, it is possible to
                           have different number of nVar in the same problem. */
  unsigned short nPrimVar, nPrimVarGrad;    /*!< \brief Number of variables of the problem,
                                             note that this variable cannnot be static, it is possible to
                                             have different number of nVar in the same problem. */
  unsigned short nSecondaryVar, nSecondaryVarGrad;    /*!< \brief Number of variables of the problem,
                                                       note that this variable cannnot be static, it is possible to
                                                       have different number of nVar in the same problem. */
  su2double *Solution_Adj_Old;    /*!< \brief Solution of the problem in the previous AD-BGS iteration. */
  
public:
  
  /*!
   * \brief Constructor of the class.
   */
  CVariable(void);
  
  /*!
   * \overload
   * \param[in] val_nvar - Number of variables of the problem.
   * \param[in] config - Definition of the particular problem.
   */
  CVariable(unsigned short val_nvar, CConfig *config);
  
  /*!
   * \overload
   * \param[in] val_nDim - Number of dimensions of the problem.
   * \param[in] val_nvar - Number of variables of the problem.
   * \param[in] config - Definition of the particular problem.
   */
  CVariable(unsigned short val_nDim, unsigned short val_nvar, CConfig *config);
  
  /*!
   * \brief Destructor of the class.
   */
  virtual ~CVariable(void);
  
  /*!
   * \brief Set the value of the solution.
   * \param[in] val_solution - Solution of the problem.
   */
  void SetSolution(su2double *val_solution);
  
  /*!
   * \overload
   * \param[in] val_var - Index of the variable.
   * \param[in] val_solution - Value of the solution for the index <i>val_var</i>.
   */
  void SetSolution(unsigned short val_var, su2double val_solution);
  
  /*!
   * \brief Add the value of the solution vector to the previous solution (incremental approach).
   * \param[in] val_var - Index of the variable.
   * \param[in] val_solution - Value of the solution for the index <i>val_var</i>.
   */
  void Add_DeltaSolution(unsigned short val_var, su2double val_solution);
  
  /*!
   * \brief Set the value of the non-physical point.
   * \param[in] val_value - identification of the non-physical point.
   */
  void SetNon_Physical(bool val_value);
  
  /*!
   * \brief Get the value of the non-physical point.
   * \return Value of the Non-physical point.
   */
  su2double GetNon_Physical(void);
  
  /*!
   * \brief Get the solution.
   * \param[in] val_var - Index of the variable.
   * \return Value of the solution for the index <i>val_var</i>.
   */
  su2double GetSolution(unsigned short val_var);
  
  /*!
   * \brief Get the old solution of the problem (Runge-Kutta method)
   * \param[in] val_var - Index of the variable.
   * \return Pointer to the old solution vector.
   */
  su2double GetSolution_Old(unsigned short val_var);

  /*!
   * \brief Get the old solution of the discrete adjoint problem (for multiphysics subiterations=
   * \param[in] val_var - Index of the variable.
   * \return Pointer to the old solution vector.
   */
  su2double GetSolution_Old_Adj(unsigned short val_var);

  /*!
   * \brief Set the value of the old solution.
   * \param[in] val_solution_old - Pointer to the residual vector.
   */
  void SetSolution_Old(su2double *val_solution_old);

  /*!
   * \overload
   * \param[in] val_var - Index of the variable.
   * \param[in] val_solution_old - Value of the old solution for the index <i>val_var</i>.
   */
  void SetSolution_Old(unsigned short val_var, su2double val_solution_old);
  
  /*!
   * \brief Set old variables to the value of the current variables.
   */
  void Set_OldSolution(void);

  /*!
   * \brief Set variables to the value of the old variables.
   */
  void Set_Solution(void);

  /*!
   * \brief Set old discrete adjoint variables to the current value of the adjoint variables.
   */
  void Set_OldSolution_Adj(void);

  /*!
   * \brief Set the variable solution at time n.
   */  
  void Set_Solution_time_n(void);
  
  /*!
   * \brief Set the variable solution at time n-1.
   */
  void Set_Solution_time_n1(void);
  
  /*!
   * \brief Set the variable solution at time n.
   */
  void Set_Solution_time_n(su2double* val_sol);
  
  /*!
   * \brief Set the variable solution at time n-1.
   */
  void Set_Solution_time_n1(su2double* val_sol);
  
  /*!
   * \brief Set to zero the velocity components of the solution.
   */
  void SetVelSolutionZero(void);
  
  /*!
   * \brief Specify a vector to set the velocity components of the solution.
   * \param[in] val_vector - Pointer to the vector.
   */
  void SetVelSolutionVector(su2double *val_vector);
  
  /*!
   * \brief Set to zero velocity components of the solution.
   */
  void SetVelSolutionOldZero(void);
  
  /*!
   * \brief Specify a vector to set the velocity components of the old solution.
   * \param[in] val_vector - Pointer to the vector.
   */
  void SetVelSolutionOldVector(su2double *val_vector);
  
  /*!
   * \brief Set to zero the solution.
   */
  void SetSolutionZero(void);
  
  /*!
   * \brief Set to zero a particular solution.
   */
  void SetSolutionZero(unsigned short val_var);
  
  /*!
   * \brief Add a value to the solution.
   * \param[in] val_var - Number of the variable.
   * \param[in] val_solution - Value that we want to add to the solution.
   */
  void AddSolution(unsigned short val_var, su2double val_solution);

  /*!
   * \brief A virtual member.
   * \param[in] val_var - Index of the variable.
   * \return Pointer to the old solution vector.
   */
  virtual su2double GetSolution_New(unsigned short val_var);
  
  /*!
   * \brief A virtual member.
   */
  virtual su2double GetRoe_Dissipation(void);
  
  /*!
   * \brief A virtual member.
   */
  virtual void SetRoe_Dissipation(su2double val_dissipation);
  
  /*!
   * \brief A virtual member.
   */
  virtual void SetRoe_Dissipation_FD(su2double val_wall_dist);
  
  /*!
   * \brief A virtual member.
   */
  virtual void SetRoe_Dissipation_NTS();
  
  /*!
   * \brief A virtual member.
   */
  virtual su2double GetDES_LengthScale(void);
  
  /*!
   * \brief A virtual member.
   */
  virtual void SetDES_LengthScale(su2double val_des_lengthscale);

  /*!
   * \brief A virtual member.
   */
  virtual void SetSolution_New(void);

  /*!
   * \brief A virtual member.
   * \param[in] val_var - Number of the variable.
   * \param[in] val_solution - Value that we want to add to the solution.
   */
  virtual void AddSolution_New(unsigned short val_var, su2double val_solution);

  /*!
   * \brief Add a value to the solution, clipping the values.
   * \param[in] val_var - Index of the variable.
   * \param[in] val_solution - Value of the solution change.
   * \param[in] lowerlimit - Lower value.
   * \param[in] upperlimit - Upper value.
   */
  void AddClippedSolution(unsigned short val_var, su2double val_solution,
                          su2double lowerlimit, su2double upperlimit);
  
  /*!
   * \brief Update the variables using a conservative format.
   * \param[in] val_var - Index of the variable.
   * \param[in] val_solution - Value of the solution change.
   * \param[in] val_density - Value of the density.
   * \param[in] val_density_old - Value of the old density.
   * \param[in] lowerlimit - Lower value.
   * \param[in] upperlimit - Upper value.
   */
  void AddConservativeSolution(unsigned short val_var, su2double val_solution,
                               su2double val_density, su2double val_density_old, su2double lowerlimit,
                               su2double upperlimit);
  
  /*!
   * \brief Get the solution of the problem.
   * \return Pointer to the solution vector.
   */
  su2double *GetSolution(void);
  
  /*!
   * \brief Get the old solution of the problem (Runge-Kutta method)
   * \return Pointer to the old solution vector.
   */
  su2double *GetSolution_Old(void);
  
  /*!
   * \brief Get the solution at time n.
   * \return Pointer to the solution (at time n) vector.
   */
  su2double *GetSolution_time_n(void);
  
  /*!
   * \brief Get the solution at time n-1.
   * \return Pointer to the solution (at time n-1) vector.
   */
  su2double *GetSolution_time_n1(void);
  
  /*!
   * \brief Get the fem solution at time n.
   * \return Pointer to the solution (at time n) vector.
   */
  virtual su2double *Get_femSolution_time_n(void);

  /*!
   * \brief Set the value of the old residual.
   * \param[in] val_residual_old - Pointer to the residual vector.
   */
  void SetResidual_Old(su2double *val_residual_old);
  
  /*!
   * \brief Add a value to the summed residual vector.
   * \param[in] val_residual - Pointer to the residual vector.
   */
  void AddResidual_Sum(su2double *val_residual);
  
  /*!
   * \brief Set summed residual vector to zero value.
   */
  void SetResidualSumZero(void);
  
  /*!
   * \brief Set the velocity of the truncation error to zero.
   */
  virtual void SetVel_ResTruncError_Zero(unsigned short iSpecies);
  
  /*!
   * \brief Get the value of the summed residual.
   * \return Pointer to the summed residual.
   */
  su2double *GetResidual_Sum(void);
  
  /*!
   * \brief Get the value of the old residual.
   * \return Pointer to the old residual.
   */
  su2double *GetResidual_Old(void);
  
  /*!
   * \brief Get the value of the summed residual.
   * \param[in] val_residual - Pointer to the summed residual.
   */
  void GetResidual_Sum(su2double *val_residual);
  
  /*!
   * \brief Set auxiliar variables, we are looking for the gradient of that variable.
   * \param[in] val_auxvar - Value of the auxiliar variable.
   */
  void SetAuxVar(su2double val_auxvar);
  
  /*!
   * \brief Get the value of the auxiliary variable.
   * \return Value of the auxiliary variable.
   */
  su2double GetAuxVar(void);
  
  /*!
   * \brief Set the auxiliary variable gradient to zero value.
   */
  void SetAuxVarGradientZero(void);
  
  /*!
   * \brief Set the value of the auxiliary variable gradient.
   * \param[in] val_dim - Index of the dimension.
   * \param[in] val_gradient - Value of the gradient for the index <i>val_dim</i>.
   */
  void SetAuxVarGradient(unsigned short val_dim, su2double val_gradient);
  
  /*!
   * \brief Add a value to the auxiliary variable gradient.
   * \param[in] val_dim - Index of the dimension.
   * \param[in] val_value - Value of the gradient to be added for the index <i>val_dim</i>.
   */
  void AddAuxVarGradient(unsigned short val_dim, su2double val_value);
  
  /*!
   * \brief Subtract a value to the auxiliary variable gradient.
   * \param[in] val_dim - Index of the dimension.
   * \param[in] val_value - Value of the gradient to be subtracted for the index <i>val_dim</i>.
   */
  void SubtractAuxVarGradient(unsigned short val_dim, su2double val_value);
  
  /*!
   * \brief Get the gradient of the auxiliary variable.
   * \return Value of the gradient of the auxiliary variable.
   */
  su2double *GetAuxVarGradient(void);
  
  /*!
   * \brief Get the gradient of the auxiliary variable.
   * \param[in] val_dim - Index of the dimension.
   * \return Value of the gradient of the auxiliary variable for the dimension <i>val_dim</i>.
   */
  su2double GetAuxVarGradient(unsigned short val_dim);
  
  /*!
   * \brief Add a value to the truncation error.
   * \param[in] val_truncation_error - Value that we want to add to the truncation error.
   */
  void AddRes_TruncError(su2double *val_truncation_error);
  
  /*!
   * \brief Subtract a value to the truncation error.
   * \param[in] val_truncation_error - Value that we want to subtract to the truncation error.
   */
  void SubtractRes_TruncError(su2double *val_truncation_error);
  
  /*!
   * \brief Set the truncation error to zero.
   */
  void SetRes_TruncErrorZero(void);
  
  /*!
   * \brief Set the truncation error to zero.
   */
  void SetVal_ResTruncError_Zero(unsigned short val_var);
  
  /*!
   * \brief Set the velocity of the truncation error to zero.
   */
  void SetVel_ResTruncError_Zero(void);
  
  /*!
   * \brief Set the velocity of the truncation error to zero.
   */
  void SetEnergy_ResTruncError_Zero(void);
  
  /*!
   * \brief Get the truncation error.
   * \return Pointer to the truncation error.
   */
  su2double *GetResTruncError(void);
  
  /*!
   * \brief Get the truncation error.
   * \param[in] val_trunc_error - Pointer to the truncation error.
   */
  void GetResTruncError(su2double *val_trunc_error);
  
  /*!
   * \brief Set the gradient of the solution.
   * \param[in] val_gradient - Gradient of the solution.
   */
  void SetGradient(su2double **val_gradient);
  
  /*!
   * \overload
   * \param[in] val_var - Index of the variable.
   * \param[in] val_dim - Index of the dimension.
   * \param[in] val_value - Value of the gradient.
   */
  void SetGradient(unsigned short val_var, unsigned short val_dim, su2double val_value);
  
  /*!
   * \brief Set to zero the gradient of the solution.
   */
  void SetGradientZero(void);
  
  /*!
   * \brief Add <i>val_value</i> to the solution gradient.
   * \param[in] val_var - Index of the variable.
   * \param[in] val_dim - Index of the dimension.
   * \param[in] val_value - Value to add to the solution gradient.
   */
  void AddGradient(unsigned short val_var, unsigned short val_dim, su2double val_value);
  
  /*!
   * \brief Subtract <i>val_value</i> to the solution gradient.
   * \param[in] val_var - Index of the variable.
   * \param[in] val_dim - Index of the dimension.
   * \param[in] val_value - Value to subtract to the solution gradient.
   */
  void SubtractGradient(unsigned short val_var, unsigned short val_dim, su2double val_value);
  
  /*!
   * \brief Get the value of the solution gradient.
   * \return Value of the gradient solution.
   */
  su2double **GetGradient(void);
  
  /*!
   * \brief Get the value of the solution gradient.
   * \param[in] val_var - Index of the variable.
   * \param[in] val_dim - Index of the dimension.
   * \return Value of the solution gradient.
   */
  su2double GetGradient(unsigned short val_var, unsigned short val_dim);
  
  /*!
   * \brief Set the value of the limiter.
   * \param[in] val_var - Index of the variable.
   * \param[in] val_limiter - Value of the limiter for the index <i>val_var</i>.
   */
  void SetLimiter(unsigned short val_var, su2double val_limiter);
  
  /*!
   * \brief Set the value of the limiter.
   * \param[in] val_species - Index of the species .
   * \param[in] val_var - Index of the variable.
   * \param[in] val_limiter - Value of the limiter for the index <i>val_var</i>.
   */
  virtual void SetLimiterPrimitive(unsigned short val_species, unsigned short val_var, su2double val_limiter);
  
  /*!
   * \brief Set the value of the limiter.
   * \param[in] val_species - Index of the species .
   * \param[in] val_var - Index of the variable.
   */
  virtual su2double GetLimiterPrimitive(unsigned short val_species, unsigned short val_var);
  
  /*!
   * \brief Set the value of the max solution.
   * \param[in] val_var - Index of the variable.
   * \param[in] val_solution - Value of the max solution for the index <i>val_var</i>.
   */
  void SetSolution_Max(unsigned short val_var, su2double val_solution);
  
  /*!
   * \brief Set the value of the min solution.
   * \param[in] val_var - Index of the variable.
   * \param[in] val_solution - Value of the min solution for the index <i>val_var</i>.
   */
  void SetSolution_Min(unsigned short val_var, su2double val_solution);
  
  /*!
   * \brief Get the value of the slope limiter.
   * \return Pointer to the limiters vector.
   */
  su2double *GetLimiter(void);
  
  /*!
   * \brief Get the value of the slope limiter.
   * \param[in] val_var - Index of the variable.
   * \return Value of the limiter vector for the variable <i>val_var</i>.
   */
  su2double GetLimiter(unsigned short val_var);
  
  /*!
   * \brief Get the value of the min solution.
   * \param[in] val_var - Index of the variable.
   * \return Value of the min solution for the variable <i>val_var</i>.
   */
  su2double GetSolution_Max(unsigned short val_var);
  
  /*!
   * \brief Get the value of the min solution.
   * \param[in] val_var - Index of the variable.
   * \return Value of the min solution for the variable <i>val_var</i>.
   */
  su2double GetSolution_Min(unsigned short val_var);
  
  /*!
   * \brief Get the value of the preconditioner Beta.
   * \return Value of the low Mach preconditioner variable Beta
   */
  virtual su2double GetPreconditioner_Beta();
  
  /*!
   * \brief Set the value of the preconditioner Beta.
   * \param[in] val_Beta - Value of the low Mach preconditioner variable Beta
   */
  virtual void SetPreconditioner_Beta(su2double val_Beta);
  
  /*!
   * \brief Get the value of the wind gust
   * \return Value of the wind gust
   */
  virtual su2double* GetWindGust();
  
  /*!
   * \brief Set the value of the wind gust
   * \param[in] val_WindGust - Value of the wind gust
   */
  virtual void SetWindGust(su2double* val_WindGust);
  
  /*!
   * \brief Get the value of the derivatives of the wind gust
   * \return Value of the derivatives of the wind gust
   */
  virtual su2double* GetWindGustDer();
  
  /*!
   * \brief Set the value of the derivatives of the wind gust
   * \param[in] val_WindGust - Value of the derivatives of the wind gust
   */
  virtual void SetWindGustDer(su2double* val_WindGust);
  
  /*!
   * \brief Set the value of the time step.
   * \param[in] val_delta_time - Value of the time step.
   */
  void SetDelta_Time(su2double val_delta_time);
  
  /*!
   * \brief Set the value of the time step.
   * \param[in] val_delta_time - Value of the time step.
   * \param[in] iSpecies - Index of the Species .
   */
  virtual void SetDelta_Time(su2double val_delta_time, unsigned short iSpecies);
  
  /*!
   * \brief Get the value of the time step.
   * \return Value of the time step.
   */
  su2double GetDelta_Time(void);
  
  /*!
   * \brief Get the value of the time step.
   * \param[in] iSpecies - Index of the Species
   * \return Value of the time step.
   */
  virtual su2double GetDelta_Time(unsigned short iSpecies);
  
  /*!
   * \brief Set the value of the maximum eigenvalue.
   * \param[in] val_max_lambda - Value of the maximum eigenvalue.
   */
  void SetMax_Lambda(su2double val_max_lambda);
  
  /*!
   * \brief Set the value of the maximum eigenvalue for the inviscid terms of the PDE.
   * \param[in] val_max_lambda - Value of the maximum eigenvalue for the inviscid terms of the PDE.
   */
  void SetMax_Lambda_Inv(su2double val_max_lambda);
  
  /*!
   * \brief Set the value of the maximum eigenvalue for the inviscid terms of the PDE.
   * \param[in] val_max_lambda - Value of the maximum eigenvalue for the inviscid terms of the PDE.
   * \param[in] val_species - Value of the species index to set the maximum eigenvalue.
   */
  virtual void SetMax_Lambda_Inv(su2double val_max_lambda, unsigned short val_species);
  
  /*!
   * \brief Set the value of the maximum eigenvalue for the viscous terms of the PDE.
   * \param[in] val_max_lambda - Value of the maximum eigenvalue for the viscous terms of the PDE.
   */
  void SetMax_Lambda_Visc(su2double val_max_lambda);
  
  /*!
   * \brief Set the value of the maximum eigenvalue for the viscous terms of the PDE.
   * \param[in] val_max_lambda - Value of the maximum eigenvalue for the viscous terms of the PDE.
   * \param[in] val_species - Index of the species to set the maximum eigenvalue of the viscous terms.
   */
  virtual void SetMax_Lambda_Visc(su2double val_max_lambda, unsigned short val_species);
  
  /*!
   * \brief Add a value to the maximum eigenvalue.
   * \param[in] val_max_lambda - Value of the maximum eigenvalue.
   */
  void AddMax_Lambda(su2double val_max_lambda);
  
  /*!
   * \brief Add a value to the maximum eigenvalue for the inviscid terms of the PDE.
   * \param[in] val_max_lambda - Value of the maximum eigenvalue for the inviscid terms of the PDE.
   */
  void AddMax_Lambda_Inv(su2double val_max_lambda);
  
  /*!
   * \brief Add a value to the maximum eigenvalue for the viscous terms of the PDE.
   * \param[in] val_max_lambda - Value of the maximum eigenvalue for the viscous terms of the PDE.
   */
  void AddMax_Lambda_Visc(su2double val_max_lambda);
  
  /*!
   * \brief Get the value of the maximum eigenvalue.
   * \return the value of the maximum eigenvalue.
   */
  su2double GetMax_Lambda(void);
  
  /*!
   * \brief Get the value of the maximum eigenvalue for the inviscid terms of the PDE.
   * \return the value of the maximum eigenvalue for the inviscid terms of the PDE.
   */
  su2double GetMax_Lambda_Inv(void);
  
  /*!
   * \brief Get the value of the maximum eigenvalue for the viscous terms of the PDE.
   * \return the value of the maximum eigenvalue for the viscous terms of the PDE.
   */
  su2double GetMax_Lambda_Visc(void);
  
  /*!
   * \brief Set the value of the spectral radius.
   * \param[in] val_lambda - Value of the spectral radius.
   */
  void SetLambda(su2double val_lambda);
  
  /*!
   * \brief Set the value of the spectral radius.
   * \param[in] val_lambda - Value of the spectral radius.
   * \param[in] val_iSpecies -Index of species
   */
  virtual void SetLambda(su2double val_lambda, unsigned short val_iSpecies);
  
  /*!
   * \brief Add the value of the spectral radius.
   * \param[in] val_lambda - Value of the spectral radius.
   */
  void AddLambda(su2double val_lambda);
  
  /*!
   * \brief Add the value of the spectral radius.
   * \param[in] val_iSpecies -Index of species
   * \param[in] val_lambda - Value of the spectral radius.
   */
  virtual void AddLambda(su2double val_lambda, unsigned short val_iSpecies);
  
  /*!
   * \brief Get the value of the spectral radius.
   * \return Value of the spectral radius.
   */
  su2double GetLambda(void);
  
  /*!
   * \brief Get the value of the spectral radius.
   * \param[in] val_iSpecies -Index of species
   * \return Value of the spectral radius.
   */
  virtual su2double GetLambda(unsigned short val_iSpecies);
  
  /*!
   * \brief Set pressure sensor.
   * \param[in] val_sensor - Value of the pressure sensor.
   */
  void SetSensor(su2double val_sensor);
  
  /*!
   * \brief Set pressure sensor.
   * \param[in] val_sensor - Value of the pressure sensor.
   * \param[in] iSpecies - Index of the species.
   */
  virtual void SetSensor(su2double val_sensor, unsigned short iSpecies);
  
  /*!
   * \brief Get the pressure sensor.
   * \return Value of the pressure sensor.
   */
  su2double GetSensor(void);
  
  /*!
   * \brief Get the pressure sensor.
   * \param[in] iSpecies - index of species
   * \return Value of the pressure sensor.
   */
  virtual su2double GetSensor(unsigned short iSpecies);
  
  /*!
   * \brief Set the value of the undivided laplacian of the solution.
   * \param[in] val_var - Index of the variable.
   * \param[in] val_undivided_laplacian - Value of the undivided solution for the index <i>val_var</i>.
   */
  void SetUndivided_Laplacian(unsigned short val_var, su2double val_undivided_laplacian);
  
  /*!
   * \brief Add the value of the undivided laplacian of the solution.
   * \param[in] val_und_lapl - Value of the undivided solution.
   */
  void AddUnd_Lapl(su2double *val_und_lapl);
  
  /*!
   * \brief Subtract the value of the undivided laplacian of the solution.
   * \param[in] val_und_lapl - Value of the undivided solution.
   */
  void SubtractUnd_Lapl(su2double *val_und_lapl);
  
  /*!
   * \brief Subtract the value of the undivided laplacian of the solution.
   * \param[in] val_var - Variable of the undivided laplacian.
   * \param[in] val_und_lapl - Value of the undivided solution.
   */
  void SubtractUnd_Lapl(unsigned short val_var, su2double val_und_lapl);
  
  /*!
   * \brief Set the undivided laplacian of the solution to zero.
   */
  void SetUnd_LaplZero(void);
  
  /*!
   * \brief Set a value to the undivided laplacian.
   * \param[in] val_var - Variable of the undivided laplacian.
   * \param[in] val_und_lapl - Value of the undivided laplacian.
   */
  void SetUnd_Lapl(unsigned short val_var, su2double val_und_lapl);
  
  /*!
   * \brief Get the undivided laplacian of the solution.
   * \return Pointer to the undivided laplacian vector.
   */
  su2double *GetUndivided_Laplacian(void);
  
  /*!
   * \brief Get the undivided laplacian of the solution.
   * \param[in] val_var - Variable of the undivided laplacian.
   * \return Value of the undivided laplacian vector.
   */
  su2double GetUndivided_Laplacian(unsigned short val_var);
  
  /*!
   * \brief A virtual member.
   * \return Value of the flow density.
   */
  virtual su2double GetDensity(void);
  
  /*!
   * \brief A virtual member.
   * \return Value of the flow density.
   */
  virtual su2double GetDensity(unsigned short val_iSpecies);
  
  /*!
   * \brief A virtual member.
   * \param[in] val_Species - Index of species s.
   * \return Value of the mass fraction of species s.
   */
  virtual su2double GetMassFraction(unsigned short val_Species);
  
  /*!
   * \brief A virtual member.
   * \return Value of the flow energy.
   */
  virtual su2double GetEnergy(void);
  
  /*!
   * \brief A virtual member.
   * \return Pointer to the force projection vector.
   */
  virtual su2double *GetForceProj_Vector(void);
  
  /*!
   * \brief A virtual member.
   * \return Pointer to the objective function source.
   */
  virtual su2double *GetObjFuncSource(void);
  
  /*!
   * \brief A virtual member.
   * \return Pointer to the internal boundary vector.
   */
  virtual su2double *GetIntBoundary_Jump(void);
  
  /*!
   * \brief A virtual member.
   * \return Value of the eddy viscosity.
   */
  virtual su2double GetEddyViscosity(void);
  
  /*!
   * \brief A virtual member.
   * \return Value of the flow enthalpy.
   */
  virtual su2double GetEnthalpy(void);
  
  /*!
   * \brief A virtual member.
   * \return Value of the flow pressure.
   */
  virtual su2double GetPressure(void);
  
  /*!
   * \brief A virtual member.
   * \param[in] val_vector - Direction of projection.
   * \return Value of the projected velocity.
   */
  virtual su2double GetProjVel(su2double *val_vector);
  
  /*!
   * \brief A virtual member.
   * \param[in] val_vector - Direction of projection.
   * \param[in] val_species - Index of the desired species.
   * \return Value of the projected velocity.
   */
  virtual su2double GetProjVel(su2double *val_vector, unsigned short val_species);
  
  /*!
   * \brief A virtual member.
   * \return Value of the sound speed.
   */
  virtual su2double GetSoundSpeed(void);
  
  /*!
   * \brief A virtual member.
   * \return Value of the beta for the incompressible flow.
   */
  virtual su2double GetBetaInc2(void);
  
  /*!
   * \brief A virtual member.
   * \return Value of the temperature.
   */
  virtual su2double GetTemperature(void);
  
  /*!
   * \brief A virtual member.
   * \return Value of the vibrational-electronic temperature.
   */
  virtual su2double GetTemperature_ve(void);
  
  /*!
   * \brief A virtual member -- Get the mixture specific heat at constant volume (trans.-rot.).
   * \return \f$\rho C^{t-r}_{v} \f$
   */
  virtual su2double GetRhoCv_tr(void);
  
  /*!
   * \brief A virtual member -- Get the mixture specific heat at constant volume (vib.-el.).
   * \return \f$\rho C^{v-e}_{v} \f$
   */
  virtual su2double GetRhoCv_ve(void);
  
  /*!
   * \brief A virtual member.
   * \param[in] val_dim - Index of the dimension.
   * \return Value of the velocity for the dimension <i>val_dim</i>.
   */
  virtual su2double GetVelocity(unsigned short val_dim);
  
  /*!
   * \brief A virtual member.
   * \return Norm 2 of the velocity vector.
   */
  virtual su2double GetVelocity2(void);
  
  /*!
   * \brief A virtual member.
   * \return Norm 2 of the velocity vector of Fluid val_species.
   */
  virtual su2double GetVelocity2(unsigned short val_species);
  
  /*!
   * \brief A virtual member.
   * \return The laminar viscosity of the flow.
   */
  virtual su2double GetLaminarViscosity(void);
  
  
  /*!
   * \brief A virtual member.
   * \return The laminar viscosity of the flow.
   */
  virtual su2double GetLaminarViscosity(unsigned short iSpecies);
  
  /*!
   * \brief A virtual member.
   * \return Value of the species diffusion coefficient.
   */
  virtual su2double* GetDiffusionCoeff(void);
  
  /*!
   * \brief A virtual member.
   * \return Value of the thermal conductivity (translational/rotational)
   */
  virtual su2double GetThermalConductivity(void);
  
  /*!
   * \brief A virtual member.
   * \return Value of the specific heat at constant P
   */
  virtual su2double GetSpecificHeatCp(void);
  
  /*!
   * \brief A virtual member.
   * \return Value of the thermal conductivity (vibrational)
   */
  virtual su2double GetThermalConductivity_ve(void);
  
  /*!
   * \brief A virtual member.
   * \return Sets separation intermittency
   */
  virtual void SetGammaSep(su2double gamma_sep);
  
  /*!
   * \brief A virtual member.
   * \return Sets separation intermittency
   */
  virtual void SetGammaEff(void);
  
  /*!
   * \brief A virtual member.
   * \return Returns intermittency
   */
  virtual su2double GetIntermittency();
  
  /*!
   * \brief A virtual member.
   * \return Value of the vorticity.
   */
  virtual su2double *GetVorticity(void);
  
  /*!
   * \brief A virtual member.
   * \return Value of the rate of strain magnitude.
   */
  virtual su2double GetStrainMag(void);
  
  /*!
   * \brief A virtual member.
   * \param[in] val_ForceProj_Vector - Pointer to the force projection vector.
   */
  virtual void SetForceProj_Vector(su2double *val_ForceProj_Vector);
  
  /*!
   * \brief A virtual member.
   * \param[in] val_SetObjFuncSource - Pointer to the objective function source.
   */
  virtual void SetObjFuncSource(su2double *val_SetObjFuncSource);
  
  /*!
   * \brief A virtual member.
   * \param[in] val_IntBoundary_Jump - Pointer to the interior boundary jump.
   */
  virtual void SetIntBoundary_Jump(su2double *val_IntBoundary_Jump);
  
  /*!
   * \brief A virtual member.
   * \return Value of the gamma_BC of B-C transition model.
   */
  virtual su2double GetGammaBC(void);

  /*!
   * \brief A virtual member.
   */
  virtual void SetGammaBC(su2double val_gamma);

  /*!
   * \brief A virtual member.
   * \param[in] eddy_visc - Value of the eddy viscosity.
   */
  virtual void SetEddyViscosity(su2double eddy_visc);
  
  /*!
   * \brief A virtual member.
   */
  virtual void SetEnthalpy(void);
  
  /*!
   * \brief A virtual member.
   */
  virtual bool SetPrimVar(CConfig *config);
  
  /*!
   * \brief A virtual member.
   */
  virtual bool SetPrimVar(CFluidModel *FluidModel);
  
  /*!
   * \brief A virtual member.
   */
  virtual void SetSecondaryVar(CFluidModel *FluidModel);
  
  /*!
   * \brief A virtual member.
   */
  virtual bool Cons2PrimVar(CConfig *config, su2double *U, su2double *V,
                            su2double *dPdU, su2double *dTdU,
                            su2double *dTvedU);
  /*!
   * \brief A virtual member.
   */
  virtual void Prim2ConsVar(CConfig *config, su2double *V, su2double *U);
  
  /*!
   * \brief A virtual member.
   */
  virtual bool SetPrimVar(su2double SharpEdge_Distance, bool check, CConfig *config);
  
  /*!
   * \brief A virtual member.
   */
  virtual bool SetPrimVar(su2double eddy_visc, su2double turb_ke, CConfig *config);
  
  /*!
   * \brief A virtual member.
   */
  virtual bool SetPrimVar(su2double eddy_visc, su2double turb_ke, CFluidModel *FluidModel);
  
  /*!
   * \brief A virtual member.
   */
  virtual bool SetPrimVar(su2double Density_Inf, CConfig *config);
  
  /*!
   * \brief A virtual member.
   */
  virtual bool SetPrimVar(su2double Density_Inf, su2double Viscosity_Inf, su2double eddy_visc, su2double turb_ke, CConfig *config);
  
  /*!
   * \brief A virtual member.
   */
  virtual su2double GetPrimitive(unsigned short val_var);
  
  /*!
   * \brief A virtual member.
   */
  virtual void SetPrimitive(unsigned short val_var, su2double val_prim);
  
  /*!
   * \brief A virtual member.
   */
  virtual void SetPrimitive(su2double *val_prim);
  
  /*!
   * \brief A virtual member.
   */
  virtual su2double *GetPrimitive(void);
  
  /*!
   * \brief A virtual member.
   */
  virtual su2double GetSecondary(unsigned short val_var);
  
  /*!
   * \brief A virtual member.
   */
  virtual void SetSecondary(unsigned short val_var, su2double val_secondary);
  
  /*!
   * \brief A virtual member.
   */
  virtual void SetSecondary(su2double *val_secondary);
  
  /*!
   * \brief A virtual member.
   */
  virtual void SetdPdrho_e(su2double dPdrho_e);
  
  /*!
   * \brief A virtual member.
   */
  virtual void SetdPde_rho(su2double dPde_rho);
  
  /*!
   * \brief A virtual member.
   */
  virtual void SetdTdrho_e(su2double dTdrho_e);
  
  /*!
   * \brief A virtual member.
   */
  virtual void SetdTde_rho(su2double dTde_rho);
  
  /*!
   * \brief A virtual member.
   */
  virtual void Setdmudrho_T(su2double dmudrho_T);
  
  /*!
   * \brief A virtual member.
   */
  virtual void SetdmudT_rho(su2double dmudT_rho);
  
  /*!
   * \brief A virtual member.
   */
  virtual void Setdktdrho_T(su2double dktdrho_T);
  
  /*!
   * \brief A virtual member.
   */
  virtual void SetdktdT_rho(su2double dktdT_rho);
  
  /*!
   * \brief A virtual member.
   */
  virtual su2double *GetSecondary(void);
  
  /*!
   * \brief A virtual member.
   */
  virtual void SetDensity(su2double val_density);
  
  /*!
   * \brief A virtual member.
   */
  virtual void SetPressure(void);
  
  /*!
   * \brief A virtual member.
   */
  virtual void SetVelocity(void);
  
  /*!
   * \brief A virtual member.
   */
  virtual void SetBetaInc2(su2double val_betainc2);
  
  /*!
   * \brief A virtual member.
   * \param[in] val_phi - Value of the adjoint velocity.
   */
  virtual void SetPhi_Old(su2double *val_phi);
  
  /*!
   * \brief A virtual member.
   * \param[in] Gamma - Ratio of Specific heats
   */
  virtual bool SetPressure(su2double Gamma);
  
  /*!
   * \brief A virtual member.
   * \param[in] config
   */
  virtual bool SetPressure(CConfig *config);
  
  /*!
   * \brief A virtual member.
   */
  virtual bool SetPressure(su2double Gamma, su2double turb_ke);
  
  /*!
   * \brief Calculates vib.-el. energy per mass, \f$e^{vib-el}_s\f$, for input species (not including KE)
   */
  virtual su2double CalcEve(su2double *V, CConfig *config, unsigned short val_Species);
  
  /*!
   * \brief Calculates enthalpy per mass, \f$h_s\f$, for input species (not including KE)
   */
  virtual su2double CalcHs(su2double *V, CConfig *config, unsigned short val_Species);
  
  /*!
   * \brief Calculates enthalpy per mass, \f$Cv_s\f$, for input species (not including KE)
   */
  virtual su2double CalcCvve(su2double val_Tve, CConfig *config, unsigned short val_Species);
  
  /*!
   * \brief A virtual member.
   * \param[in] V
   * \param[in] config - Configuration settings
   * \param[in] dPdU
   */
  virtual void CalcdPdU(su2double *V, CConfig *config, su2double *dPdU);
  
  /*!
   * \brief Set partial derivative of temperature w.r.t. density \f$\frac{\partial P}{\partial \rho_s}\f$
   * \param[in] V
   * \param[in] config - Configuration settings
   * \param[in] dTdU
   */
  virtual void CalcdTdU(su2double *V, CConfig *config, su2double *dTdU);
  
  /*!
   * \brief Set partial derivative of temperature w.r.t. density \f$\frac{\partial P}{\partial \rho_s}\f$
   * \param[in] V
   * \param[in] config - Configuration settings
   * \param[in] dTdU
   */
  virtual void CalcdTvedU(su2double *V, CConfig *config, su2double *dTdU);
  
  /*!
   * \brief A virtual member.
   */
  virtual su2double *GetdPdU(void);
  
  /*!
   * \brief A virtual member.
   */
  virtual su2double *GetdTdU(void);
  
  /*!
   * \brief A virtual member.
   */
  virtual su2double *GetdTvedU(void);
  
  /*!
   * \brief A virtual member.
   */
  virtual bool SetDensity(void);
  
  /*!
   * \brief A virtual member.
   * \param[in] val_velocity - Value of the velocity.
   * \param[in] Gamma - Ratio of Specific heats
   */
  virtual void SetDeltaPressure(su2double *val_velocity, su2double Gamma);
  
  /*!
   * \brief A virtual member.
   * \param[in] Gamma - Ratio of specific heats.
   */
  virtual bool SetSoundSpeed(su2double Gamma);
  
  /*!
   * \brief A virtual member.
   * \param[in] config - Configuration parameters.
   */
  virtual bool SetSoundSpeed(CConfig *config);
  
  /*!
   * \brief A virtual member.
   */
  virtual bool SetSoundSpeed(void);
  
  /*!
   * \brief A virtual member.
   * \param[in] Gas_Constant - Value of the Gas Constant
   */
  virtual bool SetTemperature(su2double Gas_Constant);
  
  /*!
   * \brief Sets the vibrational electronic temperature of the flow.
   * \return Value of the temperature of the flow.
   */
  virtual bool SetTemperature_ve(su2double val_Tve);
  
  /*!
   * \brief A virtual member.
   * \param[in] config - Configuration parameters.
   */
  virtual bool SetTemperature(CConfig *config);
  
  /*!
   * \brief A virtual member.
   * \param[in] config - Configuration parameters.
   */
  virtual void SetPrimitive(CConfig *config);
  
  /*!
   * \brief A virtual member.
   * \param[in] config - Configuration parameters.
   * \param[in] Coord - Physical coordinates.
   */
  virtual void SetPrimitive(CConfig *config, su2double *Coord);
  
  /*!
   * \brief A virtual member.
   * \param[in] Temperature_Wall - Value of the Temperature at the wall
   */
  virtual void SetWallTemperature(su2double Temperature_Wall);
  
  /*!
   * \brief A virtual member.
   * \param[in] Temperature_Wall - Value of the Temperature at the wall
   */
  virtual void SetWallTemperature(su2double* Temperature_Wall);
  
  /*!
   * \brief Set the thermal coefficient.
   * \param[in] config - Configuration parameters.
   */
  virtual void SetThermalCoeff(CConfig *config);
  
  /*!
   * \brief A virtual member.
   */
  virtual void SetStress_FEM(unsigned short iVar, su2double val_stress);
  
  /*!
   * \brief A virtual member.
   */
  virtual void AddStress_FEM(unsigned short iVar, su2double val_stress);
  
  /*!
   * \brief A virtual member.
   
   */
  virtual su2double *GetStress_FEM(void);
  
  /*!
   * \brief A virtual member.
   */
  virtual void SetVonMises_Stress(su2double val_stress);
  
  /*!
   * \brief A virtual member.
   
   */
  virtual su2double GetVonMises_Stress(void);
  
  /*!
   * \brief A virtual member.
   */
  virtual void SetTraction(unsigned short iVar, unsigned short jVar, su2double val_traction);
  
  /*!
   * \brief A virtual member.
   */
  virtual void AddTraction(unsigned short iVar, unsigned short jVar, su2double val_traction);
  
  /*!
   * \brief A virtual member.
   
   */
  virtual su2double **GetTraction(void);
  
  /*!
   * \brief A virtual member.
   */
  virtual void Add_SurfaceLoad_Res(su2double *val_surfForce);
  
  /*!
   * \brief  A virtual member.
   */
  virtual void Set_SurfaceLoad_Res(unsigned short iVar, su2double val_surfForce);
  
  /*!
   * \brief A virtual member.
   */
  virtual su2double *Get_SurfaceLoad_Res(void);
  
  /*!
   * \brief A virtual member.
   */
  virtual su2double Get_SurfaceLoad_Res(unsigned short iVar);
  
  /*!
   * \brief A virtual member.
   */
  virtual void Clear_SurfaceLoad_Res(void);
  
  /*!
   * \brief A virtual member.
   */
  virtual void Set_SurfaceLoad_Res_n(void);
  
  /*!
   * \brief A virtual member.
   */
  virtual su2double Get_SurfaceLoad_Res_n(unsigned short iVar);
  
  /*!
   * \brief A virtual member.
   */
  virtual void Add_BodyForces_Res(su2double *val_bodyForce);
  
  /*!
   * \brief A virtual member.
   */
  virtual su2double *Get_BodyForces_Res(void);
  
  /*!
   * \brief A virtual member.
   */
  virtual su2double Get_BodyForces_Res(unsigned short iVar);
  
  /*!
   * \brief A virtual member.
   */
  virtual void Clear_BodyForces_Res(void);
  
  /*!
   * \brief A virtual member.
   */
  virtual void Set_FlowTraction(su2double *val_flowTraction);
  
  /*!
   * \brief A virtual member.
   */
  virtual void Add_FlowTraction(su2double *val_flowTraction);
  
  /*!
   * \brief A virtual member.
   */
  virtual su2double *Get_FlowTraction(void);
  
  /*!
   * \brief A virtual member.
   */
  virtual su2double Get_FlowTraction(unsigned short iVar);
  
  /*!
   * \brief A virtual member.
   */
  virtual void Set_FlowTraction_n(void);
  
  /*!
   * \brief A virtual member.
   */
  virtual su2double Get_FlowTraction_n(unsigned short iVar);
  
  /*!
   * \brief A virtual member.
   */
  virtual void Clear_FlowTraction(void);
  
  /*!
   * \brief A virtual member.
   */
  virtual void SetVelocity2(void);
  
  /*!
   * \brief A virtual member.
   * \param[in] val_velocity - Pointer to the velocity.
   */
  virtual void SetVelocity_Old(su2double *val_velocity);
  
  /*!
   * \brief A virtual member.
   * \param[in] laminarViscosity
   */
  virtual void SetLaminarViscosity(su2double laminarViscosity);
  
  /*!
   * \brief A virtual member.
   * \param[in] config - Definition of the particular problem.
   */
  virtual void SetLaminarViscosity(CConfig *config);
  
  /*!
   * \brief A virtual member.
   * \param[in] thermalConductivity
   */
  virtual void SetThermalConductivity(su2double thermalConductivity);
  
  /*!
   * \brief A virtual member.
   * \param[in] config - Definition of the particular problem.
   */
  virtual void SetThermalConductivity(CConfig *config);
  
  /*!
   * \brief A virtual member.
   * \param[in] Cp - Constant pressure specific heat.
   */
  virtual void SetSpecificHeatCp(su2double Cp);
  
  /*!
   * \brief A virtual member.
   */
  virtual bool SetVorticity(void);
  
  /*!
   * \brief A virtual member.
   */
  virtual bool SetStrainMag(void);
  
  /*!
   * \brief A virtual member.
   */
  virtual void SetVelSolutionOldDVector(void);
  
  /*!
   * \brief A virtual member.
   */
  virtual void SetVelSolutionDVector(void);
  
  /*!
   * \brief A virtual member.
   */
  virtual void SetGradient_PrimitiveZero(unsigned short val_primvar);
  
  /*!
   * \brief A virtual member.
   * \param[in] val_var - Index of the variable.
   * \param[in] val_dim - Index of the dimension.
   * \param[in] val_value - Value to add to the gradient of the primitive variables.
   */
  virtual void AddGradient_Primitive(unsigned short val_var, unsigned short val_dim, su2double val_value);
  
  /*!
   * \brief A virtual member.
   * \param[in] val_var - Index of the variable.
   * \param[in] val_dim - Index of the dimension.
   * \param[in] val_value - Value to subtract to the gradient of the primitive variables.
   */
  virtual void SubtractGradient_Primitive(unsigned short val_var, unsigned short val_dim, su2double val_value);
  
  /*!
   * \brief A virtual member.
   * \param[in] val_var - Index of the variable.
   * \param[in] val_dim - Index of the dimension.
   * \return Value of the primitive variables gradient.
   */
  virtual su2double GetGradient_Primitive(unsigned short val_var, unsigned short val_dim);
  
  /*!
   * \brief A virtual member.
   * \param[in] val_var - Index of the variable.
   * \return Value of the primitive variables gradient.
   */
  virtual su2double GetLimiter_Primitive(unsigned short val_var);
  
  /*!
   * \brief A virtual member.
   * \param[in] val_var - Index of the variable.
   * \param[in] val_dim - Index of the dimension.
   * \param[in] val_value - Value of the gradient.
   */
  virtual void SetGradient_Primitive(unsigned short val_var, unsigned short val_dim, su2double val_value);
  
  /*!
   * \brief A virtual member.
   * \param[in] val_var - Index of the variable.
   * \param[in] val_value - Value of the gradient.
   */
  virtual void SetLimiter_Primitive(unsigned short val_var, su2double val_value);
  
  /*!
   * \brief A virtual member.
   * \return Value of the primitive variables gradient.
   */
  virtual su2double **GetGradient_Primitive(void);
  
  /*!
   * \brief A virtual member.
   * \return Value of the primitive variables gradient.
   */
  virtual su2double *GetLimiter_Primitive(void);
  
  /*!
   * \brief A virtual member.
   */
  virtual void SetGradient_SecondaryZero(unsigned short val_secondaryvar);
  
  /*!
   * \brief A virtual member.
   * \param[in] val_var - Index of the variable.
   * \param[in] val_dim - Index of the dimension.
   * \param[in] val_value - Value to add to the gradient of the Secondary variables.
   */
  virtual void AddGradient_Secondary(unsigned short val_var, unsigned short val_dim, su2double val_value);
  
  /*!
   * \brief A virtual member.
   * \param[in] val_var - Index of the variable.
   * \param[in] val_dim - Index of the dimension.
   * \param[in] val_value - Value to subtract to the gradient of the Secondary variables.
   */
  virtual void SubtractGradient_Secondary(unsigned short val_var, unsigned short val_dim, su2double val_value);
  
  /*!
   * \brief A virtual member.
   * \param[in] val_var - Index of the variable.
   * \param[in] val_dim - Index of the dimension.
   * \return Value of the Secondary variables gradient.
   */
  virtual su2double GetGradient_Secondary(unsigned short val_var, unsigned short val_dim);
  
  /*!
   * \brief A virtual member.
   * \param[in] val_var - Index of the variable.
   * \return Value of the Secondary variables gradient.
   */
  virtual su2double GetLimiter_Secondary(unsigned short val_var);
  
  /*!
   * \brief A virtual member.
   * \param[in] val_var - Index of the variable.
   * \param[in] val_dim - Index of the dimension.
   * \param[in] val_value - Value of the gradient.
   */
  virtual void SetGradient_Secondary(unsigned short val_var, unsigned short val_dim, su2double val_value);
  
  /*!
   * \brief A virtual member.
   * \param[in] val_var - Index of the variable.
   * \param[in] val_value - Value of the gradient.
   */
  virtual void SetLimiter_Secondary(unsigned short val_var, su2double val_value);
  
  /*!
   * \brief A virtual member.
   * \return Value of the Secondary variables gradient.
   */
  virtual su2double **GetGradient_Secondary(void);
  
  /*!
   * \brief A virtual member.
   * \return Value of the Secondary variables gradient.
   */
  virtual su2double *GetLimiter_Secondary(void);
  
  /*!
   * \brief Set the blending function for the blending of k-w and k-eps.
   * \param[in] val_viscosity - Value of the vicosity.
   * \param[in] val_density - Value of the density.
   * \param[in] val_dist - Value of the distance to the wall.
   */
  virtual void SetBlendingFunc(su2double val_viscosity, su2double val_dist, su2double val_density);
  
  /*!
   * \brief Get the first blending function of the SST model.
   */
  virtual su2double GetF1blending(void);
  
  /*!
   * \brief Get the second blending function of the SST model.
   */
  virtual su2double GetF2blending(void);
  
  /*!
   * \brief Get the value of the cross diffusion of tke and omega.
   */
  virtual su2double GetCrossDiff(void) { return 0.0; };
  
  /*!
   * \brief Get the value of the eddy viscosity.
   * \return the value of the eddy viscosity.
   */
  virtual su2double GetmuT(void);
  
  /*!
   * \brief Set the value of the eddy viscosity.
   * \param[in] val_muT
   */
  virtual void SetmuT(su2double val_muT);
  
  /*!
   * \brief Add a value to the maximum eigenvalue for the inviscid terms of the PDE.
   * \param[in] val_max_lambda - Value of the maximum eigenvalue for the inviscid terms of the PDE.
   * \param[in] iSpecies - Value of iSpecies to which the eigenvalue belongs
   */
  virtual void AddMax_Lambda_Inv(su2double val_max_lambda, unsigned short iSpecies);
  
  /*!
   * \brief Add a value to the maximum eigenvalue for the viscous terms of the PDE.
   * \param[in] val_max_lambda - Value of the maximum eigenvalue for the viscous terms of the PDE.
   * \param[in] iSpecies - Value of iSpecies to which the eigenvalue belongs
   */
  virtual void AddMax_Lambda_Visc(su2double val_max_lambda, unsigned short iSpecies);
  
  /*!
   * \brief A virtual member.
   * \param[in] val_var - Index of the variable.
   * \param[in] val_source - Value of the harmonic balance source.
   */
  virtual void SetHarmonicBalance_Source(unsigned short val_var, su2double val_source);
  
  /*!
   * \brief A virtual member.
   */
  virtual su2double GetHarmonicBalance_Source(unsigned short val_var);
  
  /*!
   * \brief Set the Eddy Viscosity Sensitivity of the problem.
   * \param[in] val_EddyViscSens - Eddy Viscosity Sensitivity.
   * \param[in] numTotalVar - Number of variables.
   */
  virtual void SetEddyViscSens(su2double *val_EddyViscSens, unsigned short numTotalVar);
  
  /*!
   * \brief Get the Eddy Viscosity Sensitivity of the problem.
   * \return Pointer to the Eddy Viscosity Sensitivity.
   */
  virtual su2double *GetEddyViscSens(void);
  
  /*!
   * \brief A virtual member. Set the direct solution for the adjoint solver.
   * \param[in] val_solution_direct - Value of the direct solution.
   */
  virtual void SetSolution_Direct(su2double *val_solution_direct);
  
  /*!
   * \brief A virtual member. Get the direct solution for the adjoint solver.
   * \return Pointer to the direct solution vector.
   */
  virtual su2double *GetSolution_Direct(void);
  
  /*!
   * \brief A virtual member. Set the restart geometry (coordinate of the converged solution)
   * \param[in] val_coordinate_direct - Value of the restart coordinate.
   */
  virtual void SetGeometry_Direct(su2double *val_coordinate_direct);
  
  /*!
   * \brief A virtual member. Get the restart geometry (coordinate of the converged solution).
   * \return Pointer to the restart coordinate vector.
   */
  virtual su2double *GetGeometry_Direct(void);
  
  /*!
   * \brief A virtual member. Get the restart geometry (coordinate of the converged solution).
   * \return Coordinate of the direct solver restart for .
   */
  virtual su2double GetGeometry_Direct(unsigned short val_dim);
  
  /*!
   * \brief A virtual member. Get the geometry solution.
   * \param[in] val_var - Index of the variable.
   * \return Value of the solution for the index <i>val_var</i>.
   */
  virtual su2double GetSolution_Geometry(unsigned short val_var);
  
  /*!
   * \brief A virtual member. Set the value of the mesh solution (adjoint).
   * \param[in] val_solution - Solution of the problem (acceleration).
   */
  virtual void SetSolution_Geometry(su2double *val_solution_geometry);
  
  /*!
   * \brief A virtual member. Set the value of the mesh solution (adjoint).
   * \param[in] val_solution - Solution of the problem (acceleration).
   */
  virtual void SetSolution_Geometry(unsigned short val_var, su2double val_solution_geometry);
  
  /*!
   * \brief A virtual member. Get the geometry solution.
   * \param[in] val_var - Index of the variable.
   * \return Value of the solution for the index <i>val_var</i>.
   */
  virtual su2double GetGeometry_CrossTerm_Derivative(unsigned short val_var);
  
  /*!
   * \brief A virtual member. Set the value of the mesh solution (adjoint).
   * \param[in] val_solution - Solution of the problem (acceleration).
   */
  virtual void SetGeometry_CrossTerm_Derivative(unsigned short iDim, su2double der);
  
  /*!
   * \brief A virtual member. Get the geometry solution.
   * \param[in] val_var - Index of the variable.
   * \return Value of the solution for the index <i>val_var</i>.
   */
  virtual su2double GetGeometry_CrossTerm_Derivative_Flow(unsigned short val_var);
  
  /*!
   * \brief A virtual member. Set the value of the mesh solution (adjoint).
   * \param[in] val_solution - Solution of the problem (acceleration).
   */
  virtual void SetGeometry_CrossTerm_Derivative_Flow(unsigned short iDim, su2double der);
  
  /*!
   * \brief A virtual member. Set the value of the old geometry solution (adjoint).
   */
  virtual void Set_OldSolution_Geometry(void);
  
  /*!
   * \brief A virtual member. Get the value of the old geometry solution (adjoint).
   * \param[out] val_solution - old adjoint solution for coordinate iDim
   */
  virtual su2double Get_OldSolution_Geometry(unsigned short iDim);
  
  /*!
   * \brief A virtual member. Set the value of the old geometry solution (adjoint).
   */
  virtual void Set_BGSSolution(unsigned short iDim, su2double val_solution);
  
  /*!
   * \brief A virtual member. Set the value of the old geometry solution (adjoint).
   */
  virtual void Set_BGSSolution_k(void);
  
  /*!
   * \brief A virtual member. Get the value of the old geometry solution (adjoint).
   * \param[out] val_solution - old adjoint solution for coordinate iDim
   */
  virtual su2double Get_BGSSolution(unsigned short iDim);
  
  /*!
   * \brief A virtual member. Get the value of the old geometry solution (adjoint).
   * \param[out] val_solution - old adjoint solution for coordinate iDim
   */
  virtual su2double Get_BGSSolution_k(unsigned short iDim);
  
  /*!
   * \brief A virtual member. Set the value of the old geometry solution (adjoint).
   */
  virtual void Set_BGSSolution_Geometry(void);
  
  /*!
   * \brief A virtual member. Get the value of the old geometry solution (adjoint).
   * \param[out] val_solution - old adjoint solution for coordinate iDim
   */
  virtual su2double Get_BGSSolution_Geometry(unsigned short iDim);
  
  /*!
   * \brief  A virtual member. Set the contribution of crossed terms into the derivative.
   */
  virtual void SetCross_Term_Derivative(unsigned short iVar, su2double der);
  
  /*!
   * \brief  A virtual member. Get the contribution of crossed terms into the derivative.
   * \return The contribution of crossed terms into the derivative.
   */
  virtual su2double GetCross_Term_Derivative(unsigned short iVar);
  
  /*!
   * \brief A virtual member. Set the direct velocity solution for the adjoint solver.
   * \param[in] val_solution_direct - Value of the direct velocity solution.
   */
  virtual void SetSolution_Vel_Direct(su2double *sol);
  
  /*!
   * \brief A virtual member. Set the direct acceleration solution for the adjoint solver.
   * \param[in] val_solution_direct - Value of the direct acceleration solution.
   */
  virtual void SetSolution_Accel_Direct(su2double *sol);
  
  /*!
   * \brief A virtual member. Get the direct velocity solution for the adjoint solver.
   * \return Pointer to the direct velocity solution vector.
   */
  virtual su2double* GetSolution_Vel_Direct();
  
  /*!
   * \brief A virtual member. Get the direct acceleraction solution for the adjoint solver.
   * \return Pointer to the direct acceleraction solution vector.
   */
  virtual su2double* GetSolution_Accel_Direct();
  
  /*!
   * \brief Set the value of the old solution.
   */
  virtual void SetSolution_time_n(void);
  
  /*!
   * \brief Set the value of the old solution.
   * \param[in] val_solution_time_n - Pointer to the residual vector.
   */
  virtual void SetSolution_time_n(unsigned short val_var, su2double val_solution);
  
  /*!
   * \brief Set the value of the old solution.
   * \param[in] val_solution_old - Pointer to the residual vector.
   */
  virtual void SetSolution_time_n(su2double *val_solution_time_n);
  
  
  /*!
   * \brief Set the value of the velocity (Structural Analysis).
   * \param[in] val_solution - Solution of the problem (velocity).
   */
  virtual void SetSolution_Vel(su2double *val_solution);
  
  /*!
   * \overload
   * \param[in] val_var - Index of the variable.
   * \param[in] val_solution_vel - Value of the solution for the index <i>val_var</i>.
   */
  virtual void SetSolution_Vel(unsigned short val_var, su2double val_solution_vel);
  
  /*!
   * \brief Set the value of the velocity (Structural Analysis) at time n.
   * \param[in] val_solution_vel_time_n - Value of the old solution.
   */
  virtual void SetSolution_Vel_time_n(su2double *val_solution_vel_time_n);
  
  /*!
   * \brief Set the value of the velocity (Structural Analysis) at time n.
   */
  virtual void SetSolution_Vel_time_n(void);
  
  /*!
   * \overload
   * \param[in] val_var - Index of the variable.
   * \param[in] val_solution_vel_time_n - Value of the old solution for the index <i>val_var</i>.
   */
  virtual void SetSolution_Vel_time_n(unsigned short val_var, su2double val_solution_vel_time_n);
  
  /*!
   * \brief Get the solution at time n.
   * \param[in] val_var - Index of the variable.
   * \return Value of the solution for the index <i>val_var</i>.
   */
  virtual su2double GetSolution_time_n(unsigned short val_var);
  
  /*!
   * \brief Get the velocity (Structural Analysis).
   * \param[in] val_var - Index of the variable.
   * \return Value of the solution for the index <i>val_var</i>.
   */
  virtual su2double GetSolution_Vel(unsigned short val_var);
  
  /*!
   * \brief Get the solution of the problem.
   * \return Pointer to the solution vector.
   */
  virtual su2double *GetSolution_Vel(void);
  
  /*!
   * \brief Get the velocity of the nodes (Structural Analysis) at time n.
   * \param[in] val_var - Index of the variable.
   * \return Pointer to the old solution vector.
   */
  virtual su2double GetSolution_Vel_time_n(unsigned short val_var);
  
  /*!
   * \brief Get the solution at time n.
   * \return Pointer to the solution (at time n) vector.
   */
  virtual su2double *GetSolution_Vel_time_n(void);
  
  
  /*!
   * \brief Set the value of the acceleration (Structural Analysis).
   * \param[in] val_solution_accel - Solution of the problem (acceleration).
   */
  virtual void SetSolution_Accel(su2double *val_solution_accel);
  
  /*!
   * \overload
   * \param[in] val_var - Index of the variable.
   * \param[in] val_solution_accel - Value of the solution for the index <i>val_var</i>.
   */
  virtual void SetSolution_Accel(unsigned short val_var, su2double val_solution_accel);
  
  /*!
   * \brief Set the value of the acceleration (Structural Analysis) at time n.
   * \param[in] val_solution_accel_time_n - Pointer to the residual vector.
   */
  virtual void SetSolution_Accel_time_n(su2double *val_solution_accel_time_n);
  
  /*!
   * \brief Set the value of the acceleration (Structural Analysis) at time n.
   */
  virtual void SetSolution_Accel_time_n(void);
  
  /*!
   * \overload
   * \param[in] val_var - Index of the variable.
   * \param[in] val_solution_accel_time_n - Value of the old solution for the index <i>val_var</i>.
   */
  virtual void SetSolution_Accel_time_n(unsigned short val_var, su2double val_solution_accel_time_n);
  
  /*!
   * \brief Get the acceleration (Structural Analysis).
   * \param[in] val_var - Index of the variable.
   * \return Value of the solution for the index <i>val_var</i>.
   */
  virtual su2double GetSolution_Accel(unsigned short val_var);
  
  /*!
   * \brief Get the solution of the problem.
   * \return Pointer to the solution vector.
   */
  virtual su2double *GetSolution_Accel(void);
  
  /*!
   * \brief Get the acceleration of the nodes (Structural Analysis) at time n.
   * \param[in] val_var - Index of the variable.
   * \return Pointer to the old solution vector.
   */
  virtual su2double GetSolution_Accel_time_n(unsigned short val_var);
  
  /*!
   * \brief Get the solution at time n.
   * \return Pointer to the solution (at time n) vector.
   */
  virtual su2double *GetSolution_Accel_time_n(void);
  
  /*!
   * \brief A virtual member.
   */
  virtual void Set_OldSolution_Vel(void);
  
  /*!
   * \brief A virtual member.
   */
  virtual void Set_OldSolution_Accel(void);
  
  /*!
   * \brief  A virtual member. Set the value of the solution predictor.
   */
  virtual void SetSolution_Pred(void);
  
  /*!
   * \brief  A virtual member. Set the value of the old solution.
   * \param[in] val_solution_pred - Pointer to the residual vector.
   */
  virtual void SetSolution_Pred(su2double *val_solution_pred);
  
  /*!
   * \brief  A virtual member. Set the value of the solution predicted.
   * \param[in] val_solution_old - Pointer to the residual vector.
   */
  virtual void SetSolution_Pred(unsigned short val_var, su2double val_solution_pred);
  
  /*!
   * \brief  A virtual member. Get the value of the solution predictor.
   * \param[in] val_var - Index of the variable.
   * \return Pointer to the old solution vector.
   */
  virtual su2double GetSolution_Pred(unsigned short val_var);
  
  /*!
   * \brief  A virtual member. Get the solution at time n.
   * \return Pointer to the solution (at time n) vector.
   */
  virtual su2double *GetSolution_Pred(void);
  
  /*!
   * \brief  A virtual member. Set the value of the solution predictor.
   */
  virtual void SetSolution_Pred_Old(void);
  
  /*!
   * \brief  A virtual member. Set the value of the old solution.
   * \param[in] val_solution_pred_Old - Pointer to the residual vector.
   */
  virtual void SetSolution_Pred_Old(su2double *val_solution_pred_Old);
  
  /*!
   * \brief  A virtual member. Set the value of the old solution predicted.
   * \param[in] val_solution_pred_old - Pointer to the residual vector.
   */
  virtual void SetSolution_Pred_Old(unsigned short val_var, su2double val_solution_pred_old);
  
  /*!
   * \brief  A virtual member. Get the value of the solution predictor.
   * \param[in] val_var - Index of the variable.
   * \return Pointer to the old solution vector.
   */
  virtual su2double GetSolution_Pred_Old(unsigned short val_var);
  
  /*!
   * \brief  A virtual member. Get the solution at time n.
   * \return Pointer to the solution (at time n) vector.
   */
  virtual su2double *GetSolution_Pred_Old(void);
  
  /*!
   * \brief A virtual member.
   */
  virtual void SetReference_Geometry(unsigned short iVar, su2double ref_geometry);
  
  /*!
   * \brief A virtual member.
   */
  virtual su2double *GetReference_Geometry(void);
  
  /*!
   * \brief A virtual member.
   */
  virtual void SetPrestretch(unsigned short iVar, su2double val_prestretch);
  
  /*!
   * \brief A virtual member.
   */
  virtual su2double *GetPrestretch(void);
  
  /*!
   * \brief A virtual member.
   */
  virtual su2double GetPrestretch(unsigned short iVar);
  
  /*!
   * \brief A virtual member.
   */
   virtual su2double GetReference_Geometry(unsigned short iVar);

   /*!
    * \brief A virtual member.
    */
   virtual void Register_femSolution_time_n();

  /*!
   * \brief A virtual member.
   */
  virtual void RegisterSolution_Vel(bool input);

  /*!
   * \brief A virtual member.
   */
  virtual void RegisterSolution_Vel_time_n();

  /*!
   * \brief A virtual member.
   */
  virtual void RegisterSolution_Accel(bool input);

  /*!
   * \brief A virtual member.
   */
  virtual void RegisterSolution_Accel_time_n();

  /*!
   * \brief A virtual member.
   */
  virtual void SetAdjointSolution_Vel(su2double *adj_sol);

  /*!
   * \brief A virtual member.
   */
  virtual void GetAdjointSolution_Vel(su2double *adj_sol);

  /*!
   * \brief A virtual member.
   */
  virtual void SetAdjointSolution_Vel_time_n(su2double *adj_sol);

  /*!
   * \brief A virtual member.
   */
  virtual void GetAdjointSolution_Vel_time_n(su2double *adj_sol);

  /*!
   * \brief A virtual member.
   */
  virtual void SetAdjointSolution_Accel(su2double *adj_sol);

  /*!
   * \brief A virtual member.
   */
  virtual void GetAdjointSolution_Accel(su2double *adj_sol);

  /*!
   * \brief A virtual member.
   */
  virtual void SetAdjointSolution_Accel_time_n(su2double *adj_sol);

  /*!
   * \brief A virtual member.
   */
  virtual void GetAdjointSolution_Accel_time_n(su2double *adj_sol);

  /*!
   * \brief Register the variables in the solution array as input/output variable.
   * \param[in] input - input or output variables.
   */
  void RegisterSolution(bool input);
  
  /*!
   * \brief Register the variables in the solution_time_n array as input/output variable.
   */
  void RegisterSolution_time_n();
  
  /*!
   * \brief Register the variables in the solution_time_n1 array as input/output variable.
   */
  void RegisterSolution_time_n1();
  
  /*!
   * \brief Set the adjoint values of the solution.
   * \param[in] adj_sol - The adjoint values of the solution.
   */
  void SetAdjointSolution(su2double *adj_sol);
  
  /*!
   * \brief Get the adjoint values of the solution.
   * \param[in] adj_sol - The adjoint values of the solution.
   */
  void GetAdjointSolution(su2double *adj_sol);
  
  /*!
   * \brief Set the adjoint values of the solution at time n.
   * \param[in] adj_sol - The adjoint values of the solution.
   */
  void SetAdjointSolution_time_n(su2double *adj_sol);
  
  /*!
   * \brief Get the adjoint values of the solution at time n.
   * \param[in] adj_sol - The adjoint values of the solution.
   */
  void GetAdjointSolution_time_n(su2double *adj_sol);
  
  /*!
   * \brief Set the adjoint values of the solution at time n-1.
   * \param[in] adj_sol - The adjoint values of the solution.
   */
  void SetAdjointSolution_time_n1(su2double *adj_sol);
  
  /*!
   * \brief Get the adjoint values of the solution at time n-1.
   * \param[in] adj_sol - The adjoint values of the solution.
   */
  void GetAdjointSolution_time_n1(su2double *adj_sol);
  
  /*!
   * \brief Set the sensitivity at the node
   * \param[in] iDim - spacial component
   * \param[in] val - value of the Sensitivity
   */
  virtual void SetSensitivity(unsigned short iDim, su2double val);
  
  /*!
   * \brief Get the Sensitivity at the node
   * \param[in] iDim - spacial component
   * \return value of the Sensitivity
   */
  virtual su2double GetSensitivity(unsigned short iDim);
  
  virtual void SetDual_Time_Derivative(unsigned short iVar, su2double der);
  
  virtual void SetDual_Time_Derivative_n(unsigned short iVar, su2double der);
  
  virtual su2double GetDual_Time_Derivative(unsigned short iVar);
  
  virtual su2double GetDual_Time_Derivative_n(unsigned short iVar);
<<<<<<< HEAD

  virtual void SetTauWall(su2double val_tau_wall);

  virtual su2double GetTauWall();
=======
  
  /*!
   * \brief Virtual member. 
   */
  virtual void SetVortex_Tilting(su2double **PrimGrad_Flow, su2double* Vorticity, su2double LaminarViscosity);
 
  /*!
   * \brief Virtual member. 
   */
  virtual su2double GetVortex_Tilting();
  
  virtual void SetDynamic_Derivative(unsigned short iVar, su2double der);

  virtual void SetDynamic_Derivative_n(unsigned short iVar, su2double der);

  virtual su2double GetDynamic_Derivative(unsigned short iVar);

  virtual su2double GetDynamic_Derivative_n(unsigned short iVar);

  virtual void SetDynamic_Derivative_Vel(unsigned short iVar, su2double der);

  virtual void SetDynamic_Derivative_Vel_n(unsigned short iVar, su2double der);

  virtual su2double GetDynamic_Derivative_Vel(unsigned short iVar);

  virtual su2double GetDynamic_Derivative_Vel_n(unsigned short iVar);

  virtual void SetDynamic_Derivative_Accel(unsigned short iVar, su2double der);

  virtual void SetDynamic_Derivative_Accel_n(unsigned short iVar, su2double der);

  virtual su2double GetDynamic_Derivative_Accel(unsigned short iVar);

  virtual su2double GetDynamic_Derivative_Accel_n(unsigned short iVar);

  virtual su2double GetSolution_Old_Vel(unsigned short iVar);

  virtual su2double GetSolution_Old_Accel(unsigned short iVar);

>>>>>>> 5e170f46
};

/*!
 * \class CBaselineVariable
 * \brief Main class for defining the variables of a baseline solution from a restart file (for output).
 * \author F. Palacios, T. Economon.
 */
class CBaselineVariable : public CVariable {
public:
  
  /*!
   * \brief Constructor of the class.
   */
  CBaselineVariable(void);
  
  /*!
   * \overload
   * \param[in] val_solution - Pointer to the flow value (initialization value).
   * \param[in] val_nvar - Number of variables of the problem.
   * \param[in] config - Definition of the particular problem.
   */
  CBaselineVariable(su2double *val_solution, unsigned short val_nvar, CConfig *config);
  
  /*!
   * \brief Destructor of the class.
   */
  virtual ~CBaselineVariable(void);
  
};

/*!
 * \class CPotentialVariable
 * \brief Main class for defining the variables of the potential solver.
 * \ingroup Potential_Flow_Equation
 * \author F. Palacios
 */
class CPotentialVariable : public CVariable {
  su2double *Charge_Density;
public:
  
  /*!
   * \brief Constructor of the class.
   */
  CPotentialVariable(void);
  
  /*!
   * \overload
   * \param[in] val_potential - Value of the potential solution (initialization value).
   * \param[in] val_nDim - Number of dimensions of the problem.
   * \param[in] val_nvar - Number of variables of the problem.
   * \param[in] config - Definition of the particular problem.
   */
  CPotentialVariable(su2double val_potential, unsigned short val_nDim, unsigned short val_nvar, CConfig *config);
  
  /*!
   * \brief Destructor of the class.
   */
  ~CPotentialVariable(void);
  
  /*!
   * \brief A virtual member.
   */
  su2double* GetChargeDensity();
  
  /*!
   * \brief A virtual member.
   * \param[in] positive_charge - Mass density of positive charge.
   * \param[in] negative_charge - Mass density of negative charge.
   */
  void SetChargeDensity(su2double positive_charge, su2double negative_charge);
  
};

/*!
 * \class CWaveVariable
 * \brief Main class for defining the variables of the wave equation solver.
 * \ingroup Potential_Flow_Equation
 * \author F. Palacios
 */
class CWaveVariable : public CVariable {
protected:
  su2double *Solution_Direct;  /*!< \brief Direct solution container for use in the adjoint wave solver. */
  
public:
  
  /*!
   * \brief Constructor of the class.
   */
  CWaveVariable(void);
  
  /*!
   * \overload
   * \param[in] val_wave - Values of the wave solution (initialization value).
   * \param[in] val_nDim - Number of dimensions of the problem.
   * \param[in] val_nvar - Number of variables of the problem.
   * \param[in] config - Definition of the particular problem.
   */
  CWaveVariable(su2double *val_wave, unsigned short val_nDim, unsigned short val_nvar, CConfig *config);
  
  /*!
   * \brief Destructor of the class.
   */
  ~CWaveVariable(void);
  
  /*!
   * \brief Set the direct solution for the adjoint solver.
   * \param[in] val_solution_direct - Value of the direct solution.
   */
  void SetSolution_Direct(su2double *val_solution_direct);
  
  /*!
   * \brief Get the direct solution for the adjoint solver.
   * \return Pointer to the direct solution vector.
   */
  su2double *GetSolution_Direct(void);
  
};

/*!
 * \class CHeatFVMVariable
 * \brief Main class for defining the variables of the finite-volume heat equation solver.
 * \author O. Burghardt
 * \version 6.0.1 "Falcon"
 */
class CHeatFVMVariable : public CVariable {
protected:
  su2double *Solution_Direct;  /*!< \brief Direct solution container for use in the adjoint Heat solver. */
  
public:
  
  /*!
   * \brief Constructor of the class.
   */
  CHeatFVMVariable(void);
  
  /*!
   * \overload
   * \param[in] val_Heat - Values of the Heat solution (initialization value).
   * \param[in] val_nDim - Number of dimensions of the problem.
   * \param[in] val_nvar - Number of variables of the problem.
   * \param[in] config - Definition of the particular problem.
   */
  CHeatFVMVariable(su2double val_Heat, unsigned short val_nDim, unsigned short val_nvar, CConfig *config);
  
  /*!
   * \brief Destructor of the class.
   */
  ~CHeatFVMVariable(void);

};

/*!
 * \class CHeatVariable
 * \brief Main class for defining the variables of the Heat equation solver.
 * \ingroup Potential_Flow_Equation
 * \author F. Palacios
 */
class CHeatVariable : public CVariable {
protected:
  su2double *Solution_Direct;  /*!< \brief Direct solution container for use in the adjoint Heat solver. */
  
public:
  
  /*!
   * \brief Constructor of the class.
   */
  CHeatVariable(void);
  
  /*!
   * \overload
   * \param[in] val_Heat - Values of the Heat solution (initialization value).
   * \param[in] val_nDim - Number of dimensions of the problem.
   * \param[in] val_nvar - Number of variables of the problem.
   * \param[in] config - Definition of the particular problem.
   */
  CHeatVariable(su2double *val_Heat, unsigned short val_nDim, unsigned short val_nvar, CConfig *config);
  
  /*!
   * \brief Destructor of the class.
   */
  ~CHeatVariable(void);
  
  /*!
   * \brief Set the direct solution for the adjoint solver.
   * \param[in] val_solution_direct - Value of the direct solution.
   */
  void SetSolution_Direct(su2double *val_solution_direct);
  
  /*!
   * \brief Get the direct solution for the adjoint solver.
   * \return Pointer to the direct solution vector.
   */
  su2double *GetSolution_Direct(void);
  
};

/*!
 * \class CFEAVariable
 * \brief Main class for defining the variables of the FEM Linear Elastic structural problem.
 * \ingroup Structural Finite Element Analysis Variables
 * \author F. Palacios, R. Sanchez.
 * \version 4.0.0 "Cardinal"
 */
class CFEAVariable : public CVariable {
protected:
  
  bool dynamic_analysis;          /*!< \brief Bool which determines if the problem is dynamic. */
  bool fsi_analysis;            /*!< \brief Bool which determines if the problem is FSI. */
  
  su2double *Stress;              /*!< \brief Stress tensor. */
  su2double *FlowTraction;          /*!< \brief Traction from the fluid field. */
  su2double *FlowTraction_n;          /*!< \brief Traction from the fluid field at time n. */
  
  //  su2double *Residual_Int;          /*!< \brief Internal stress term for the calculation of the residual */
  su2double *Residual_Ext_Surf;        /*!< \brief Term of the residual due to external forces */
  su2double *Residual_Ext_Surf_n;        /*!< \brief Term of the residual due to external forces at time n */
  su2double *Residual_Ext_Body;        /*!< \brief Term of the residual due to body forces */
  
  su2double VonMises_Stress;         /*!< \brief Von Mises stress. */
  
  su2double *Solution_time_n;        /*!< \brief Displacement at the nodes at time n */
  
  su2double *Solution_Vel,          /*!< \brief Velocity of the nodes. */
  *Solution_Vel_time_n;          /*!< \brief Velocity of the nodes at time n. */
  
  su2double *Solution_Accel,          /*!< \brief Acceleration of the nodes. */
  *Solution_Accel_time_n;          /*!< \brief Acceleration of the nodes at time n. */
  
  su2double *Solution_Pred,          /*!< \brief Predictor of the solution for FSI purposes */
  *Solution_Pred_Old;            /*!< \brief Predictor of the solution at time n for FSI purposes */
  
  su2double *Reference_Geometry;      /*!< \brief Reference solution for optimization problems */
  
  su2double *Prestretch;        /*!< \brief Prestretch geometry */
  
  su2double* Solution_BGS_k;    /*!< \brief Old solution container for BGS iterations ---*/
  
  
public:
  
  /*!
   * \brief Constructor of the class.
   */
  CFEAVariable(void);
  
  /*!
   * \overload
   * \param[in] val_fea - Values of the fea solution (initialization value).
   * \param[in] val_nDim - Number of dimensions of the problem.
   * \param[in] val_nvar - Number of variables of the problem.
   * \param[in] config - Definition of the particular problem.
   */
  CFEAVariable(su2double *val_fea, unsigned short val_nDim, unsigned short val_nvar, CConfig *config);
  
  /*!
   * \brief Destructor of the class.
   */
  ~CFEAVariable(void);
  
  /*!
   * \brief Get the value of the stress.
   * \return Value of the stress.
   */
  su2double *GetStress_FEM(void);
  
  /*!
   * \brief Set the value of the stress at the node
   * \param[in] iVar - index of the stress term
   * \param[in] val_stress - value of the stress
   */
  void SetStress_FEM(unsigned short iVar, su2double val_stress);
  
  /*!
   * \brief Add a certain value to the value of the stress at the node
   * \param[in] iVar - index of the stress term
   * \param[in] val_stress - value of the stress
   */
  void AddStress_FEM(unsigned short iVar, su2double val_stress);
  
  /*!
   * \brief Add surface load to the residual term
   */
  void Add_SurfaceLoad_Res(su2double *val_surfForce);
  
  /*!
   * \brief Set surface load of the residual term (for dampers - deletes all the other loads)
   */
  void Set_SurfaceLoad_Res(unsigned short iVar, su2double val_surfForce);
  
  /*!
   * \brief Get the residual term due to surface load
   */
  su2double *Get_SurfaceLoad_Res(void);
  
  /*!
   * \brief Get the residual term due to surface load
   */
  su2double Get_SurfaceLoad_Res(unsigned short iVar);
  
  /*!
   * \brief Clear the surface load residual
   */
  void Clear_SurfaceLoad_Res(void);
  
  /*!
   * \brief Store the surface load as the load for the previous time step.
   */
  void Set_SurfaceLoad_Res_n(void);
  
  /*!
   * \brief Get the surface load from the previous time step.
   */
  su2double Get_SurfaceLoad_Res_n(unsigned short iVar);
  
  /*!
   * \brief Add body forces to the residual term.
   */
  void Add_BodyForces_Res(su2double *val_bodyForce);
  
  /*!
   * \brief Clear the surface load residual
   */
  void Clear_BodyForces_Res(void);
  
  /*!
   * \brief Get the body forces.
   */
  su2double *Get_BodyForces_Res(void);
  
  /*!
   * \brief Get the body forces.
   */
  su2double Get_BodyForces_Res(unsigned short iVar);
  
  /*!
   * \brief Set the flow traction at a node on the structural side
   */
  void Set_FlowTraction(su2double *val_flowTraction);
  
  /*!
   * \brief Add a value to the flow traction at a node on the structural side
   */
  void Add_FlowTraction(su2double *val_flowTraction);
  
  /*!
   * \brief Get the residual term due to the flow traction
   */
  su2double *Get_FlowTraction(void);
  
  /*!
   * \brief Get the residual term due to the flow traction
   */
  su2double Get_FlowTraction(unsigned short iVar);
  
  /*!
   * \brief Set the value of the flow traction at the previous time step.
   */
  void Set_FlowTraction_n(void);
  
  /*!
   * \brief Retrieve the value of the flow traction from the previous time step.
   */
  su2double Get_FlowTraction_n(unsigned short iVar);
  
  /*!
   * \brief Clear the flow traction residual
   */
  void Clear_FlowTraction(void);
  
  /*!
   * \brief Set the value of the old solution.
   * \param[in] val_solution_old - Pointer to the residual vector.
   */
  void SetSolution_time_n(void);
  
  /*!
   * \brief Set the value of the old solution.
   * \param[in] val_solution_old - Pointer to the residual vector.
   */
  void SetSolution_time_n(su2double *val_solution_time_n);
  
  /*!
   * \brief Set the value of the old solution.
   * \param[in] val_solution_old - Pointer to the residual vector.
   */
  void SetSolution_time_n(unsigned short val_var, su2double val_solution);
  
  /*!
   * \brief Set the value of the velocity (Structural Analysis).
   * \param[in] val_solution - Solution of the problem (velocity).
   */
  void SetSolution_Vel(su2double *val_solution_vel);
  
  /*!
   * \overload
   * \param[in] val_var - Index of the variable.
   * \param[in] val_solution - Value of the solution for the index <i>val_var</i>.
   */
  void SetSolution_Vel(unsigned short val_var, su2double val_solution_vel);
  
  /*!
   * \brief Set the value of the velocity (Structural Analysis) at time n.
   * \param[in] val_solution - Solution of the problem (acceleration).
   */
  void SetSolution_Vel_time_n(void);
  
  /*!
   * \brief Set the value of the velocity (Structural Analysis) at time n.
   * \param[in] val_solution_old - Pointer to the residual vector.
   */
  void SetSolution_Vel_time_n(su2double *val_solution_vel_time_n);
  
  /*!
   * \overload
   * \param[in] val_var - Index of the variable.
   * \param[in] val_solution_old - Value of the old solution for the index <i>val_var</i>.
   */
  void SetSolution_Vel_time_n(unsigned short val_var, su2double val_solution_vel_time_n);
  
  /*!
   * \brief Get the solution at time n.
   * \param[in] val_var - Index of the variable.
   * \return Value of the solution for the index <i>val_var</i>.
   */
  su2double GetSolution_time_n(unsigned short val_var);
  
  /*!
   * \brief Get the fem solution at time n.
   * \return Pointer to the solution (at time n) vector.
   */
  su2double *Get_femSolution_time_n(void);
  
  /*!
   * \brief Get the solution at time n.
   * \return Pointer to the solution (at time n) vector.
   */
  su2double *GetSolution_time_n(void);
  
  /*!
   * \brief Get the velocity (Structural Analysis).
   * \param[in] val_var - Index of the variable.
   * \return Value of the solution for the index <i>val_var</i>.
   */
  su2double GetSolution_Vel(unsigned short val_var);
  
  /*!
   * \brief Get the solution of the problem.
   * \return Pointer to the solution vector.
   */
  su2double *GetSolution_Vel(void);
  
  /*!
   * \brief Get the velocity of the nodes (Structural Analysis) at time n.
   * \param[in] val_var - Index of the variable.
   * \return Pointer to the old solution vector.
   */
  su2double GetSolution_Vel_time_n(unsigned short val_var);
  
  /*!
   * \brief Get the solution at time n.
   * \return Pointer to the solution (at time n) vector.
   */
  su2double *GetSolution_Vel_time_n(void);
  
  /*!
   * \brief Set the value of the acceleration (Structural Analysis).
   * \param[in] val_solution - Solution of the problem (acceleration).
   */
  void SetSolution_Accel(su2double *val_solution_accel);
  
  /*!
   * \overload
   * \param[in] val_var - Index of the variable.
   * \param[in] val_solution - Value of the solution for the index <i>val_var</i>.
   */
  void SetSolution_Accel(unsigned short val_var, su2double val_solution_accel);
  
  /*!
   * \brief Set the value of the acceleration (Structural Analysis) at time n.
   * \param[in] val_solution_old - Pointer to the residual vector.
   */
  void SetSolution_Accel_time_n(su2double *val_solution_accel_time_n);
  
  /*!
   * \brief Set the value of the acceleration (Structural Analysis) at time n.
   * \param[in] val_solution - Solution of the problem (acceleration).
   */
  void SetSolution_Accel_time_n(void);
  
  /*!
   * \overload
   * \param[in] val_var - Index of the variable.
   * \param[in] val_solution_old - Value of the old solution for the index <i>val_var</i>.
   */
  void SetSolution_Accel_time_n(unsigned short val_var, su2double val_solution_accel_time_n);
  
  /*!
   * \brief Get the acceleration (Structural Analysis).
   * \param[in] val_var - Index of the variable.
   * \return Value of the solution for the index <i>val_var</i>.
   */
  su2double GetSolution_Accel(unsigned short val_var);
  
  /*!
   * \brief Get the solution of the problem.
   * \return Pointer to the solution vector.
   */
  su2double *GetSolution_Accel(void);
  
  /*!
   * \brief Get the acceleration of the nodes (Structural Analysis) at time n.
   * \param[in] val_var - Index of the variable.
   * \return Pointer to the old solution vector.
   */
  su2double GetSolution_Accel_time_n(unsigned short val_var);
  
  /*!
   * \brief Get the solution at time n.
   * \return Pointer to the solution (at time n) vector.
   */
  su2double *GetSolution_Accel_time_n(void);
  
  /*!
   * \brief Set the value of the solution predictor.
   */
  void SetSolution_Pred(void);
  
  /*!
   * \brief Set the value of the old solution.
   * \param[in] val_solution_old - Pointer to the residual vector.
   */
  void SetSolution_Pred(su2double *val_solution_pred);
  
  /*!
   * \brief  Set the value of the predicted solution.
   * \param[in] val_var - Index of the variable
   * \param[in] val_solution_pred - Value of the predicted solution.
   */
  void SetSolution_Pred(unsigned short val_var, su2double val_solution_pred);
  
  /*!
   * \brief Get the value of the solution predictor.
   * \param[in] val_var - Index of the variable.
   * \return Pointer to the old solution vector.
   */
  su2double GetSolution_Pred(unsigned short val_var);
  
  /*!
   * \brief Get the solution at time n.
   * \return Pointer to the solution (at time n) vector.
   */
  su2double *GetSolution_Pred(void);
  
  /*!
   * \brief Set the value of the solution predictor.
   */
  void SetSolution_Pred_Old(void);
  
  /*!
   * \brief Set the value of the old solution.
   * \param[in] val_solution_old - Pointer to the residual vector.
   */
  void SetSolution_Pred_Old(su2double *val_solution_pred_Old);
  
  /*!
   * \brief  A virtual member. Set the value of the old solution predicted.
   * \param[in] val_var - Index of the variable
   * \param[in] val_solution_pred_old - Value of the old predicted solution.
   */
  void SetSolution_Pred_Old(unsigned short val_var, su2double val_solution_pred_old);
  
  /*!
   * \brief Get the value of the solution predictor.
   * \param[in] val_var - Index of the variable.
   * \return Pointer to the old solution vector.
   */
  su2double GetSolution_Pred_Old(unsigned short val_var);
  
  /*!
   * \brief Get the solution at time n.
   * \return Pointer to the solution (at time n) vector.
   */
  su2double *GetSolution_Pred_Old(void);
  
  /*!
   * \brief A virtual member.
   */
  void SetPrestretch(unsigned short iVar, su2double val_prestretch);
  
  /*!
   * \brief A virtual member.
   */
  su2double *GetPrestretch(void);
  
  /*!
   * \brief A virtual member.
   */
  su2double GetPrestretch(unsigned short iVar);
  
  /*!
   * \brief Set the value of the Von Mises stress.
   * \param[in] val_stress - Value of the Von Mises stress.
   */
  void SetVonMises_Stress(su2double val_stress);
  
  /*!
   * \brief Get the value of the Von Mises stress.
   * \return Value of the Von Mises stress.
   */
  su2double GetVonMises_Stress(void);
  
  /*!
   * \brief Set the reference geometry.
   * \return Pointer to the solution (at time n) vector.
   */
  void SetReference_Geometry(unsigned short iVar, su2double ref_geometry);
  
  /*!
   * \brief Get the pointer to the reference geometry
   */
  su2double *GetReference_Geometry(void);
  
  /*!
   * \brief Get the value of the reference geometry for the coordinate iVar
   */
  su2double GetReference_Geometry(unsigned short iVar);
  
  /*!
   * \brief Register the variables in the solution time_n array as input/output variable.
   * \param[in] input - input or output variables.
   */
  void Register_femSolution_time_n();
  
  /*!
   * \brief Register the variables in the velocity array as input/output variable.
   * \param[in] input - input or output variables.
   */
  void RegisterSolution_Vel(bool input);
  
  /*!
   * \brief Register the variables in the velocity time_n array as input/output variable.
   */
  void RegisterSolution_Vel_time_n();
  
  /*!
   * \brief Register the variables in the acceleration array as input/output variable.
   * \param[in] input - input or output variables.
   */
  void RegisterSolution_Accel(bool input);
  
  /*!
   * \brief Register the variables in the acceleration time_n array as input/output variable.
   */
  void RegisterSolution_Accel_time_n();
  
  /*!
   * \brief Set the velocity adjoint values of the solution.
   * \param[in] adj_sol - The adjoint values of the solution.
   */
  void SetAdjointSolution_Vel(su2double *adj_sol);
  
  /*!
   * \brief Get the velocity adjoint values of the solution.
   * \param[in] adj_sol - The adjoint values of the solution.
   */
  void GetAdjointSolution_Vel(su2double *adj_sol);
  
  /*!
   * \brief Set the velocity adjoint values of the solution at time n.
   * \param[in] adj_sol - The adjoint values of the solution.
   */
  void SetAdjointSolution_Vel_time_n(su2double *adj_sol);
  
  /*!
   * \brief Get the velocity adjoint values of the solution at time n.
   * \param[in] adj_sol - The adjoint values of the solution.
   */
  void GetAdjointSolution_Vel_time_n(su2double *adj_sol);
  
  /*!
   * \brief Set the acceleration adjoint values of the solution.
   * \param[in] adj_sol - The adjoint values of the solution.
   */
  void SetAdjointSolution_Accel(su2double *adj_sol);
  
  /*!
   * \brief Get the acceleration adjoint values of the solution.
   * \param[in] adj_sol - The adjoint values of the solution.
   */
  void GetAdjointSolution_Accel(su2double *adj_sol);
  
  /*!
   * \brief Set the acceleration adjoint values of the solution at time n.
   * \param[in] adj_sol - The adjoint values of the solution.
   */
  void SetAdjointSolution_Accel_time_n(su2double *adj_sol);
  
  /*!
   * \brief Get the acceleration adjoint values of the solution at time n.
   * \param[in] adj_sol - The adjoint values of the solution.
   */
  void GetAdjointSolution_Accel_time_n(su2double *adj_sol);
  
  /*!
   * \brief Set the value of the solution in the previous BGS subiteration.
   */
  void Set_BGSSolution_k(void);

  /*!
   * \brief Get the value of the solution in the previous BGS subiteration.
   * \param[out] val_solution - solution in the previous BGS subiteration.
   */
  su2double Get_BGSSolution_k(unsigned short iDim);

};

/*!
 * \class CFEABoundVariable
 * \brief Main class for defining the variables on the FEA boundaries for FSI applications.
 * \author R. Sanchez.
 * \version 3.2.3 "eagle"
 */
class CFEABoundVariable : public CVariable {
protected:
  su2double **Traction;  /*!< \brief Stress tensor. */
  
public:
  
  /*!
   * \brief Constructor of the class.
   */
  CFEABoundVariable(void);
  
  /*!
   * \overload
   * \param[in] val_fea - Values of the fea solution (initialization value).
   * \param[in] val_nDim - Number of dimensions of the problem.
   * \param[in] val_nvar - Number of variables of the problem.
   * \param[in] val_nElBound - Number of elements in the boundary
   * \param[in] config - Definition of the particular problem.
   */
  CFEABoundVariable(unsigned short val_nDim, unsigned short val_nvar, unsigned short val_nElBound, CConfig *config);
  
  /*!
   * \brief Destructor of the class.
   */
  ~CFEABoundVariable(void);
  
  /*!
   * \brief Set the value of the stress.
   * \param[in] iVar - index of the traction vector.
   * \param[in] jVar - index of the boundary element.
   * \param[in] val_stress - Value of the stress.
   */
  void SetTraction(unsigned short iVar, unsigned short jVar, su2double val_traction);
  
  /*!
   * \brief Add a value to the stress matrix in the element.
   * \param[in] iVar - index of the traction vector.
   * \param[in] jVar - index of the boundary element.
   * \param[in] val_stress - Value of the stress.
   */
  void AddTraction(unsigned short iVar, unsigned short jVar, su2double val_traction);
  
  /*!
   * \brief Get the value of the stress.
   * \return Value of the stress.
   */
  su2double **GetTraction(void);
  
};

/*!
 * \class CEulerVariable
 * \brief Main class for defining the variables of the compressible Euler solver.
 * \ingroup Euler_Equations
 * \author F. Palacios, T. Economon
 */
class CEulerVariable : public CVariable {
protected:
  su2double  Velocity2;      /*!< \brief Square of the velocity vector. */
  su2double *HB_Source;     /*!< \brief harmonic balance source term. */
  su2double  Precond_Beta;  /*!< \brief Low Mach number preconditioner value, Beta. */
  su2double *WindGust;      /*! < \brief Wind gust value */
  su2double *WindGustDer;   /*! < \brief Wind gust derivatives value */
  
  /*--- Primitive variable definition ---*/
  
  su2double *Primitive;  /*!< \brief Primitive variables (T, vx, vy, vz, P, rho, h, c) in compressible flows. */
  su2double **Gradient_Primitive;  /*!< \brief Gradient of the primitive variables (T, vx, vy, vz, P, rho). */
  su2double *Limiter_Primitive;    /*!< \brief Limiter of the primitive variables (T, vx, vy, vz, P, rho). */
  
  /*--- Secondary variable definition ---*/
  
  su2double *Secondary;            /*!< \brief Primitive variables (T, vx, vy, vz, P, rho, h, c) in compressible flows. */
  su2double **Gradient_Secondary;  /*!< \brief Gradient of the primitive variables (T, vx, vy, vz, P, rho). */
  su2double *Limiter_Secondary;   /*!< \brief Limiter of the primitive variables (T, vx, vy, vz, P, rho). */

  /*--- New solution container for Classical RK4 ---*/

  su2double *Solution_New;

  /*--- Old solution container for BGS iterations ---*/
  su2double* Solution_BGS_k;
  
public:
  
  /*!
   * \brief Constructor of the class.
   */
  CEulerVariable(void);
  
  /*!
   * \overload
   * \param[in] val_density - Value of the flow density (initialization value).
   * \param[in] val_velocity - Value of the flow velocity (initialization value).
   * \param[in] val_energy - Value of the flow energy (initialization value).
   * \param[in] val_nDim - Number of dimensions of the problem.
   * \param[in] val_nvar - Number of variables of the problem.
   * \param[in] config - Definition of the particular problem.
   */
  CEulerVariable(su2double val_density, su2double *val_velocity, su2double val_energy, unsigned short val_nDim,
                 unsigned short val_nvar, CConfig *config);
  
  /*!
   * \overload
   * \param[in] val_solution - Pointer to the flow value (initialization value).
   * \param[in] val_nDim - Number of dimensions of the problem.
   * \param[in] val_nvar - Number of variables of the problem.
   * \param[in] config - Definition of the particular problem.
   */
  CEulerVariable(su2double *val_solution, unsigned short val_nDim, unsigned short val_nvar, CConfig *config);
  
  /*!
   * \brief Destructor of the class.
   */
  virtual ~CEulerVariable(void);

  /*!
   * \brief Get the new solution of the problem (Classical RK4).
   * \param[in] val_var - Index of the variable.
   * \return Pointer to the old solution vector.
   */
  su2double GetSolution_New(unsigned short val_var);

  /*!
   * \brief Set the new solution container for Classical RK4.
   */
  void SetSolution_New(void);

  /*!
   * \brief Add a value to the new solution container for Classical RK4.
   * \param[in] val_var - Number of the variable.
   * \param[in] val_solution - Value that we want to add to the solution.
   */
  void AddSolution_New(unsigned short val_var, su2double val_solution);

  /*!
   * \brief Set to zero the gradient of the primitive variables.
   */
  void SetGradient_PrimitiveZero(unsigned short val_primvar);
  
  /*!
   * \brief Add <i>val_value</i> to the gradient of the primitive variables.
   * \param[in] val_var - Index of the variable.
   * \param[in] val_dim - Index of the dimension.
   * \param[in] val_value - Value to add to the gradient of the primitive variables.
   */
  void AddGradient_Primitive(unsigned short val_var, unsigned short val_dim, su2double val_value);
  
  /*!
   * \brief Subtract <i>val_value</i> to the gradient of the primitive variables.
   * \param[in] val_var - Index of the variable.
   * \param[in] val_dim - Index of the dimension.
   * \param[in] val_value - Value to subtract to the gradient of the primitive variables.
   */
  void SubtractGradient_Primitive(unsigned short val_var, unsigned short val_dim, su2double val_value);
  
  /*!
   * \brief Get the value of the primitive variables gradient.
   * \param[in] val_var - Index of the variable.
   * \param[in] val_dim - Index of the dimension.
   * \return Value of the primitive variables gradient.
   */
  su2double GetGradient_Primitive(unsigned short val_var, unsigned short val_dim);
  
  /*!
   * \brief Get the value of the primitive variables gradient.
   * \param[in] val_var - Index of the variable.
   * \return Value of the primitive variables gradient.
   */
  su2double GetLimiter_Primitive(unsigned short val_var);
  
  /*!
   * \brief Set the gradient of the primitive variables.
   * \param[in] val_var - Index of the variable.
   * \param[in] val_dim - Index of the dimension.
   * \param[in] val_value - Value of the gradient.
   */
  void SetGradient_Primitive(unsigned short val_var, unsigned short val_dim, su2double val_value);
  
  /*!
   * \brief Set the gradient of the primitive variables.
   * \param[in] val_var - Index of the variable.
   * \param[in] val_value - Value of the gradient.
   */
  void SetLimiter_Primitive(unsigned short val_var, su2double val_value);
  
  /*!
   * \brief Get the value of the primitive variables gradient.
   * \return Value of the primitive variables gradient.
   */
  su2double **GetGradient_Primitive(void);
  
  /*!
   * \brief Get the value of the primitive variables gradient.
   * \return Value of the primitive variables gradient.
   */
  su2double *GetLimiter_Primitive(void);
  
  /*!
   * \brief Set to zero the gradient of the primitive variables.
   */
  void SetGradient_SecondaryZero(unsigned short val_secondaryvar);
  
  /*!
   * \brief Add <i>val_value</i> to the gradient of the primitive variables.
   * \param[in] val_var - Index of the variable.
   * \param[in] val_dim - Index of the dimension.
   * \param[in] val_value - Value to add to the gradient of the primitive variables.
   */
  void AddGradient_Secondary(unsigned short val_var, unsigned short val_dim, su2double val_value);
  
  /*!
   * \brief Subtract <i>val_value</i> to the gradient of the primitive variables.
   * \param[in] val_var - Index of the variable.
   * \param[in] val_dim - Index of the dimension.
   * \param[in] val_value - Value to subtract to the gradient of the primitive variables.
   */
  void SubtractGradient_Secondary(unsigned short val_var, unsigned short val_dim, su2double val_value);
  
  /*!
   * \brief Get the value of the primitive variables gradient.
   * \param[in] val_var - Index of the variable.
   * \param[in] val_dim - Index of the dimension.
   * \return Value of the primitive variables gradient.
   */
  su2double GetGradient_Secondary(unsigned short val_var, unsigned short val_dim);
  
  /*!
   * \brief Get the value of the primitive variables gradient.
   * \param[in] val_var - Index of the variable.
   * \param[in] val_dim - Index of the dimension.
   * \return Value of the primitive variables gradient.
   */
  su2double GetLimiter_Secondary(unsigned short val_var);
  
  /*!
   * \brief Set the gradient of the primitive variables.
   * \param[in] val_var - Index of the variable.
   * \param[in] val_dim - Index of the dimension.
   * \param[in] val_value - Value of the gradient.
   */
  void SetGradient_Secondary(unsigned short val_var, unsigned short val_dim, su2double val_value);
  
  /*!
   * \brief Set the gradient of the primitive variables.
   * \param[in] val_var - Index of the variable.
   * \param[in] val_dim - Index of the dimension.
   * \param[in] val_value - Value of the gradient.
   */
  void SetLimiter_Secondary(unsigned short val_var, su2double val_value);
  
  /*!
   * \brief Get the value of the primitive variables gradient.
   * \return Value of the primitive variables gradient.
   */
  su2double **GetGradient_Secondary(void);
  
  /*!
   * \brief Get the value of the primitive variables gradient.
   * \return Value of the primitive variables gradient.
   */
  su2double *GetLimiter_Secondary(void);
  
  /*!
   * \brief A virtual member.
   */
  void SetdPdrho_e(su2double dPdrho_e);
  
  /*!
   * \brief A virtual member.
   */
  void SetdPde_rho(su2double dPde_rho);
  
  /*!
   * \brief Set the value of the pressure.
   */
  bool SetPressure(su2double Gamma);
  
  /*!
   * \brief Set the value of the speed of the sound.
   * \param[in] Gamma - Value of Gamma.
   */
  bool SetSoundSpeed(su2double Gamma);
  
  /*!
   * \brief Set the value of the enthalpy.
   */
  void SetEnthalpy(void);
  
  /*!
   * \brief Set all the primitive variables for compressible flows.
   */
  bool SetPrimVar(CFluidModel *FluidModel);
  
  /*!
   * \brief A virtual member.
   */
  void SetSecondaryVar(CFluidModel *FluidModel);
  
  /*!
   * \brief Get the primitive variables.
   * \param[in] val_var - Index of the variable.
   * \return Value of the primitive variable for the index <i>val_var</i>.
   */
  su2double GetPrimitive(unsigned short val_var);
  
  /*!
   * \brief Set the value of the primitive variables.
   * \param[in] val_var - Index of the variable.
   * \param[in] val_var - Index of the variable.
   * \return Set the value of the primitive variable for the index <i>val_var</i>.
   */
  void SetPrimitive(unsigned short val_var, su2double val_prim);
  
  /*!
   * \brief Set the value of the primitive variables.
   * \param[in] val_prim - Primitive variables.
   * \return Set the value of the primitive variable for the index <i>val_var</i>.
   */
  void SetPrimitive(su2double *val_prim);
  
  /*!
   * \brief Get the primitive variables of the problem.
   * \return Pointer to the primitive variable vector.
   */
  su2double *GetPrimitive(void);
  
  /*!
   * \brief Get the primitive variables.
   * \param[in] val_var - Index of the variable.
   * \return Value of the primitive variable for the index <i>val_var</i>.
   */
  su2double GetSecondary(unsigned short val_var);
  
  /*!
   * \brief Set the value of the primitive variables.
   * \param[in] val_var - Index of the variable.
   * \param[in] val_var - Index of the variable.
   * \return Set the value of the primitive variable for the index <i>val_var</i>.
   */
  void SetSecondary(unsigned short val_var, su2double val_secondary);
  
  /*!
   * \brief Set the value of the primitive variables.
   * \param[in] val_prim - Primitive variables.
   * \return Set the value of the primitive variable for the index <i>val_var</i>.
   */
  void SetSecondary(su2double *val_secondary);
  
  /*!
   * \brief Get the primitive variables of the problem.
   * \return Pointer to the primitive variable vector.
   */
  su2double *GetSecondary(void);
  
  /*!
   * \brief Set the value of the density for the incompressible flows.
   */
  bool SetDensity(void);
  
  /*!
   * \brief Set the value of the temperature.
   * \param[in] Gas_Constant - Value of Gas Constant
   */
  bool SetTemperature(su2double Gas_Constant);
  
  /*!
   * \brief Get the norm 2 of the velocity.
   * \return Norm 2 of the velocity vector.
   */
  su2double GetVelocity2(void);
  
  /*!
   * \brief Get the flow pressure.
   * \return Value of the flow pressure.
   */
  su2double GetPressure(void);
  
  /*!
   * \brief Get the speed of the sound.
   * \return Value of speed of the sound.
   */
  su2double GetSoundSpeed(void);
  
  /*!
   * \brief Get the enthalpy of the flow.
   * \return Value of the enthalpy of the flow.
   */
  su2double GetEnthalpy(void);
  
  /*!
   * \brief Get the density of the flow.
   * \return Value of the density of the flow.
   */
  su2double GetDensity(void);
  
  /*!
   * \brief Get the energy of the flow.
   * \return Value of the energy of the flow.
   */
  su2double GetEnergy(void);
  
  /*!
   * \brief Get the temperature of the flow.
   * \return Value of the temperature of the flow.
   */
  su2double GetTemperature(void);
  
  /*!
   * \brief Get the velocity of the flow.
   * \param[in] val_dim - Index of the dimension.
   * \return Value of the velocity for the dimension <i>val_dim</i>.
   */
  su2double GetVelocity(unsigned short val_dim);
  
  /*!
   * \brief Get the projected velocity in a unitary vector direction (compressible solver).
   * \param[in] val_vector - Direction of projection.
   * \return Value of the projected velocity.
   */
  su2double GetProjVel(su2double *val_vector);
  
  /*!
   * \brief Set the velocity vector from the solution.
   * \param[in] val_velocity - Pointer to the velocity.
   */
  void SetVelocity(void);
  
  /*!
   * \brief Set the velocity vector from the old solution.
   * \param[in] val_velocity - Pointer to the velocity.
   */
  void SetVelocity_Old(su2double *val_velocity);
  
  /*!
   * \brief Set the harmonic balance source term.
   * \param[in] val_var - Index of the variable.
   * \param[in] val_solution - Value of the harmonic balance source term. for the index <i>val_var</i>.
   */
  void SetHarmonicBalance_Source(unsigned short val_var, su2double val_source);
  
  /*!
   * \brief Get the harmonic balance source term.
   * \param[in] val_var - Index of the variable.
   * \return Value of the harmonic balance source term for the index <i>val_var</i>.
   */
  su2double GetHarmonicBalance_Source(unsigned short val_var);
  
  /*!
   * \brief Get the value of the preconditioner Beta.
   * \return Value of the low Mach preconditioner variable Beta
   */
  su2double GetPreconditioner_Beta();
  
  /*!
   * \brief Set the value of the preconditioner Beta.
   * \param[in] Value of the low Mach preconditioner variable Beta
   */
  void SetPreconditioner_Beta(su2double val_Beta);
  
  /*!
   * \brief Get the value of the wind gust
   * \return Value of the wind gust
   */
  su2double* GetWindGust();
  
  /*!
   * \brief Set the value of the wind gust
   * \param[in] Value of the wind gust
   */
  void SetWindGust(su2double* val_WindGust);
  
  /*!
   * \brief Get the value of the derivatives of the wind gust
   * \return Value of the derivatives of the wind gust
   */
  su2double* GetWindGustDer();
  
  /*!
   * \brief Set the value of the derivatives of the wind gust
   * \param[in] Value of the derivatives of the wind gust
   */
  void SetWindGustDer(su2double* val_WindGust);

  /*!
   * \brief Set the value of the solution in the previous BGS subiteration.
   */
  void Set_BGSSolution_k(void);

  /*!
   * \brief Get the value of the solution in the previous BGS subiteration.
   * \param[out] val_solution - solution in the previous BGS subiteration.
   */
  su2double Get_BGSSolution_k(unsigned short iDim);
};

/*!
 * \class CIncEulerVariable
 * \brief Main class for defining the variables of the incompressible Euler solver.
 * \ingroup Euler_Equations
 * \author F. Palacios, T. Economon, T. Albring
 */
class CIncEulerVariable : public CVariable {
protected:
  su2double Velocity2;      /*!< \brief Square of the velocity vector. */
  su2double Precond_Beta;  /*!< \brief Low Mach number preconditioner value, Beta. */
  su2double *WindGust;           /*! < \brief Wind gust value */
  su2double *WindGustDer;        /*! < \brief Wind gust derivatives value */
  
  /*--- Primitive variable definition ---*/
  
  su2double *Primitive;  /*!< \brief Primitive variables (T, vx, vy, vz, P, rho, h, c) in compressible flows. */
  su2double **Gradient_Primitive;  /*!< \brief Gradient of the primitive variables (T, vx, vy, vz, P, rho). */
  su2double *Limiter_Primitive;    /*!< \brief Limiter of the primitive variables (T, vx, vy, vz, P, rho). */
  
  /*--- Old solution container for BGS iterations ---*/
  su2double* Solution_BGS_k;

public:
  
  /*!
   * \brief Constructor of the class.
   */
  CIncEulerVariable(void);
  
  /*!
   * \overload
   * \param[in] val_pressure - value of the pressure.
   * \param[in] val_velocity - Value of the flow velocity (initialization value).
   * \param[in] val_nDim - Number of dimensions of the problem.
   * \param[in] val_nvar - Number of variables of the problem.
   * \param[in] config - Definition of the particular problem.
   */
  CIncEulerVariable(su2double val_pressure, su2double *val_velocity, unsigned short val_nDim,
                    unsigned short val_nvar, CConfig *config);
  
  /*!
   * \overload
   * \param[in] val_solution - Pointer to the flow value (initialization value).
   * \param[in] val_nDim - Number of dimensions of the problem.
   * \param[in] val_nvar - Number of variables of the problem.
   * \param[in] config - Definition of the particular problem.
   */
  CIncEulerVariable(su2double *val_solution, unsigned short val_nDim, unsigned short val_nvar, CConfig *config);
  
  /*!
   * \brief Destructor of the class.
   */
  virtual ~CIncEulerVariable(void);
  
  /*!
   * \brief Set to zero the gradient of the primitive variables.
   */
  void SetGradient_PrimitiveZero(unsigned short val_primvar);
  
  /*!
   * \brief Add <i>val_value</i> to the gradient of the primitive variables.
   * \param[in] val_var - Index of the variable.
   * \param[in] val_dim - Index of the dimension.
   * \param[in] val_value - Value to add to the gradient of the primitive variables.
   */
  void AddGradient_Primitive(unsigned short val_var, unsigned short val_dim, su2double val_value);
  
  /*!
   * \brief Subtract <i>val_value</i> to the gradient of the primitive variables.
   * \param[in] val_var - Index of the variable.
   * \param[in] val_dim - Index of the dimension.
   * \param[in] val_value - Value to subtract to the gradient of the primitive variables.
   */
  void SubtractGradient_Primitive(unsigned short val_var, unsigned short val_dim, su2double val_value);
  
  /*!
   * \brief Get the value of the primitive variables gradient.
   * \param[in] val_var - Index of the variable.
   * \param[in] val_dim - Index of the dimension.
   * \return Value of the primitive variables gradient.
   */
  su2double GetGradient_Primitive(unsigned short val_var, unsigned short val_dim);
  
  /*!
   * \brief Get the value of the primitive variables gradient.
   * \param[in] val_var - Index of the variable.
   * \return Value of the primitive variables gradient.
   */
  su2double GetLimiter_Primitive(unsigned short val_var);
  
  /*!
   * \brief Set the gradient of the primitive variables.
   * \param[in] val_var - Index of the variable.
   * \param[in] val_dim - Index of the dimension.
   * \param[in] val_value - Value of the gradient.
   */
  void SetGradient_Primitive(unsigned short val_var, unsigned short val_dim, su2double val_value);
  
  /*!
   * \brief Set the gradient of the primitive variables.
   * \param[in] val_var - Index of the variable.
   * \param[in] val_value - Value of the gradient.
   */
  void SetLimiter_Primitive(unsigned short val_var, su2double val_value);
  
  /*!
   * \brief Get the value of the primitive variables gradient.
   * \return Value of the primitive variables gradient.
   */
  su2double **GetGradient_Primitive(void);
  
  /*!
   * \brief Get the value of the primitive variables gradient.
   * \return Value of the primitive variables gradient.
   */
  su2double *GetLimiter_Primitive(void);
  
  /*!
   * \brief Set the value of the pressure.
   */
  void SetPressure();
  
  /*!
   * \brief Get the primitive variables.
   * \param[in] val_var - Index of the variable.
   * \return Value of the primitive variable for the index <i>val_var</i>.
   */
  su2double GetPrimitive(unsigned short val_var);
  
  /*!
   * \brief Set the value of the primitive variables.
   * \param[in] val_var - Index of the variable.
   * \param[in] val_var - Index of the variable.
   * \return Set the value of the primitive variable for the index <i>val_var</i>.
   */
  void SetPrimitive(unsigned short val_var, su2double val_prim);
  
  /*!
   * \brief Set the value of the primitive variables.
   * \param[in] val_prim - Primitive variables.
   * \return Set the value of the primitive variable for the index <i>val_var</i>.
   */
  void SetPrimitive(su2double *val_prim);
  
  /*!
   * \brief Get the primitive variables of the problem.
   * \return Pointer to the primitive variable vector.
   */
  su2double *GetPrimitive(void);
  
  /*!
   * \brief Set the value of the density for the incompressible flows.
   */
  void SetDensity(su2double val_density);
  
  /*!
   * \brief Set the value of the density for the incompressible flows.
   */
  void SetVelocity(void);
  
  /*!
   * \brief Set the value of the beta coeffient for incompressible flows.
   */
  void SetBetaInc2(su2double val_betainc2);
  
  /*!
   * \brief Get the norm 2 of the velocity.
   * \return Norm 2 of the velocity vector.
   */
  su2double GetVelocity2(void);
  
  /*!
   * \brief Get the flow pressure.
   * \return Value of the flow pressure.
   */
  su2double GetPressure(void);
  
  /*!
   * \brief Get the value of beta squared for the incompressible flow
   * \return Value of beta squared.
   */
  su2double GetBetaInc2(void);
  
  /*!
   * \brief Get the density of the flow.
   * \return Value of the density of the flow.
   */
  su2double GetDensity(void);
  
  /*!
   * \brief Get the velocity of the flow.
   * \param[in] val_dim - Index of the dimension.
   * \return Value of the velocity for the dimension <i>val_dim</i>.
   */
  su2double GetVelocity(unsigned short val_dim);
  
  /*!
   * \brief Get the projected velocity in a unitary vector direction (compressible solver).
   * \param[in] val_vector - Direction of projection.
   * \return Value of the projected velocity.
   */
  su2double GetProjVel(su2double *val_vector);
  
  /*!
   * \brief Set the velocity vector from the old solution.
   * \param[in] val_velocity - Pointer to the velocity.
   */
  void SetVelocity_Old(su2double *val_velocity);

  /*!
   * \brief Get the value of the wind gust
   * \return Value of the wind gust
   */
  su2double* GetWindGust();
  
  /*!
   * \brief Set the value of the wind gust
   * \param[in] Value of the wind gust
   */
  void SetWindGust(su2double* val_WindGust);
  
  /*!
   * \brief Get the value of the derivatives of the wind gust
   * \return Value of the derivatives of the wind gust
   */
  su2double* GetWindGustDer();
  
  /*!
   * \brief Set the value of the derivatives of the wind gust
   * \param[in] Value of the derivatives of the wind gust
   */
  void SetWindGustDer(su2double* val_WindGust);
  
  /*!
   * \brief Set all the primitive variables for incompressible flows.
   */
  bool SetPrimVar(su2double Density_Inf, CConfig *config);
  
  /*!
   * \brief Set the value of the solution in the previous BGS subiteration.
   */
  void Set_BGSSolution_k(void);

  /*!
   * \brief Get the value of the solution in the previous BGS subiteration.
   * \param[out] val_solution - solution in the previous BGS subiteration.
   */
  su2double Get_BGSSolution_k(unsigned short iDim);

};

/*!
 * \class CNSVariable
 * \brief Main class for defining the variables of the compressible Navier-Stokes solver.
 * \ingroup Navier_Stokes_Equations
 * \author F. Palacios, T. Economon
 */
class CNSVariable : public CEulerVariable {
private:
  su2double Prandtl_Lam;     /*!< \brief Laminar Prandtl number. */
  su2double Prandtl_Turb;    /*!< \brief Turbulent Prandtl number. */
  su2double Temperature_Ref; /*!< \brief Reference temperature of the fluid. */
  su2double Viscosity_Ref;   /*!< \brief Reference viscosity of the fluid. */
  su2double Viscosity_Inf;   /*!< \brief Viscosity of the fluid at the infinity. */
  su2double Vorticity[3];    /*!< \brief Vorticity of the fluid. */
  su2double StrainMag;       /*!< \brief Magnitude of rate of strain tensor. */
<<<<<<< HEAD
  su2double Tau_Wall;        /*!< \brief Magnitude of the wall shear stress from a wall function. */
=======
  su2double DES_LengthScale; /*!< \brief DES Length Scale. */
  su2double inv_TimeScale;   /*!< \brief Inverse of the reference time scale. */
  su2double Roe_Dissipation; /*!< \brief Roe low dissipation coefficient. */
  su2double Vortex_Tilting;  /*!< \brief Value of the vortex tilting variable for DES length scale computation. */
  
>>>>>>> 5e170f46
public:
  
  /*!
   * \brief Constructor of the class.
   */
  CNSVariable(void);
  
  /*!
   * \overload
   * \param[in] val_density - Value of the flow density (initialization value).
   * \param[in] val_velocity - Value of the flow velocity (initialization value).
   * \param[in] val_energy - Value of the flow energy (initialization value).
   * \param[in] val_nDim - Number of dimensions of the problem.
   * \param[in] val_nvar - Number of variables of the problem.
   * \param[in] config - Definition of the particular problem.
   */
  CNSVariable(su2double val_density, su2double *val_velocity,
              su2double val_energy, unsigned short val_nDim, unsigned short val_nvar, CConfig *config);
  
  /*!
   * \overload
   * \param[in] val_solution - Pointer to the flow value (initialization value).
   * \param[in] val_nDim - Number of dimensions of the problem.
   * \param[in] val_nvar - Number of variables of the problem.
   * \param[in] config - Definition of the particular problem.
   */
  CNSVariable(su2double *val_solution, unsigned short val_nDim, unsigned short val_nvar, CConfig *config);
  
  /*!
   * \brief Destructor of the class.
   */
  ~CNSVariable(void);
  
  /*!
   * \brief Set the laminar viscosity.
   */
  void SetLaminarViscosity(su2double laminarViscosity);
  
  /*!
   * \brief Set the laminar viscosity.
   */
  void SetThermalConductivity(su2double thermalConductivity);
  
  /*!
   * \brief Set the specific heat Cp.
   */
  void SetSpecificHeatCp(su2double Cp);
  
  /*!
   * \brief Set the vorticity value.
   */
  bool SetVorticity(void);
  
  /*!
   * \brief Set the rate of strain magnitude.
   */
  bool SetStrainMag(void);
  
  /*!
   * \overload
   * \param[in] eddy_visc - Value of the eddy viscosity.
   */
  void SetEddyViscosity(su2double eddy_visc);
  
  /*!
   * \brief Get the laminar viscosity of the flow.
   * \return Value of the laminar viscosity of the flow.
   */
  su2double GetLaminarViscosity(void);
  
  /*!
   * \brief Get the thermal conductivity of the flow.
   * \return Value of the laminar viscosity of the flow.
   */
  su2double GetThermalConductivity(void);
  
  /*!
   * \brief Get the eddy viscosity of the flow.
   * \return The eddy viscosity of the flow.
   */
  su2double GetEddyViscosity(void);
  
  /*!
   * \brief Get the specific heat at constant P of the flow.
   * \return Value of the specific heat at constant P  of the flow.
   */
  su2double GetSpecificHeatCp(void);
  
  /*!
   * \brief Set the temperature at the wall
   */
  void SetWallTemperature(su2double temperature_wall);
  
  /*!
   * \brief Get the value of the vorticity.
   * \param[in] val_dim - Index of the dimension.
   * \return Value of the vorticity.
   */
  su2double *GetVorticity(void);
  
  /*!
   * \brief Get the value of the magnitude of rate of strain.
   * \return Value of the rate of strain magnitude.
   */
  su2double GetStrainMag(void);
  
  /*!
   * \brief Set the derivative of temperature with respect to density (at constant internal energy).
   */
  void SetdTdrho_e(su2double dTdrho_e);
  
  /*!
   * \brief Set the derivative of temperature with respect to internal energy (at constant density).
   */
  void SetdTde_rho(su2double dTde_rho);
  
  /*!
   * \brief Set the derivative of laminar viscosity with respect to density (at constant temperature).
   */
  void Setdmudrho_T(su2double dmudrho_T);
  
  /*!
   * \brief Set the derivative of laminar viscosity with respect to temperature (at constant density).
   */
  void SetdmudT_rho(su2double dmudT_rho);
  
  /*!
   * \brief Set the derivative of thermal conductivity with respect to density (at constant temperature).
   */
  void Setdktdrho_T(su2double dktdrho_T);
  
  /*!
   * \brief Set the derivative of thermal conductivity with respect to temperature (at constant density).
   */
  void SetdktdT_rho(su2double dktdT_rho);
  
  /*!
   * \brief Set all the primitive variables for compressible flows
   */
  bool SetPrimVar(su2double eddy_visc, su2double turb_ke, CFluidModel *FluidModel);
  using CVariable::SetPrimVar;
  
  /*!
   * \brief Set all the secondary variables (partial derivatives) for compressible flows
   */
  void SetSecondaryVar(CFluidModel *FluidModel);
<<<<<<< HEAD

  /*! 
   * \brief Set the value of the wall shear stress computed by a wall function.
   */
  void SetTauWall(su2double val_tau_wall);
  
  /*!
   * \brief Get the value of the wall shear stress computed by a wall function.
   * \return Value of the wall shear stress computed by a wall function.
   */
  su2double GetTauWall(void);
=======
  
  /*!
   * \brief Get the DES length scale
   * \return Value of the DES length Scale.
   */
  su2double GetDES_LengthScale(void);
  
  /*!
   * \brief Set the DES Length Scale.
   */
  void SetDES_LengthScale(su2double val_des_lengthscale);
  
  /*!
   * \brief Set the new solution for Roe Dissipation.
   */
  void SetRoe_Dissipation_NTS();
    
  /*!
   * \brief Set the new solution for Roe Dissipation.
   */
  void SetRoe_Dissipation_FD(su2double wall_distance);
    
  /*!
 * \brief Get the Roe Dissipation Coefficient.
 * \return Value of the Roe Dissipation.
 */
  su2double GetRoe_Dissipation(void);
  
  /*!
 * \brief Set the Roe Dissipation Coefficient.
 * \param[in] val_dissipation - Value of the Roe dissipation factor.
 */
  void SetRoe_Dissipation(su2double val_dissipation);
  
>>>>>>> 5e170f46
};

/*!
 * \class CIncNSVariable
 * \brief Main class for defining the variables of the incompressible Navier-Stokes solver.
 * \ingroup Navier_Stokes_Equations
 * \author F. Palacios, T. Economon, T. Albring
 */
class CIncNSVariable : public CIncEulerVariable {
private:
  su2double Prandtl_Lam;     /*!< \brief Laminar Prandtl number. */
  su2double Prandtl_Turb;    /*!< \brief Turbulent Prandtl number. */
  su2double Temperature_Ref; /*!< \brief Reference temperature of the fluid. */
  su2double Viscosity_Ref;   /*!< \brief Reference viscosity of the fluid. */
  su2double Viscosity_Inf;   /*!< \brief Viscosity of the fluid at the infinity. */
  su2double Vorticity[3];    /*!< \brief Vorticity of the fluid. */
  su2double StrainMag;       /*!< \brief Magnitude of rate of strain tensor. */
  
  su2double DES_LengthScale;
public:
  
  /*!
   * \brief Constructor of the class.
   */
  CIncNSVariable(void);
  
  /*!
   * \overload
   * \param[in] val_pressure - value of the pressure.
   * \param[in] val_velocity - Value of the flow velocity (initialization value).
   * \param[in] val_nDim - Number of dimensions of the problem.
   * \param[in] val_nvar - Number of variables of the problem.
   * \param[in] config - Definition of the particular problem.
   */
  CIncNSVariable(su2double val_pressure, su2double *val_velocity, unsigned short val_nDim, unsigned short val_nvar, CConfig *config);
  
  /*!
   * \overload
   * \param[in] val_solution - Pointer to the flow value (initialization value).
   * \param[in] val_nDim - Number of dimensions of the problem.
   * \param[in] val_nvar - Number of variables of the problem.
   * \param[in] config - Definition of the particular problem.
   */
  CIncNSVariable(su2double *val_solution, unsigned short val_nDim, unsigned short val_nvar, CConfig *config);
  
  /*!
   * \brief Destructor of the class.
   */
  ~CIncNSVariable(void);
  
  /*!
   * \brief Set the laminar viscosity.
   */
  void SetLaminarViscosity(su2double laminarViscosity);
  
  /*!
   * \brief Set the vorticity value.
   */
  bool SetVorticity(void);
  
  /*!
   * \brief Set the rate of strain magnitude.
   */
  bool SetStrainMag(void);
  
  /*!
   * \overload
   * \param[in] eddy_visc - Value of the eddy viscosity.
   */
  void SetEddyViscosity(su2double eddy_visc);
  
  /*!
   * \brief Get the laminar viscosity of the flow.
   * \return Value of the laminar viscosity of the flow.
   */
  su2double GetLaminarViscosity(void);
  
  /*!
   * \brief Get the eddy viscosity of the flow.
   * \return The eddy viscosity of the flow.
   */
  su2double GetEddyViscosity(void);
  
  /*!
   * \brief Get the value of the vorticity.
   * \param[in] val_dim - Index of the dimension.
   * \return Value of the vorticity.
   */
  su2double *GetVorticity(void);
  
  /*!
   * \brief Get the value of the magnitude of rate of strain.
   * \return Value of the rate of strain magnitude.
   */
  su2double GetStrainMag(void);
  
  /*!
   * \brief Set all the primitive variables for incompressible flows
   */
  bool SetPrimVar(su2double Density_Inf, su2double Viscosity_Inf, su2double eddy_visc, su2double turb_ke, CConfig *config);
  using CVariable::SetPrimVar;
  
  /*!
   * \brief Set the DES Length Scale.
   */
  void SetDES_LengthScale(su2double val_des_lengthscale);  
    
  /*!
   * \brief Get the DES length scale
   * \return Value of the DES length Scale.
   */
  su2double GetDES_LengthScale(void);
  
};

/*!
 * \class CTurbVariable
 * \brief Main class for defining the variables of the turbulence model.
 * \ingroup Turbulence_Model
 * \author A. Bueno.
 */
class CTurbVariable : public CVariable {
protected:
  su2double muT;                /*!< \brief Eddy viscosity. */
  su2double *HB_Source;          /*!< \brief Harmonic Balance source term. */
  
public:
  /*!
   * \brief Constructor of the class.
   */
  CTurbVariable(void);
  
  /*!
   * \overload
   * \param[in] val_nDim - Number of dimensions of the problem.
   * \param[in] val_nvar - Number of variables of the problem.
   * \param[in] config - Definition of the particular problem.
   */
  CTurbVariable(unsigned short val_nDim, unsigned short val_nvar, CConfig *config);
  
  /*!
   * \brief Destructor of the class.
   */
  virtual ~CTurbVariable(void);
  
  /*!
   * \brief Get the value of the eddy viscosity.
   * \return the value of the eddy viscosity.
   */
  su2double GetmuT();
  
  /*!
   * \brief Set the value of the eddy viscosity.
   * \param[in] val_muT - Value of the eddy viscosity.
   */
  void SetmuT(su2double val_muT);
};

/*!
 * \class CTurbSAVariable
 * \brief Main class for defining the variables of the turbulence model.
 * \ingroup Turbulence_Model
 * \author A. Bueno.
 */

class CTurbSAVariable : public CTurbVariable {

private:
  su2double gamma_BC; /*!< \brief Value of the intermittency for the BC trans. model. */
  su2double DES_LengthScale;
  su2double Vortex_Tilting;
  
public:
  /*!
   * \brief Constructor of the class.
   */
  CTurbSAVariable(void);
  
  /*!
   * \overload
   * \param[in] val_nu_tilde - Turbulent variable value (initialization value).
   * \param[in] val_muT  - The eddy viscosity
   * \param[in] val_nDim - Number of dimensions of the problem.
   * \param[in] val_nvar - Number of variables of the problem.
   * \param[in] config - Definition of the particular problem.
   */
  CTurbSAVariable(su2double val_nu_tilde, su2double val_muT, unsigned short val_nDim, unsigned short val_nvar, CConfig *config);
  
  /*!
   * \brief Destructor of the class.
   */
  ~CTurbSAVariable(void);
  
  /*!
   * \brief Set the harmonic balance source term.
   * \param[in] val_var - Index of the variable.
   * \param[in] val_source - Value of the harmonic balance source term. for the index <i>val_var</i>.
   */
  void SetHarmonicBalance_Source(unsigned short val_var, su2double val_source);
  
  /*!
   * \brief Get the harmonic balance source term.
   * \param[in] val_var - Index of the variable.
   * \return Value of the harmonic balance source term for the index <i>val_var</i>.
   */
  su2double GetHarmonicBalance_Source(unsigned short val_var);

  /*!
   * \brief Get the intermittency of the BC transition model.
   * \return Value of the intermittency of the BC transition model.
   */
  su2double GetGammaBC(void);

  /*!
   * \brief Set the intermittency of the BC transition model.
   * \param[in] val_gamma - New value of the intermittency.
   */
  void SetGammaBC(su2double val_gamma);
  
  /*!
   * \brief Get the DES length scale
   * \return Value of the DES length Scale.
   */
  su2double GetDES_LengthScale(void);
  
  /*!
   * \brief Set the DES Length Scale.
   */
  void SetDES_LengthScale(su2double val_des_lengthscale);  
  
  /*!
   * \brief Set the vortex tilting measure for computation of the EDDES length scale
   */
  void SetVortex_Tilting(su2double **PrimGrad_Flow, su2double* Vorticity, su2double LaminarViscosity);
  
  /*!
   * \brief Get the vortex tilting measure for computation of the EDDES length scale
   * \return Value of the DES length Scale
   */
  su2double GetVortex_Tilting();
  
};

/*!
 * \class CTransLMVariable
 * \brief Main class for defining the variables of the turbulence model.
 * \ingroup Turbulence_Model
 * \author A. Bueno.
 */

class CTransLMVariable : public CTurbVariable {
protected:
  su2double gamma_sep;
  
public:
  
  /*!
   * \brief Constructor of the class.
   */
  CTransLMVariable(void);
  
  /*!
   * \overload
   * \param[in] val_nu_tilde - Turbulent variable value (initialization value).
   * \param[in] val_intermittency
   * \param[in] val_REth
   * \param[in] val_nDim - Number of dimensions of the problem.
   * \param[in] val_nvar - Number of variables of the problem.
   * \param[in] config - Definition of the particular problem.
   */
  CTransLMVariable(su2double val_nu_tilde, su2double val_intermittency, su2double val_REth, unsigned short val_nDim, unsigned short val_nvar, CConfig *config);
  
  /*!
   * \brief Destructor of the class.
   */
  ~CTransLMVariable(void);
  
  /*!
   * \brief ________________.
   */
  su2double GetIntermittency(void);
  
  /*!
   * \brief ________________.
   * \param[in] gamma_sep_in
   */
  void SetGammaSep(su2double gamma_sep_in);
  
  /*!
   * \brief ________________.
   */
  void SetGammaEff(void);
  
};

/*!
 * \class CTurbSSTVariable
 * \brief Main class for defining the variables of the turbulence model.
 * \ingroup Turbulence_Model
 * \author A. Bueno.
 */

class CTurbSSTVariable : public CTurbVariable {
protected:
  su2double sigma_om2,
  beta_star;
  su2double F1,    /*!< \brief Menter blending function for blending of k-w and k-eps. */
  F2,            /*!< \brief Menter blending function for stress limiter. */
  CDkw;           /*!< \brief Cross-diffusion. */
  
public:
  /*!
   * \brief Constructor of the class.
   */
  CTurbSSTVariable(void);
  
  /*!
   * \overload
   * \param[in] val_rho_kine - Turbulent variable value (initialization value).
   * \param[in] val_rho_omega - Turbulent variable value (initialization value).
   * \param[in] val_muT - Turbulent variable value (initialization value).
   * \param[in] val_nDim - Number of dimensions of the problem.
   * \param[in] val_nvar - Number of variables of the problem.
   * \param[in] constants -
   * \param[in] config - Definition of the particular problem.
   */
  CTurbSSTVariable(su2double val_rho_kine, su2double val_rho_omega, su2double val_muT, unsigned short val_nDim, unsigned short val_nvar,
                   su2double *constants, CConfig *config);
  
  /*!
   * \brief Destructor of the class.
   */
  ~CTurbSSTVariable(void);
  
  /*!
   * \brief Set the blending function for the blending of k-w and k-eps.
   * \param[in] val_viscosity - Value of the vicosity.
   * \param[in] val_dist - Value of the distance to the wall.
   * \param[in] val_density - Value of the density.
   */
  void SetBlendingFunc(su2double val_viscosity, su2double val_dist, su2double val_density);
  
  /*!
   * \brief Get the first blending function.
   */
  su2double GetF1blending(void);
  
  /*!
   * \brief Get the second blending function.
   */
  su2double GetF2blending(void);
  
  /*!
   * \brief Get the value of the cross diffusion of tke and omega.
   */
  su2double GetCrossDiff(void);
};


/*!
 * \class CAdjEulerVariable
 * \brief Main class for defining the variables of the adjoint Euler solver.
 * \ingroup Euler_Equations
 * \author F. Palacios, T. Economon
 */
class CAdjEulerVariable : public CVariable {
protected:
  su2double *Psi;    /*!< \brief Vector of the adjoint variables. */
  su2double *ForceProj_Vector;  /*!< \brief Vector d. */
  su2double *ObjFuncSource;    /*!< \brief Vector containing objective function sensitivity for discrete adjoint. */
  su2double *IntBoundary_Jump;  /*!< \brief Interior boundary jump vector. */
  su2double *HB_Source;    /*!< \brief Harmonic balance source term. */
  bool incompressible;
public:
  
  /*!
   * \brief Constructor of the class.
   */
  CAdjEulerVariable(void);
  
  /*!
   * \overload
   * \param[in] val_psirho - Value of the adjoint density (initialization value).
   * \param[in] val_phi - Value of the adjoint velocity (initialization value).
   * \param[in] val_psie - Value of the adjoint energy (initialization value).
   * \param[in] val_nDim - Number of dimensions of the problem.
   * \param[in] val_nvar - Number of variables of the problem.
   * \param[in] config - Definition of the particular problem.
   */
  CAdjEulerVariable(su2double val_psirho, su2double *val_phi, su2double val_psie, unsigned short val_nDim, unsigned short val_nvar, CConfig *config);
  
  /*!
   * \overload
   * \param[in] val_solution - Pointer to the adjoint value (initialization value).
   * \param[in] val_nDim - Number of dimensions of the problem.
   * \param[in] val_nvar - Number of variables of the problem.
   * \param[in] config - Definition of the particular problem.
   */
  CAdjEulerVariable(su2double *val_solution, unsigned short val_nDim, unsigned short val_nvar, CConfig *config);
  
  /*!
   * \brief Destructor of the class.
   */
  virtual ~CAdjEulerVariable(void);
  
  /*!
   * \brief Set all the primitive variables for compressible flows.
   */
  bool SetPrimVar(su2double SharpEdge_Distance, bool check, CConfig *config);
  
  /*!
   * \brief Set the value of the adjoint velocity.
   * \param[in] val_phi - Value of the adjoint velocity.
   */
  void SetPhi_Old(su2double *val_phi);
  
  /*!
   * \brief Set the value of the force projection vector.
   * \param[in] val_ForceProj_Vector - Pointer to the force projection vector.
   */
  void SetForceProj_Vector(su2double *val_ForceProj_Vector);
  
  /*!
   * \brief Set the value of the objective function source.
   * \param[in] val_SetObjFuncSource - Pointer to the objective function source.
   */
  void SetObjFuncSource(su2double *val_SetObjFuncSource);
  
  /*!
   * \brief Set the value of the interior boundary jump vector vector.
   * \param[in] val_IntBoundary_Jump - Pointer to the interior boundary jump vector.
   */
  void SetIntBoundary_Jump(su2double *val_IntBoundary_Jump);
  
  /*!
   * \brief Get the value of the force projection vector.
   * \return Pointer to the force projection vector.
   */
  su2double *GetForceProj_Vector(void);
  
  /*!
   * \brief Get the value of the objective function source.
   * \param[in] val_SetObjFuncSource - Pointer to the objective function source.
   */
  su2double *GetObjFuncSource(void);
  
  /*!
   * \brief Get the value of the force projection vector.
   * \return Pointer to the force projection vector.
   */
  su2double *GetIntBoundary_Jump(void);
  
  /*!
   * \brief Set the harmonic balance source term.
   * \param[in] val_var - Index of the variable.
   * \param[in] val_solution - Value of the harmonic balance source term. for the index <i>val_var</i>.
   */
  void SetHarmonicBalance_Source(unsigned short val_var, su2double val_source);
  
  /*!
   * \brief Get the harmonic balance source term.
   * \param[in] val_var - Index of the variable.
   * \return Value of the harmonic balance source term for the index <i>val_var</i>.
   */
  su2double GetHarmonicBalance_Source(unsigned short val_var);
};

/*!
 * \class CAdjIncEulerVariable
 * \brief Main class for defining the variables of the adjoint incompressible Euler solver.
 * \ingroup Euler_Equations
 * \author F. Palacios, T. Economon, T. Albring
 */
class CAdjIncEulerVariable : public CVariable {
protected:
  su2double *Psi;    /*!< \brief Vector of the adjoint variables. */
  su2double *ForceProj_Vector;  /*!< \brief Vector d. */
  su2double *ObjFuncSource;    /*!< \brief Vector containing objective function sensitivity for discrete adjoint. */
  su2double *IntBoundary_Jump;  /*!< \brief Interior boundary jump vector. */
  bool incompressible;
public:
  
  /*!
   * \brief Constructor of the class.
   */
  CAdjIncEulerVariable(void);
  
  /*!
   * \overload
   * \param[in] val_psirho - Value of the adjoint density (initialization value).
   * \param[in] val_phi - Value of the adjoint velocity (initialization value).
   * \param[in] val_psie - Value of the adjoint energy (initialization value).
   * \param[in] val_nDim - Number of dimensions of the problem.
   * \param[in] val_nvar - Number of variables of the problem.
   * \param[in] config - Definition of the particular problem.
   */
  CAdjIncEulerVariable(su2double val_psirho, su2double *val_phi, su2double val_psie, unsigned short val_nDim, unsigned short val_nvar, CConfig *config);
  
  /*!
   * \overload
   * \param[in] val_solution - Pointer to the adjoint value (initialization value).
   * \param[in] val_nDim - Number of dimensions of the problem.
   * \param[in] val_nvar - Number of variables of the problem.
   * \param[in] config - Definition of the particular problem.
   */
  CAdjIncEulerVariable(su2double *val_solution, unsigned short val_nDim, unsigned short val_nvar, CConfig *config);
  
  /*!
   * \brief Destructor of the class.
   */
  virtual ~CAdjIncEulerVariable(void);
  
  /*!
   * \brief Set all the primitive variables for compressible flows.
   */
  bool SetPrimVar(su2double SharpEdge_Distance, bool check, CConfig *config);
  
  /*!
   * \brief Set the value of the adjoint velocity.
   * \param[in] val_phi - Value of the adjoint velocity.
   */
  void SetPhi_Old(su2double *val_phi);
  
  /*!
   * \brief Set the value of the force projection vector.
   * \param[in] val_ForceProj_Vector - Pointer to the force projection vector.
   */
  void SetForceProj_Vector(su2double *val_ForceProj_Vector);
  
  /*!
   * \brief Set the value of the objective function source.
   * \param[in] val_SetObjFuncSource - Pointer to the objective function source.
   */
  void SetObjFuncSource(su2double *val_SetObjFuncSource);
  
  /*!
   * \brief Set the value of the interior boundary jump vector vector.
   * \param[in] val_IntBoundary_Jump - Pointer to the interior boundary jump vector.
   */
  void SetIntBoundary_Jump(su2double *val_IntBoundary_Jump);
  
  /*!
   * \brief Get the value of the force projection vector.
   * \return Pointer to the force projection vector.
   */
  su2double *GetForceProj_Vector(void);
  
  /*!
   * \brief Get the value of the objective function source.
   * \param[in] val_SetObjFuncSource - Pointer to the objective function source.
   */
  su2double *GetObjFuncSource(void);
  
  /*!
   * \brief Get the value of the force projection vector.
   * \return Pointer to the force projection vector.
   */
  su2double *GetIntBoundary_Jump(void);
  
  /*!
   * \brief Set the time spectral source term.
   * \param[in] val_var - Index of the variable.
   * \param[in] val_solution - Value of the time spectral source term. for the index <i>val_var</i>.
   */
  void SetTimeSpectral_Source(unsigned short val_var, su2double val_source);
  
  /*!
   * \brief Get the time spectral source term.
   * \param[in] val_var - Index of the variable.
   * \return Value of the time spectral source term for the index <i>val_var</i>.
   */
  su2double GetTimeSpectral_Source(unsigned short val_var);
};

/*! 
 * \class CAdjNSVariable
 * \brief Main class for defining the variables of the adjoint Navier-Stokes solver.
 * \ingroup Navier_Stokes_Equations
 * \author F. Palacios
 */
class CAdjNSVariable : public CAdjEulerVariable {  
private:
  
public:
  
  /*!
   * \brief Constructor of the class. 
   */  
  CAdjNSVariable(void);
  
  /*!
   * \overload
   * \param[in] val_psirho - Value of the adjoint density (initialization value).
   * \param[in] val_phi - Value of the adjoint velocity (initialization value).
   * \param[in] val_psie - Value of the adjoint energy (initialization value).
   * \param[in] val_nDim - Number of dimensions of the problem.     
   * \param[in] val_nvar - Number of variables of the problem.
   * \param[in] config - Definition of the particular problem.   
   */  
  CAdjNSVariable(su2double val_psirho, su2double *val_phi, su2double val_psie, unsigned short val_nDim, unsigned short val_nvar, CConfig *config);
  
  /*!
   * \overload
   * \param[in] val_solution - Pointer to the adjoint value (initialization value).
   * \param[in] val_nDim - Number of dimensions of the problem.
   * \param[in] val_nvar - Number of variables of the problem.
   * \param[in] config - Definition of the particular problem.   
   */
  CAdjNSVariable(su2double *val_solution, unsigned short val_nDim, unsigned short val_nvar, CConfig *config);
  
  /*!
   * \brief Destructor of the class. 
   */  
  ~CAdjNSVariable(void);
  
  /*!
   * \brief Set the value of the adjoint velocity.
   * \param[in] val_phi - Value of the adjoint velocity.
   */  
  void SetPhi_Old(su2double *val_phi);
  
  /*!
   * \brief Set the value of the force projection vector.
   * \param[in] val_ForceProj_Vector - Pointer to the force projection vector.
   */
  void SetForceProj_Vector(su2double *val_ForceProj_Vector);
  
  /*!
   * \brief Get the value of the force projection vector.
   * \return Pointer to the force projection vector.
   */
  su2double *GetForceProj_Vector(void);
  
  /*!
   * \brief Set the value of the force projection vector on the solution vector.
   */
  void SetVelSolutionOldDVector(void);
  
  /*!
   * \brief Set the value of the force projection vector on the old solution vector.
   */
  void SetVelSolutionDVector(void);
  
};

/*!
 * \class CAdjIncNSVariable
 * \brief Main class for defining the variables of the adjoint incompressible Navier-Stokes solver.
 * \ingroup Navier_Stokes_Equations
 * \author F. Palacios, T. Economon, T. Albring
 */
class CAdjIncNSVariable : public CAdjIncEulerVariable {
private:
  
public:
  
  /*!
   * \brief Constructor of the class.
   */
  CAdjIncNSVariable(void);
  
  /*!
   * \overload
   * \param[in] val_psirho - Value of the adjoint density (initialization value).
   * \param[in] val_phi - Value of the adjoint velocity (initialization value).
   * \param[in] val_psie - Value of the adjoint energy (initialization value).
   * \param[in] val_nDim - Number of dimensions of the problem.
   * \param[in] val_nvar - Number of variables of the problem.
   * \param[in] config - Definition of the particular problem.
   */
  CAdjIncNSVariable(su2double val_psirho, su2double *val_phi, su2double val_psie, unsigned short val_nDim, unsigned short val_nvar, CConfig *config);
  
  /*!
   * \overload
   * \param[in] val_solution - Pointer to the adjoint value (initialization value).
   * \param[in] val_nDim - Number of dimensions of the problem.
   * \param[in] val_nvar - Number of variables of the problem.
   * \param[in] config - Definition of the particular problem.
   */
  CAdjIncNSVariable(su2double *val_solution, unsigned short val_nDim, unsigned short val_nvar, CConfig *config);
  
  /*!
   * \brief Destructor of the class.
   */
  ~CAdjIncNSVariable(void);
  
  /*!
   * \brief Set the value of the adjoint velocity.
   * \param[in] val_phi - Value of the adjoint velocity.
   */
  void SetPhi_Old(su2double *val_phi);
  
  /*!
   * \brief Set the value of the force projection vector.
   * \param[in] val_ForceProj_Vector - Pointer to the force projection vector.
   */
  void SetForceProj_Vector(su2double *val_ForceProj_Vector);
  
  /*!
   * \brief Get the value of the force projection vector.
   * \return Pointer to the force projection vector.
   */
  su2double *GetForceProj_Vector(void);
  
  /*!
   * \brief Set the value of the force projection vector on the solution vector.
   */
  void SetVelSolutionOldDVector(void);
  
  /*!
   * \brief Set the value of the force projection vector on the old solution vector.
   */
  void SetVelSolutionDVector(void);
  
};

/*! 
 * \class CAdjTurbVariable
 * \brief Main class for defining the variables of the adjoint turbulence model.
 * \ingroup Turbulence_Model
 * \author A. Bueno.
 */
class CAdjTurbVariable : public CVariable {
protected:
  su2double *dmuT_dUTvar;       /*!< \brief Sensitivity of eddy viscosity to mean flow and turbulence vars. */
  su2double **dRTstar_dUTvar;   /*!< \brief Sensitivity of modified turbulence residual (no boundary flux)
                                 to mean flow and turbulence vars. */
  su2double **dFT_dUTvar;   /*!< \brief Sensitivity of boundary flux
                             to mean flow and turbulence vars. */
  su2double *EddyViscSens;    /*!< \brief Eddy Viscosity Sensitivity. */
  
public:
  
  /*!
   * \brief Constructor of the class. 
   */    
  CAdjTurbVariable(void);
  
  /*!
   * \overload
   * \param[in] val_psinu_inf - Value of the adjoint turbulence variable at the infinity (initialization value).
   * \param[in] val_nDim - Number of dimensions of the problem.
   * \param[in] val_nvar - Number of variables of the problem.
   * \param[in] config - Definition of the particular problem.   
   */    
  CAdjTurbVariable(su2double val_psinu_inf, unsigned short val_nDim, unsigned short val_nvar, CConfig *config);
  
  /*!
   * \brief Destructor of the class. 
   */    
  ~CAdjTurbVariable(void);
  
  /*!
   * \brief Set the Eddy Viscosity Sensitivity of the problem.
   * \param[in] val_EddyViscSens - Eddy Viscosity Sensitivity.
   */
  void SetEddyViscSens(su2double *val_EddyViscSens, unsigned short numTotalVar);
  
  /*!
   * \brief Get the Eddy Viscosity Sensitivity of the problem.
   * \return Pointer to the Eddy Viscosity Sensitivity.
   */
  su2double *GetEddyViscSens(void);
};

/*! 
 * \class CTemplateVariable
 * \brief Main class for defining the variables of the potential solver.
 * \ingroup Potential_Flow_Equation
 * \author F. Palacios
 */
class CTemplateVariable : public CVariable {
public:
  
  /*!
   * \brief Constructor of the class. 
   */
  CTemplateVariable(void);
  
  /*!
   * \overload
   * \param[in] val_potential - Value of the potential solution (initialization value).     
   * \param[in] val_nDim - Number of dimensions of the problem.     
   * \param[in] val_nvar - Number of variables of the problem.
   * \param[in] config - Definition of the particular problem.   
   */  
  CTemplateVariable(su2double val_potential, unsigned short val_nDim, unsigned short val_nvar, CConfig *config);
  
  /*!
   * \brief Destructor of the class. 
   */  
  ~CTemplateVariable(void);
};

/*!
 * \class CDiscAdjVariable
 * \brief Main class for defining the variables of the adjoint solver.
 * \ingroup Discrete_Adjoint
 * \author T. Albring.
 */
class CDiscAdjVariable : public CVariable {
private:
  su2double* Sensitivity; /* Vector holding the derivative of target functional with respect to the coordinates at this node*/
  su2double* Solution_Direct;
  su2double* DualTime_Derivative;
  su2double* DualTime_Derivative_n;
  
  su2double* Cross_Term_Derivative;
  su2double* Geometry_CrossTerm_Derivative;
  su2double* Geometry_CrossTerm_Derivative_Flow;
  
  su2double* Solution_Geometry;
  su2double* Solution_Geometry_Old;
  su2double* Geometry_Direct;
  
  su2double* Solution_BGS;
  su2double* Solution_BGS_k;
  su2double* Solution_Geometry_BGS_k;
  
public:
  /*!
   * \brief Constructor of the class.
   */
  CDiscAdjVariable(void);
  
  /*!
   * \brief Destructor of the class.
   */
  ~CDiscAdjVariable(void);
  
  /*!
   * \overload
   * \param[in] val_solution - Pointer to the adjoint value (initialization value).
   * \param[in] val_ndim - Number of dimensions of the problem.
   * \param[in] val_nvar - Number of variables of the problem.
   * \param[in] config - Definition of the particular problem.
   */
  CDiscAdjVariable(su2double *val_solution, unsigned short val_ndim, unsigned short val_nvar, CConfig *config);
  
  /*!
   * \brief Set the sensitivity at the node
   * \param[in] iDim - spacial component
   * \param[in] val - value of the Sensitivity
   */
  void SetSensitivity(unsigned short iDim, su2double val);
  
  /*!
   * \brief Get the Sensitivity at the node
   * \param[in] iDim - spacial component
   * \return value of the Sensitivity
   */
  su2double GetSensitivity(unsigned short iDim);
  
  void SetDual_Time_Derivative(unsigned short iVar, su2double der);
  
  void SetDual_Time_Derivative_n(unsigned short iVar, su2double der);
  
  su2double GetDual_Time_Derivative(unsigned short iVar);
  
  su2double GetDual_Time_Derivative_n(unsigned short iVar);
  
  void SetSolution_Direct(su2double *sol);
  
  su2double* GetSolution_Direct();
  
  /*!
   * \brief Set the restart geometry (coordinate of the converged solution)
   * \param[in] val_coordinate_direct - Value of the restart coordinate.
   */
  void SetGeometry_Direct(su2double *val_coordinate_direct);
  
  /*!
   * \brief Get the restart geometry (coordinate of the converged solution).
   * \return Pointer to the restart coordinate vector.
   */
  su2double *GetGeometry_Direct(void);
  
  /*!
   * \brief Get the restart geometry (coordinate of the converged solution).
   * \return Coordinate val_dim of the geometry_direct vector.
   */
  su2double GetGeometry_Direct(unsigned short val_dim);
  
  /*!
   * \brief Get the geometry solution.
   * \param[in] val_var - Index of the variable.
   * \return Value of the solution for the index <i>val_var</i>.
   */
  su2double GetSolution_Geometry(unsigned short val_var);
  
  /*!
   * \brief Set the value of the mesh solution (adjoint).
   * \param[in] val_solution - Solution of the problem (acceleration).
   */
  void SetSolution_Geometry(su2double *val_solution_geometry);
  
  /*!
   * \brief A virtual member. Set the value of the mesh solution (adjoint).
   * \param[in] val_solution - Solution of the problem (acceleration).
   */
  void SetSolution_Geometry(unsigned short val_var, su2double val_solution_geometry);
  
  /*!
   * \brief A virtual member. Get the geometry solution.
   * \param[in] val_var - Index of the variable.
   * \return Value of the solution for the index <i>val_var</i>.
   */
  su2double GetGeometry_CrossTerm_Derivative(unsigned short val_var);
  
  /*!
   * \brief A virtual member. Set the value of the mesh solution (adjoint).
   * \param[in] der - cross term derivative.
   */
  void SetGeometry_CrossTerm_Derivative(unsigned short iDim, su2double der);
  
  /*!
   * \brief Get the mesh cross term derivative from the flow solution.
   * \param[in] val_var - Index of the variable.
   * \return Value of the solution for the index <i>val_var</i>.
   */
  su2double GetGeometry_CrossTerm_Derivative_Flow(unsigned short val_var);
  
  /*!
   * \brief Set the value of the mesh cross term derivative from the flow solution (adjoint).
   * \param[in] der - cross term derivative.
   */
  void SetGeometry_CrossTerm_Derivative_Flow(unsigned short iDim, su2double der);
  
  /*!
   * \brief Set the value of the mesh solution (adjoint).
   * \param[in] val_solution - Solution of the problem (acceleration).
   */
  void Set_OldSolution_Geometry(void);
  
  /*!
   * \brief Get the value of the old geometry solution (adjoint).
   * \param[out] val_solution - old adjoint solution for coordinate iDim
   */
  su2double Get_OldSolution_Geometry(unsigned short iDim);
  
  /*!
   * \brief Set the value of the adjoint solution in the current BGS subiteration.
   */
  void Set_BGSSolution(unsigned short iDim, su2double val_solution);
  
  /*!
   * \brief Set the value of the adjoint solution in the previous BGS subiteration.
   */
  void Set_BGSSolution_k(void);
  
  /*!
   * \brief Get the value of the adjoint solution in the previous BGS subiteration.
   * \param[out] val_solution - adjoint solution in the previous BGS subiteration.
   */
  su2double Get_BGSSolution(unsigned short iDim);
  
  /*!
   * \brief Get the value of the adjoint solution in the previous BGS subiteration.
   * \param[out] val_solution - adjoint solution in the previous BGS subiteration.
   */
  su2double Get_BGSSolution_k(unsigned short iDim);

  /*!
   * \brief Set the value of the adjoint geometry solution in the previous BGS subiteration.
   */
  void Set_BGSSolution_Geometry(void);

  /*!
   * \brief Get the value of the adjoint geometry solution in the previous BGS subiteration.
   * \param[out] val_solution - geometrical adjoint solution in the previous BGS subiteration.
   */
  su2double Get_BGSSolution_Geometry(unsigned short iDim);

  /*!
   * \brief Set the contribution of crossed terms into the derivative.
   */
  void SetCross_Term_Derivative(unsigned short iVar, su2double der);
  
  /*!
   * \brief Get the contribution of crossed terms into the derivative.
   */
  su2double GetCross_Term_Derivative(unsigned short iVar);

};

/*!
 * \class CDiscAdjFEAVariable
 * \brief Main class for defining the variables of the adjoint solver.
 * \ingroup Discrete_Adjoint
 * \author T. Albring, R. Sanchez.
 * \version 4.2.0 "Cardinal"
 */
class CDiscAdjFEAVariable : public CVariable {
private:
    su2double* Sensitivity; /* Vector holding the derivative of target functional with respect to the coordinates at this node*/
    su2double* Solution_Direct;

    su2double* Dynamic_Derivative;
    su2double* Dynamic_Derivative_n;
    su2double* Dynamic_Derivative_Vel;
    su2double* Dynamic_Derivative_Vel_n;
    su2double* Dynamic_Derivative_Accel;
    su2double* Dynamic_Derivative_Accel_n;

    su2double* Solution_Vel;
    su2double* Solution_Accel;

    su2double* Solution_Vel_time_n;
    su2double* Solution_Accel_time_n;

    su2double* Solution_Old_Vel;
    su2double* Solution_Old_Accel;

    su2double* Solution_Direct_Vel;
    su2double* Solution_Direct_Accel;

    su2double* Cross_Term_Derivative;
    su2double* Geometry_CrossTerm_Derivative;

    su2double* Solution_BGS;
    su2double* Solution_BGS_k;

public:
    /*!
     * \brief Constructor of the class.
     */
    CDiscAdjFEAVariable(void);

    /*!
     * \brief Destructor of the class.
     */
    ~CDiscAdjFEAVariable(void);

    /*!
     * \overload
     * \param[in] val_solution - Pointer to the adjoint value (initialization value).
     * \param[in] val_ndim - Number of dimensions of the problem.
     * \param[in] val_nvar - Number of variables of the problem.
     * \param[in] config - Definition of the particular problem.
     */
    CDiscAdjFEAVariable(su2double *val_solution, unsigned short val_ndim, unsigned short val_nvar, CConfig *config);

    /*!
     * \overload
     * \param[in] val_solution       - Pointer to the adjoint value (initialization value).
     * \param[in] val_solution_accel - Pointer to the adjoint value (initialization value).
     * \param[in] val_solution_vel   - Pointer to the adjoint value (initialization value).
     * \param[in] val_ndim - Number of dimensions of the problem.
     * \param[in] val_nvar - Number of variables of the problem.
     * \param[in] config - Definition of the particular problem.
     */
    CDiscAdjFEAVariable(su2double *val_solution, su2double *val_solution_accel, su2double *val_solution_vel, unsigned short val_ndim, unsigned short val_nvar, CConfig *config);

    /*!
     * \brief Set the sensitivity at the node
     * \param[in] iDim - spacial component
     * \param[in] val - value of the Sensitivity
     */
    void SetSensitivity(unsigned short iDim, su2double val);

    /*!
     * \brief Get the Sensitivity at the node
     * \param[in] iDim - spacial component
     * \return value of the Sensitivity
     */
    su2double GetSensitivity(unsigned short iDim);

    void SetDynamic_Derivative(unsigned short iVar, su2double der);

    void SetDynamic_Derivative_n(unsigned short iVar, su2double der);

    su2double GetDynamic_Derivative(unsigned short iVar);

    su2double GetDynamic_Derivative_n(unsigned short iVar);

    void SetDynamic_Derivative_Vel(unsigned short iVar, su2double der);

    void SetDynamic_Derivative_Vel_n(unsigned short iVar, su2double der);

    su2double GetDynamic_Derivative_Vel(unsigned short iVar);

    su2double GetDynamic_Derivative_Vel_n(unsigned short iVar);

    void SetDynamic_Derivative_Accel(unsigned short iVar, su2double der);

    void SetDynamic_Derivative_Accel_n(unsigned short iVar, su2double der);

    su2double GetDynamic_Derivative_Accel(unsigned short iVar);

    su2double GetDynamic_Derivative_Accel_n(unsigned short iVar);

    void SetSolution_Direct(su2double *sol);

    void SetSolution_Vel_Direct(su2double *sol);

    void SetSolution_Accel_Direct(su2double *sol);

    su2double* GetSolution_Direct();

    su2double* GetSolution_Vel_Direct();

    su2double* GetSolution_Accel_Direct();

    su2double GetSolution_Old_Vel(unsigned short iVar);

    su2double GetSolution_Old_Accel(unsigned short iVar);

    /*!
      * \brief Get the acceleration (Structural Analysis).
      * \param[in] val_var - Index of the variable.
      * \return Value of the solution for the index <i>val_var</i>.
      */
     su2double GetSolution_Accel(unsigned short val_var);

     /*!
      * \brief Get the acceleration of the nodes (Structural Analysis) at time n.
      * \param[in] val_var - Index of the variable.
      * \return Pointer to the old solution vector.
      */
     su2double GetSolution_Accel_time_n(unsigned short val_var);

     /*!
      * \brief Get the velocity (Structural Analysis).
      * \param[in] val_var - Index of the variable.
      * \return Value of the solution for the index <i>val_var</i>.
      */
     su2double GetSolution_Vel(unsigned short val_var);

     /*!
      * \brief Get the velocity of the nodes (Structural Analysis) at time n.
      * \param[in] val_var - Index of the variable.
      * \return Pointer to the old solution vector.
      */
     su2double GetSolution_Vel_time_n(unsigned short val_var);

       /*!
      * \brief Get the solution at time n.
      * \param[in] val_var - Index of the variable.
      * \return Value of the solution for the index <i>val_var</i>.
      */
     su2double GetSolution_time_n(unsigned short val_var);

    /*!
     * \brief Set the value of the old solution.
     * \param[in] val_solution_old - Pointer to the residual vector.
     */
    void SetSolution_time_n(void);

    /*!
     * \brief Set the value of the acceleration (Structural Analysis - adjoint).
     * \param[in] val_solution - Solution of the problem (acceleration).
     */
    void SetSolution_Accel(su2double *val_solution_accel);

    /*!
     * \brief Set the value of the velocity (Structural Analysis - adjoint).
     * \param[in] val_solution - Solution of the problem (velocity).
     */
    void SetSolution_Vel(su2double *val_solution_vel);

    /*!
     * \brief Set the value of the adjoint acceleration (Structural Analysis) at time n.
     * \param[in] val_solution_old - Pointer to the residual vector.
     */
    void SetSolution_Accel_time_n(su2double *val_solution_accel_time_n);

    /*!
     * \brief Set the value of the adjoint velocity (Structural Analysis) at time n.
     * \param[in] val_solution_old - Pointer to the residual vector.
     */
    void SetSolution_Vel_time_n(su2double *val_solution_vel_time_n);

    /*!
     * \brief Set the value of the old acceleration (Structural Analysis - adjoint).
     * \param[in] val_solution - Old solution of the problem (acceleration).
     */
    void Set_OldSolution_Accel(void);

    /*!
     * \brief Set the value of the old velocity (Structural Analysis - adjoint).
     * \param[in] val_solution - Old solution of the problem (velocity).
     */
    void Set_OldSolution_Vel(void);

    /*!
     * \brief Set the contribution of crossed terms into the derivative.
     */
    void SetCross_Term_Derivative(unsigned short iVar, su2double der);

    /*!
     * \brief Get the contribution of crossed terms into the derivative.
     */
    su2double GetCross_Term_Derivative(unsigned short iVar);

    /*!
     * \brief A virtual member. Get the geometry solution.
     * \param[in] val_var - Index of the variable.
     * \return Value of the solution for the index <i>val_var</i>.
     */
    su2double GetGeometry_CrossTerm_Derivative(unsigned short val_var);

    /*!
     * \brief A virtual member. Set the value of the mesh solution (adjoint).
     * \param[in] der - cross term derivative.
     */
    void SetGeometry_CrossTerm_Derivative(unsigned short iDim, su2double der);


    /*!
     * \brief Set the value of the adjoint solution in the current BGS subiteration.
     */
    void Set_BGSSolution(unsigned short iDim, su2double val_solution);

    /*!
     * \brief Set the value of the adjoint solution in the previous BGS subiteration.
     */
    void Set_BGSSolution_k(void);

    /*!
     * \brief Get the value of the adjoint solution in the previous BGS subiteration.
     * \param[out] val_solution - adjoint solution in the previous BGS subiteration.
     */
    su2double Get_BGSSolution(unsigned short iDim);

    /*!
     * \brief Get the value of the adjoint solution in the previous BGS subiteration.
     * \param[out] val_solution - adjoint solution in the previous BGS subiteration.
     */
    su2double Get_BGSSolution_k(unsigned short iDim);

};


#include "variable_structure.inl"<|MERGE_RESOLUTION|>--- conflicted
+++ resolved
@@ -2324,21 +2324,13 @@
   virtual su2double GetDual_Time_Derivative(unsigned short iVar);
   
   virtual su2double GetDual_Time_Derivative_n(unsigned short iVar);
-<<<<<<< HEAD
 
   virtual void SetTauWall(su2double val_tau_wall);
 
   virtual su2double GetTauWall();
-=======
-  
-  /*!
-   * \brief Virtual member. 
-   */
+
   virtual void SetVortex_Tilting(su2double **PrimGrad_Flow, su2double* Vorticity, su2double LaminarViscosity);
- 
-  /*!
-   * \brief Virtual member. 
-   */
+
   virtual su2double GetVortex_Tilting();
   
   virtual void SetDynamic_Derivative(unsigned short iVar, su2double der);
@@ -2369,7 +2361,6 @@
 
   virtual su2double GetSolution_Old_Accel(unsigned short iVar);
 
->>>>>>> 5e170f46
 };
 
 /*!
@@ -3854,15 +3845,12 @@
   su2double Viscosity_Inf;   /*!< \brief Viscosity of the fluid at the infinity. */
   su2double Vorticity[3];    /*!< \brief Vorticity of the fluid. */
   su2double StrainMag;       /*!< \brief Magnitude of rate of strain tensor. */
-<<<<<<< HEAD
   su2double Tau_Wall;        /*!< \brief Magnitude of the wall shear stress from a wall function. */
-=======
   su2double DES_LengthScale; /*!< \brief DES Length Scale. */
   su2double inv_TimeScale;   /*!< \brief Inverse of the reference time scale. */
   su2double Roe_Dissipation; /*!< \brief Roe low dissipation coefficient. */
   su2double Vortex_Tilting;  /*!< \brief Value of the vortex tilting variable for DES length scale computation. */
   
->>>>>>> 5e170f46
 public:
   
   /*!
@@ -4009,7 +3997,6 @@
    * \brief Set all the secondary variables (partial derivatives) for compressible flows
    */
   void SetSecondaryVar(CFluidModel *FluidModel);
-<<<<<<< HEAD
 
   /*! 
    * \brief Set the value of the wall shear stress computed by a wall function.
@@ -4021,7 +4008,6 @@
    * \return Value of the wall shear stress computed by a wall function.
    */
   su2double GetTauWall(void);
-=======
   
   /*!
    * \brief Get the DES length scale
@@ -4038,25 +4024,24 @@
    * \brief Set the new solution for Roe Dissipation.
    */
   void SetRoe_Dissipation_NTS();
-    
+  
   /*!
    * \brief Set the new solution for Roe Dissipation.
    */
   void SetRoe_Dissipation_FD(su2double wall_distance);
-    
-  /*!
- * \brief Get the Roe Dissipation Coefficient.
- * \return Value of the Roe Dissipation.
- */
+  
+  /*!
+   * \brief Get the Roe Dissipation Coefficient.
+   * \return Value of the Roe Dissipation.
+   */
   su2double GetRoe_Dissipation(void);
   
   /*!
- * \brief Set the Roe Dissipation Coefficient.
- * \param[in] val_dissipation - Value of the Roe dissipation factor.
- */
+   * \brief Set the Roe Dissipation Coefficient.
+   * \param[in] val_dissipation - Value of the Roe dissipation factor.
+   */
   void SetRoe_Dissipation(su2double val_dissipation);
   
->>>>>>> 5e170f46
 };
 
 /*!
