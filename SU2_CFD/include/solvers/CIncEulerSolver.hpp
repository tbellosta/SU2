/*!
 * \file CIncEulerSolver.hpp
 * \brief Headers of the CIncEulerSolver class
 * \author F. Palacios, T. Economon, T. Albring
 * \version 7.0.6 "Blackbird"
 *
 * SU2 Project Website: https://su2code.github.io
 *
 * The SU2 Project is maintained by the SU2 Foundation
 * (http://su2foundation.org)
 *
 * Copyright 2012-2020, SU2 Contributors (cf. AUTHORS.md)
 *
 * SU2 is free software; you can redistribute it and/or
 * modify it under the terms of the GNU Lesser General Public
 * License as published by the Free Software Foundation; either
 * version 2.1 of the License, or (at your option) any later version.
 *
 * SU2 is distributed in the hope that it will be useful,
 * but WITHOUT ANY WARRANTY; without even the implied warranty of
 * MERCHANTABILITY or FITNESS FOR A PARTICULAR PURPOSE. See the GNU
 * Lesser General Public License for more details.
 *
 * You should have received a copy of the GNU Lesser General Public
 * License along with SU2. If not, see <http://www.gnu.org/licenses/>.
 */

#pragma once

#include "CFVMFlowSolverBase.hpp"
#include "../variables/CIncEulerVariable.hpp"

/*!
 * \class CIncEulerSolver
 * \brief Main class for defining the incompressible Euler flow solver.
 * \ingroup Euler_Equations
 * \author F. Palacios, T. Economon, T. Albring
 */
class CIncEulerSolver : public CFVMFlowSolverBase<CIncEulerVariable, INCOMPRESSIBLE> {
protected:
  su2double
  *Primitive = nullptr,   /*!< \brief Auxiliary nPrimVar vector. */
  *Primitive_i = nullptr, /*!< \brief Auxiliary nPrimVar vector for storing the primitive at point i. */
  *Primitive_j = nullptr; /*!< \brief Auxiliary nPrimVar vector for storing the primitive at point j. */

  CFluidModel *FluidModel = nullptr;    /*!< \brief fluid model used in the solver */
  su2double **Preconditioner = nullptr; /*!< \brief Auxiliary matrix for storing the low speed preconditioner. */

public:
  /*!
   * \brief Constructor of the class.
   */
  CIncEulerSolver() : CFVMFlowSolverBase<CIncEulerVariable, INCOMPRESSIBLE>() {}

  /*!
   * \overload
   * \param[in] geometry - Geometrical definition of the problem.
   * \param[in] config - Definition of the particular problem.
   * \param[in] iMesh - Grid level.
   * \param[in] navier_stokes - True when the constructor is called by the derived class CIncNSSolver.
   */
  CIncEulerSolver(CGeometry *geometry, CConfig *config, unsigned short iMesh, const bool navier_stokes = false);

  /*!
   * \brief Destructor of the class.
   */
  ~CIncEulerSolver(void) override;

  /*!
   * \brief Set the solver nondimensionalization.
   * \param[in] config - Definition of the particular problem.
   * \param[in] iMesh - Index of the mesh in multigrid computations.
   */
  void SetNondimensionalization(CConfig *config, unsigned short iMesh) final;

  /*!
   * \brief Compute the pressure at the infinity.
   * \return Value of the pressure at the infinity.
   */
  inline CFluidModel* GetFluidModel(void) const final { return FluidModel;}

  /*!
   * \brief Compute the time step for solving the Euler equations.
   * \param[in] geometry - Geometrical definition of the problem.
   * \param[in] solver_container - Container vector with all the solutions.
   * \param[in] config - Definition of the particular problem.
   * \param[in] iMesh - Index of the mesh in multigrid computations.
   * \param[in] Iteration - Value of the current iteration.
   */
  void SetTime_Step(CGeometry *geometry,
                    CSolver **solver_container,
                    CConfig *config,
                    unsigned short iMesh,
                    unsigned long Iteration) override;

  /*!
   * \brief Compute the spatial integration using a centered scheme.
   * \param[in] geometry - Geometrical definition of the problem.
   * \param[in] solver_container - Container vector with all the solutions.
   * \param[in] numerics_container - Description of the numerical method.
   * \param[in] config - Definition of the particular problem.
   * \param[in] iMesh - Index of the mesh in multigrid computations.
   * \param[in] iRKStep - Current step of the Runge-Kutta iteration.
   */
  void Centered_Residual(CGeometry *geometry,
                        CSolver **solver_container,
                        CNumerics **numerics_container,
                        CConfig *config,
                        unsigned short iMesh,
                        unsigned short iRKStep) final;

  /*!
   * \brief Compute the spatial integration using a upwind scheme.
   * \param[in] geometry - Geometrical definition of the problem.
   * \param[in] solver_container - Container vector with all the solutions.
   * \param[in] numerics_container - Description of the numerical method.
   * \param[in] config - Definition of the particular problem.
   * \param[in] iMesh - Index of the mesh in multigrid computations.
   */
  void Upwind_Residual(CGeometry *geometry,
                      CSolver **solver_container,
                      CNumerics **numerics_container,
                      CConfig *config,
                      unsigned short iMesh) final;

  /*!
   * \brief Source term integration.
   * \param[in] geometry - Geometrical definition of the problem.
   * \param[in] solver_container - Container vector with all the solutions.
   * \param[in] numerics_container - Description of the numerical method.
   * \param[in] config - Definition of the particular problem.
   * \param[in] iMesh - Index of the mesh in multigrid computations.
   */
  void Source_Residual(CGeometry *geometry,
                       CSolver **solver_container,
                       CNumerics **numerics_container,
                       CConfig *config,
                       unsigned short iMesh) final;

  /*!
   * \brief Source term integration.
   * \param[in] geometry - Geometrical definition of the problem.
   * \param[in] solver_container - Container vector with all the solutions.
   * \param[in] numerics - Description of the numerical method.
   * \param[in] config - Definition of the particular problem.
   * \param[in] iMesh - Index of the mesh in multigrid computations.
   */
  void Source_Template(CGeometry *geometry,
                       CSolver **solver_container,
                       CNumerics *numerics,
                       CConfig *config,
                       unsigned short iMesh) final;

  /*!
   * \brief Compute primitive variables and their gradients.
   * \param[in] geometry - Geometrical definition of the problem.
   * \param[in] solver_container - Container vector with all the solutions.
   * \param[in] config - Definition of the particular problem.
   * \param[in] iRKStep - Current step of the Runge-Kutta iteration.
   * \param[in] RunTime_EqSystem - System of equations which is going to be solved.
   * \param[in] Output - boolean to determine whether to print output.
   */
  void Preprocessing(CGeometry *geometry,
                    CSolver **solver_container,
                    CConfig *config,
                    unsigned short iMesh,
                    unsigned short iRKStep,
                    unsigned short RunTime_EqSystem,
                    bool Output) override;

  /*!
   * \brief A virtual member.
   * \param[in] geometry - Geometrical definition of the problem.
   * \param[in] solver_container - Container vector with all the solutions.
   * \param[in] config - Definition of the particular problem.
   * \param[in] iMesh - Index of the mesh in multigrid computations.
   */
  void Postprocessing(CGeometry *geometry,
                      CSolver **solver_container,
                      CConfig *config,
                      unsigned short iMesh) final;

  /*!
   * \brief Compute the velocity^2, SoundSpeed, Pressure, Enthalpy, Viscosity.
   * \param[in] solver_container - Container vector with all the solutions.
   * \param[in] config - Definition of the particular problem.
   * \param[in] Output - boolean to determine whether to print output.
   * \return - The number of non-physical points.
   */
  unsigned long SetPrimitive_Variables(CSolver **solver_container,
                                       CConfig *config,
                                       bool Output);

  /*!
   * \brief Compute a pressure sensor switch.
   * \param[in] geometry - Geometrical definition of the problem.
   * \param[in] solver_container - Container vector with all the solutions.
   * \param[in] config - Definition of the particular problem.
   */
  void SetCentered_Dissipation_Sensor(CGeometry *geometry, CConfig *config);

  /*!
   * \brief Compute the undivided laplacian for the solution, except the energy equation.
   * \param[in] geometry - Geometrical definition of the problem.
   * \param[in] config - Definition of the particular problem.
   */
  void SetUndivided_Laplacian(CGeometry *geometry, CConfig *config);

  /*!
   * \brief Compute the max eigenvalue.
   * \param[in] geometry - Geometrical definition of the problem.
   * \param[in] config - Definition of the particular problem.
   */
  void SetMax_Eigenvalue(CGeometry *geometry, CConfig *config);

  /*!
   * \author H. Kline
   * \brief Compute weighted-sum "combo" objective output
   * \param[in] config - Definition of the particular problem.
   */
  void Evaluate_ObjFunc(CConfig *config) final;

  /*!
   * \brief Impose the far-field boundary condition using characteristics.
   * \param[in] geometry - Geometrical definition of the problem.
   * \param[in] solver_container - Container vector with all the solutions.
   * \param[in] conv_numerics - Description of the numerical method.
   * \param[in] visc_numerics - Description of the numerical method.
   * \param[in] config - Definition of the particular problem.
   * \param[in] val_marker - Surface marker where the boundary condition is applied.
   */
  void BC_Far_Field(CGeometry *geometry,
                    CSolver **solver_container,
                    CNumerics *conv_numerics,
                    CNumerics *visc_numerics,
                    CConfig *config,
                    unsigned short val_marker) final;

  /*!
   * \brief Impose a subsonic inlet boundary condition.
   * \param[in] geometry - Geometrical definition of the problem.
   * \param[in] solver_container - Container vector with all the solutions.
   * \param[in] conv_numerics - Description of the numerical method.
   * \param[in] visc_numerics - Description of the numerical method.
   * \param[in] config - Definition of the particular problem.
   * \param[in] val_marker - Surface marker where the boundary condition is applied.
   */
  void BC_Inlet(CGeometry *geometry,
                CSolver **solver_container,
                CNumerics *conv_numerics,
                CNumerics *visc_numerics,
                CConfig *config,
                unsigned short val_marker) final;

  /*!
   * \brief Impose the outlet boundary condition.
   * \param[in] geometry - Geometrical definition of the problem.
   * \param[in] solver_container - Container vector with all the solutions.
   * \param[in] conv_numerics - Description of the numerical method.
   * \param[in] visc_numerics - Description of the numerical method.
   * \param[in] config - Definition of the particular problem.
   * \param[in] val_marker - Surface marker where the boundary condition is applied.
   */
  void BC_Outlet(CGeometry *geometry,
                 CSolver **solver_container,
                 CNumerics *conv_numerics,
                 CNumerics *visc_numerics,
                 CConfig *config,
                 unsigned short val_marker) final;

  /*!
   * \brief compare to values.
   * \param[in] a - value 1.
   * \param[in] b - value 2.
   */
  static bool Compareval(std::vector<su2double> a,std::vector<su2double> b);

  /*!
   * \brief Update the solution using a Runge-Kutta scheme.
   * \param[in] geometry - Geometrical definition of the problem.
   * \param[in] solver_container - Container vector with all the solutions.
   * \param[in] config - Definition of the particular problem.
   * \param[in] iRKStep - Current step of the Runge-Kutta iteration.
   */
  void ExplicitRK_Iteration(CGeometry *geometry,
                            CSolver **solver_container,
                            CConfig *config,
                            unsigned short iRKStep) final;

  /*!
   * \brief Update the solution using the explicit Euler scheme.
   * \param[in] geometry - Geometrical definition of the problem.
   * \param[in] solver_container - Container vector with all the solutions.
   * \param[in] config - Definition of the particular problem.
   */
  void ExplicitEuler_Iteration(CGeometry *geometry,
                               CSolver **solver_container,
                               CConfig *config) final;

  /*!
   * \brief Update the solution using an implicit Euler scheme.
   * \param[in] geometry - Geometrical definition of the problem.
   * \param[in] solver_container - Container vector with all the solutions.
   * \param[in] config - Definition of the particular problem.
   */
  void ImplicitEuler_Iteration(CGeometry *geometry,
                               CSolver **solver_container,
                               CConfig *config) final;

  /*!
   * \brief Set the total residual adding the term that comes from the Dual Time Strategy.
   * \param[in] geometry - Geometrical definition of the problem.
   * \param[in] solver_container - Container vector with all the solutions.
   * \param[in] config - Definition of the particular problem.
   * \param[in] iRKStep - Current step of the Runge-Kutta iteration.
   * \param[in] iMesh - Index of the mesh in multigrid computations.
   * \param[in] RunTime_EqSystem - System of equations which is going to be solved.
   */
  void SetResidual_DualTime(CGeometry *geometry,
                            CSolver **solver_container,
                            CConfig *config,
                            unsigned short iRKStep,
                            unsigned short iMesh,
                            unsigned short RunTime_EqSystem) final;

  /*!
   * \brief Load a solution from a restart file.
   * \param[in] geometry - Geometrical definition of the problem.
   * \param[in] solver - Container vector with all of the solvers.
   * \param[in] config - Definition of the particular problem.
   * \param[in] val_iter - Current external iteration number.
   * \param[in] val_update_geo - Flag for updating coords and grid velocity.
   */
  void LoadRestart(CGeometry **geometry,
                   CSolver ***solver,
                   CConfig *config,
                   int val_iter,
                   bool val_update_geo) final;

  /*!
   * \brief Set the initial condition for the Euler Equations.
   * \param[in] geometry - Geometrical definition of the problem.
   * \param[in] solver_container - Container with all the solutions.
   * \param[in] config - Definition of the particular problem.
   * \param[in] ExtIter - External iteration.
   */
  void SetInitialCondition(CGeometry **geometry,
                           CSolver ***solver_container,
                           CConfig *config,
                           unsigned long TimeIter) final;
  /*!
   * \brief Set the solution using the Freestream values.
   * \param[in] config - Definition of the particular problem.
   */
  void SetFreeStream_Solution(CConfig *config) final;

  /*!
   * \brief Update the Beta parameter for the incompressible preconditioner.
   * \param[in] geometry - Geometrical definition of the problem.
   * \param[in] solver_container - Container vector with all the solutions.
   * \param[in] config - Definition of the particular problem.
   * \param[in] iMesh - current mesh level for the multigrid.
   */
  void SetBeta_Parameter(CGeometry *geometry,
                         CSolver **solver_container,
                         CConfig *config,
                         unsigned short iMesh) final;

  /*!
   * \brief Compute the preconditioner for low-Mach flows.
   * \param[in] iPoint - Index of the grid point
   * \param[in] config - Definition of the particular problem.
   */
  void SetPreconditioner(CConfig *config, unsigned long iPoint) final;

  /*!
   * \brief A virtual member.
   */
  void GetOutlet_Properties(CGeometry *geometry,
                            CConfig *config,
                            unsigned short iMesh,
                            bool Output) final;

  /*!
<<<<<<< HEAD
   * \brief Compute necessary quantities (massflow, integrated heatflux, avg density)
   *        for streamwise periodic cases. Also sets new delta P for prescribed massflow.
   * \param[in] geometry - Geometrical definition of the problem.
   * \param[in] config - Definition of the particular problem.
   * \param[in] iMesh - current mesh level for the multigrid.
   * \param[in] Output - boolean to determine whether to print output.
   */
  void GetStreamwise_Periodic_Properties(CGeometry *geometry,
                                         CConfig *config,
                                         unsigned short iMesh,
                                         bool Output) final;

  /*!
   * \brief Allocates the final pointer of SlidingState depending on how many donor vertex donate to it. That number is stored in SlidingStateNodes[val_marker][val_vertex].
   * \param[in] val_marker   - marker index
   * \param[in] val_vertex   - vertex index
   */
  inline void SetSlidingStateStructure(unsigned short val_marker, unsigned long val_vertex) final {
    int iVar;

    for( iVar = 0; iVar < nPrimVar+1; iVar++){
      if( SlidingState[val_marker][val_vertex][iVar] != nullptr )
        delete [] SlidingState[val_marker][val_vertex][iVar];
    }

    for( iVar = 0; iVar < nPrimVar+1; iVar++)
      SlidingState[val_marker][val_vertex][iVar] = new su2double[ GetnSlidingStates(val_marker, val_vertex) ];
  }




  /*!
   * \brief Set the outer state for fluid interface nodes.
   * \param[in] val_marker   - marker index
   * \param[in] val_vertex   - vertex index
   * \param[in] val_state    - requested state component
   * \param[in] donor_index  - index of the donor node to set
   * \param[in] component    - set value
   */
  inline void SetSlidingState(unsigned short val_marker,
                              unsigned long val_vertex,
                              unsigned short val_state,
                              unsigned long donor_index,
                              su2double component) final {
    SlidingState[val_marker][val_vertex][val_state][donor_index] = component;
  }


  /*!
   * \brief Set the number of outer state for fluid interface nodes.
   * \param[in] val_marker - marker index
   * \param[in] val_vertex - vertex index
   * \param[in] value - number of outer states
   */
  inline void SetnSlidingStates(unsigned short val_marker,
                                unsigned long val_vertex,
                                int value) final { SlidingStateNodes[val_marker][val_vertex] = value; }

  /*!
   * \brief Get the number of outer state for fluid interface nodes.
   * \param[in] val_marker - marker index
   * \param[in] val_vertex - vertex index
   */
  inline int GetnSlidingStates(unsigned short val_marker, unsigned long val_vertex) const final{
    return SlidingStateNodes[val_marker][val_vertex];
  }

  /*!
   * \brief Get the outer state for fluid interface nodes.
   * \param[in] val_marker - marker index
   * \param[in] val_vertex - vertex index
   * \param[in] val_state  - requested state component
   * \param[in] donor_index- index of the donor node to get
   */
  inline su2double GetSlidingState(unsigned short val_marker,
                                   unsigned long val_vertex,
                                   unsigned short val_state,
                                   unsigned long donor_index) const final {
    return SlidingState[val_marker][val_vertex][val_state][donor_index];
  }

  /*!
   * \brief Compute the global error measures (L2, Linf) for verification cases.
   * \param[in] geometry - Geometrical definition.
   * \param[in] config   - Definition of the particular problem.
=======
   * \brief Print verification error to screen.
   * \param[in] config - Definition of the particular problem.
>>>>>>> 16f38360
   */
  void PrintVerificationError(const CConfig* config) const final;

};<|MERGE_RESOLUTION|>--- conflicted
+++ resolved
@@ -380,9 +380,7 @@
                             CConfig *config,
                             unsigned short iMesh,
                             bool Output) final;
-
-  /*!
-<<<<<<< HEAD
+  /*!
    * \brief Compute necessary quantities (massflow, integrated heatflux, avg density)
    *        for streamwise periodic cases. Also sets new delta P for prescribed massflow.
    * \param[in] geometry - Geometrical definition of the problem.
@@ -396,83 +394,8 @@
                                          bool Output) final;
 
   /*!
-   * \brief Allocates the final pointer of SlidingState depending on how many donor vertex donate to it. That number is stored in SlidingStateNodes[val_marker][val_vertex].
-   * \param[in] val_marker   - marker index
-   * \param[in] val_vertex   - vertex index
-   */
-  inline void SetSlidingStateStructure(unsigned short val_marker, unsigned long val_vertex) final {
-    int iVar;
-
-    for( iVar = 0; iVar < nPrimVar+1; iVar++){
-      if( SlidingState[val_marker][val_vertex][iVar] != nullptr )
-        delete [] SlidingState[val_marker][val_vertex][iVar];
-    }
-
-    for( iVar = 0; iVar < nPrimVar+1; iVar++)
-      SlidingState[val_marker][val_vertex][iVar] = new su2double[ GetnSlidingStates(val_marker, val_vertex) ];
-  }
-
-
-
-
-  /*!
-   * \brief Set the outer state for fluid interface nodes.
-   * \param[in] val_marker   - marker index
-   * \param[in] val_vertex   - vertex index
-   * \param[in] val_state    - requested state component
-   * \param[in] donor_index  - index of the donor node to set
-   * \param[in] component    - set value
-   */
-  inline void SetSlidingState(unsigned short val_marker,
-                              unsigned long val_vertex,
-                              unsigned short val_state,
-                              unsigned long donor_index,
-                              su2double component) final {
-    SlidingState[val_marker][val_vertex][val_state][donor_index] = component;
-  }
-
-
-  /*!
-   * \brief Set the number of outer state for fluid interface nodes.
-   * \param[in] val_marker - marker index
-   * \param[in] val_vertex - vertex index
-   * \param[in] value - number of outer states
-   */
-  inline void SetnSlidingStates(unsigned short val_marker,
-                                unsigned long val_vertex,
-                                int value) final { SlidingStateNodes[val_marker][val_vertex] = value; }
-
-  /*!
-   * \brief Get the number of outer state for fluid interface nodes.
-   * \param[in] val_marker - marker index
-   * \param[in] val_vertex - vertex index
-   */
-  inline int GetnSlidingStates(unsigned short val_marker, unsigned long val_vertex) const final{
-    return SlidingStateNodes[val_marker][val_vertex];
-  }
-
-  /*!
-   * \brief Get the outer state for fluid interface nodes.
-   * \param[in] val_marker - marker index
-   * \param[in] val_vertex - vertex index
-   * \param[in] val_state  - requested state component
-   * \param[in] donor_index- index of the donor node to get
-   */
-  inline su2double GetSlidingState(unsigned short val_marker,
-                                   unsigned long val_vertex,
-                                   unsigned short val_state,
-                                   unsigned long donor_index) const final {
-    return SlidingState[val_marker][val_vertex][val_state][donor_index];
-  }
-
-  /*!
-   * \brief Compute the global error measures (L2, Linf) for verification cases.
-   * \param[in] geometry - Geometrical definition.
-   * \param[in] config   - Definition of the particular problem.
-=======
    * \brief Print verification error to screen.
    * \param[in] config - Definition of the particular problem.
->>>>>>> 16f38360
    */
   void PrintVerificationError(const CConfig* config) const final;
 
