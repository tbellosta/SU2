project('SU2', 'c', 'cpp', 
        version: '6.2.0', 
        license: 'LGPL2',
        default_options: ['buildtype=release', 
                          'warning_level=0', 
                          'cpp_std=c++11'])


pymod = import('python')
python = pymod.find_installation()

su2_cpp_args = []
su2_deps     = [declare_dependency(include_directories: 'externals/CLI11')]

default_warning_flags = ['-Wno-unused-parameter',
                         '-Wno-empty-body',
                         '-Wno-format-security',
                         '-Wno-deprecated-declarations',
<<<<<<< HEAD
			                   '-Wno-non-virtual-dtor']
=======
                         '-Wno-non-virtual-dtor']
>>>>>>> 7efee31e

# external dependencies 
mpi_dep = [dependency('mpi', language:'c', required : get_option('with-mpi')), 
           dependency('mpi', language:'cpp', required : get_option('with-mpi'))]

if get_option('enable-autodiff') or get_option('enable-directdiff')
  codi_dep = [declare_dependency(include_directories: 'externals/codi/include')]
  codi_rev_args = '-DCODI_REVERSE_TYPE'
  codi_for_args = '-DCODI_FORWARD_TYPE'
endif

# add cgns library
if get_option('enable-cgns')
  subdir('externals/cgns')
  su2_deps     += cgns_dep
  su2_cpp_args += '-DHAVE_CGNS'
endif

# Check for non-debug build
if get_option('buildtype')!='debug'
  su2_cpp_args += '-DNDEBUG'
endif

# check if MPI dependencies are found and add them
if mpi_dep[0].found() and mpi_dep[1].found() 

  # add MPI dependency 
  su2_deps += mpi_dep
  su2_cpp_args += '-DHAVE_MPI'
  
  # compile metis
  subdir('externals/metis')
  
  # add metis dependency
  su2_deps     += metis_dep
  su2_cpp_args += '-DHAVE_METIS' 
  
  # compile parmetis
  subdir('externals/parmetis')
 
  # add parmetis dependency
  su2_deps     += parmetis_dep
  su2_cpp_args += '-DHAVE_PARMETIS' 
  
  # add medi dependency
  if get_option('enable-autodiff') or get_option('enable-directdiff')
    codi_dep += declare_dependency(include_directories: ['externals/medi/include', 'externals/medi/src'])
  endif
endif

if get_option('enable-tecio')
  subdir('externals/tecio')
endif

# PaStiX
if get_option('enable-pastix')
  assert(mpi_dep[0].found() and mpi_dep[1].found(),
         'PaStiX support requires MPI')
  assert(get_option('enable-mkl') or get_option('enable-openblas'),
         'PaStiX support requires either mkl or openblas')

  su2_cpp_args += '-DHAVE_PASTIX'

  pastix_root = get_option('pastix_root')+'/install'
  scotch_root = get_option('scotch_root')+'/lib'
  pastix_dep  = declare_dependency(include_directories: pastix_root,
                                   link_args: [ '-L../'+pastix_root, '-L../'+scotch_root,
                                   '-lpastix', '-lscotch', '-lptscotch', '-lptscotcherr',
                                   '-lm', '-lrt', '-lpthread'])
  su2_deps += pastix_dep
endif

# blas-type dependencies
if get_option('enable-mkl')

  su2_cpp_args += '-DHAVE_MKL'
  mkl_root = get_option('mkl_root')
  mkl_dep = declare_dependency(include_directories: mkl_root+'/include', compile_args: '-m64',
    link_args: ['-L'+mkl_root+'/lib/intel64','-lmkl_intel_lp64','-lmkl_sequential','-lmkl_core','-lpthread','-lm','-ldl'])
  su2_deps += mkl_dep

elif get_option('enable-openblas')

  su2_cpp_args += '-DHAVE_BLAS'
  su2_cpp_args += '-DHAVE_LAPACK'
  blas_dep = dependency(get_option('blas-name'))
  su2_deps += blas_dep

endif

# compile common library
subdir('Common/src')
# compile SU2_CFD executable
subdir('SU2_CFD/src')
# compile SU2_DOT executable
subdir('SU2_DOT/src')
# compile SU2_DEF executable
subdir('SU2_DEF/src')
# compile SU2_GEO executable
subdir('SU2_GEO/src')
# compile SU2_MSH executable
subdir('SU2_MSH/src')
# compile SU2_SOL executable
subdir('SU2_SOL/src')
# install python scripts
subdir('SU2_PY')

if get_option('enable-pywrapper')
  subdir('SU2_PY/pySU2')
endif<|MERGE_RESOLUTION|>--- conflicted
+++ resolved
@@ -16,11 +16,7 @@
                          '-Wno-empty-body',
                          '-Wno-format-security',
                          '-Wno-deprecated-declarations',
-<<<<<<< HEAD
-			                   '-Wno-non-virtual-dtor']
-=======
                          '-Wno-non-virtual-dtor']
->>>>>>> 7efee31e
 
 # external dependencies 
 mpi_dep = [dependency('mpi', language:'c', required : get_option('with-mpi')), 
