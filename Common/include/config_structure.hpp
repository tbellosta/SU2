--- conflicted
+++ resolved
@@ -154,12 +154,9 @@
   su2double CL_Target; /*!< \brief Weight of the drag coefficient. */
   su2double CM_Target; /*!< \brief Weight of the drag coefficient. */
   su2double *HTP_Min_XCoord, *HTP_Min_YCoord; /*!< \brief Identification of the HTP. */
-<<<<<<< HEAD
   unsigned short Unsteady_Simulation;	/*!< \brief Steady or unsteady (time stepping or dual time stepping) computation. */
   bool Steady_FixedTS;                 /*!< \brief True if a fixed time step is desired for steady case. */
-=======
   unsigned short TimeMarching;	/*!< \brief Steady or unsteady (time stepping or dual time stepping) computation. */
->>>>>>> efaf499d
   unsigned short Dynamic_Analysis;	/*!< \brief Static or dynamic structural analysis. */
   unsigned short nStartUpIter;	/*!< \brief Start up iterations using the fine grid. */
   su2double FixAzimuthalLine; /*!< \brief Fix an azimuthal line due to misalignments of the nearfield. */
@@ -752,15 +749,9 @@
   SurfAdjCoeff_FileName,			/*!< \brief Output file with the adjoint variables on the surface. */
   New_SU2_FileName,       		/*!< \brief Output SU2 mesh file converted from CGNS format. */
   SurfSens_FileName,			/*!< \brief Output file for the sensitivity on the surface (discrete adjoint). */
-<<<<<<< HEAD
-  VolSens_FileName,			/*!< \brief Output file for the sensitivity in the volume (discrete adjoint). */
   libROMbase_FileName;                  /*!< \brief Output base file name for libROM (reduced order modelling). */
-  bool Low_MemoryOutput,      /*!< \brief Output less information for lower memory use */
-  Wrt_Output,                 /*!< \brief Write any output files */
-=======
   VolSens_FileName;			/*!< \brief Output file for the sensitivity in the volume (discrete adjoint). */
   bool Wrt_Output,                 /*!< \brief Write any output files */
->>>>>>> efaf499d
   Wrt_Vol_Sol,                /*!< \brief Write a volume solution file */
   Wrt_Srf_Sol,                /*!< \brief Write a surface solution file */
   Wrt_Csv_Sol,                /*!< \brief Write a surface comma-separated values solution file */
@@ -5176,17 +5167,13 @@
    * \return The kind of time integration: Steady state, time stepping method (unsteady) or
    *         dual time stepping method (unsteady).
    */
-<<<<<<< HEAD
-  unsigned short GetUnsteady_Simulation(void);
-   
+  unsigned short GetTime_Marching(void);
+
   /*!
    * \brief Provides option to fix the time step for steady cases.
    * \return True if a fixed time step is desired, false otherwise.
    */
   bool GetSteady_FixedTS(void);
-=======
-  unsigned short GetTime_Marching(void);
->>>>>>> efaf499d
   
   /*!
    * \brief Provides the number of chemical reactions in the chemistry model
