/*!
 * \file config_structure.hpp
 * \brief All the information about the definition of the physical problem.
 *        The subroutines and functions are in the <i>config_structure.cpp</i> file.
 * \author F. Palacios, T. Economon, B. Tracey
 * \version 6.0.1 "Falcon"
 *
 * The current SU2 release has been coordinated by the
 * SU2 International Developers Society <www.su2devsociety.org>
 * with selected contributions from the open-source community.
 *
 * The main research teams contributing to the current release are:
 *  - Prof. Juan J. Alonso's group at Stanford University.
 *  - Prof. Piero Colonna's group at Delft University of Technology.
 *  - Prof. Nicolas R. Gauger's group at Kaiserslautern University of Technology.
 *  - Prof. Alberto Guardone's group at Polytechnic University of Milan.
 *  - Prof. Rafael Palacios' group at Imperial College London.
 *  - Prof. Vincent Terrapon's group at the University of Liege.
 *  - Prof. Edwin van der Weide's group at the University of Twente.
 *  - Lab. of New Concepts in Aeronautics at Tech. Institute of Aeronautics.
 *
 * Copyright 2012-2018, Francisco D. Palacios, Thomas D. Economon,
 *                      Tim Albring, and the SU2 contributors.
 *
 * SU2 is free software; you can redistribute it and/or
 * modify it under the terms of the GNU Lesser General Public
 * License as published by the Free Software Foundation; either
 * version 2.1 of the License, or (at your option) any later version.
 *
 * SU2 is distributed in the hope that it will be useful,
 * but WITHOUT ANY WARRANTY; without even the implied warranty of
 * MERCHANTABILITY or FITNESS FOR A PARTICULAR PURPOSE. See the GNU
 * Lesser General Public License for more details.
 *
 * You should have received a copy of the GNU Lesser General Public
 * License along with SU2. If not, see <http://www.gnu.org/licenses/>.
 */

#pragma once

#include "./mpi_structure.hpp"

#include <iostream>
#include <cstdlib>
#include <fstream>
#include <sstream>
#include <string>
#include <cstring>
#include <vector>
#include <stdlib.h>
#include <cmath>
#include <map>
#include <assert.h>

#include "./option_structure.hpp"
#include "./datatype_structure.hpp"

#ifdef HAVE_CGNS
#include "cgnslib.h"
#endif

using namespace std;

/*!
 * \class CConfig
 * \brief Main class for defining the problem; basically this class reads the configuration file, and
 *        stores all the information.
 * \author F. Palacios
 */

class CConfig {
private:
  SU2_MPI::Comm SU2_Communicator; /*!< \brief MPI communicator of SU2.*/
  int rank, size;
  unsigned short Kind_SU2; /*!< \brief Kind of SU2 software component.*/
  unsigned short Ref_NonDim; /*!< \brief Kind of non dimensionalization.*/
  unsigned short Kind_AverageProcess; /*!< \brief Kind of mixing process.*/
  unsigned short Kind_PerformanceAverageProcess; /*!< \brief Kind of mixing process.*/
  unsigned short Kind_MixingPlaneInterface; /*!< \brief Kind of mixing process.*/
  unsigned short Kind_SpanWise; /*!< \brief Kind of span-wise section computation.*/
  unsigned short *Kind_TurboMachinery;  /*!< \brief Kind of turbomachynery architecture.*/
  unsigned short iZone, nZone; /*!< \brief Number of zones in the mesh. */
  unsigned short nZoneSpecified; /*!< \brief Number of zones that are specified in config file. */
  su2double Highlite_Area; /*!< \brief Highlite area. */
  su2double Fan_Poly_Eff; /*!< \brief Highlite area. */
  su2double OrderMagResidual; /*!< \brief Order of magnitude reduction. */
  su2double MinLogResidual; /*!< \brief Minimum value of the log residual. */
  su2double OrderMagResidualFSI; /*!< \brief Order of magnitude reduction. */
  su2double MinLogResidualFSI; /*!< \brief Minimum value of the log residual. */
  su2double OrderMagResidual_BGS_F; /*!< \brief Order of magnitude reduction. */
  su2double MinLogResidual_BGS_F; /*!< \brief Minimum value of the log residual. */
  su2double OrderMagResidual_BGS_S; /*!< \brief Order of magnitude reduction. */
  su2double MinLogResidual_BGS_S; /*!< \brief Minimum value of the log residual. */
  su2double Res_FEM_UTOL; 		/*!< \brief UTOL criteria for structural FEM. */
  su2double Res_FEM_RTOL; 		/*!< \brief RTOL criteria for structural FEM. */
  su2double Res_FEM_ETOL; 		/*!< \brief ETOL criteria for structural FEM. */
  su2double Res_FEM_ADJ;     /*!< \brief Convergence criteria for adjoint FEM. */
  su2double EA_ScaleFactor; /*!< \brief Equivalent Area scaling factor */
  su2double* EA_IntLimit; /*!< \brief Integration limits of the Equivalent Area computation */
  su2double AdjointLimit; /*!< \brief Adjoint variable limit */
  su2double* Obj_ChainRuleCoeff; /*!< \brief Array defining objective function for adjoint problem based on chain rule in terms of gradient w.r.t. density, velocity, pressure */
  bool MG_AdjointFlow; /*!< \brief MG with the adjoint flow problem */
  su2double* SubsonicEngine_Cyl; /*!< \brief Coordinates of the box subsonic region */
  su2double* SubsonicEngine_Values; /*!< \brief Values of the box subsonic region */
  su2double* Hold_GridFixed_Coord; /*!< \brief Coordinates of the box to hold fixed the nbumerical grid */
  su2double *DistortionRack;
  su2double *PressureLimits,
  *DensityLimits,
  *TemperatureLimits; /*!< \brief Limits for the primitive variables */
  bool ActDisk_DoubleSurface;  /*!< \brief actuator disk double surface  */
  bool Engine_HalfModel;  /*!< \brief only half model is in the computational grid  */
  bool ActDisk_SU2_DEF;  /*!< \brief actuator disk double surface  */
  unsigned short ConvCriteria;	/*!< \brief Kind of convergence criteria. */
  unsigned short nFFD_Iter; 	/*!< \brief Iteration for the point inversion problem. */
  unsigned short FFD_Blending; /*!< \brief Kind of FFD Blending function. */
  su2double* FFD_BSpline_Order; /*!< \brief BSpline order in i,j,k direction. */
  su2double FFD_Tol;  	/*!< \brief Tolerance in the point inversion problem. */
  su2double Opt_RelaxFactor;  	/*!< \brief Scale factor for the line search. */
  su2double Opt_LineSearch_Bound;  	/*!< \brief Bounds for the line search. */
  bool Write_Conv_FSI;			/*!< \brief Write convergence file for FSI problems. */
  bool ContinuousAdjoint,			/*!< \brief Flag to know if the code is solving an adjoint problem. */
  Viscous,                /*!< \brief Flag to know if the code is solving a viscous problem. */
  EquivArea,				/*!< \brief Flag to know if the code is going to compute and plot the equivalent area. */
  Engine,				/*!< \brief Flag to know if the code is going to compute a problem with engine. */
  InvDesign_Cp,				/*!< \brief Flag to know if the code is going to compute and plot the inverse design. */
  InvDesign_HeatFlux,				/*!< \brief Flag to know if the code is going to compute and plot the inverse design. */
  Grid_Movement,			/*!< \brief Flag to know if there is grid movement. */
  Wind_Gust,              /*!< \brief Flag to know if there is a wind gust. */
  Aeroelastic_Simulation, /*!< \brief Flag to know if there is an aeroelastic simulation. */
  Weakly_Coupled_Heat, /*!< \brief Flag to know if a heat equation should be weakly coupled to the incompressible solver. */
  Rotating_Frame,			/*!< \brief Flag to know if there is a rotating frame. */
  PoissonSolver,			/*!< \brief Flag to know if we are solving  poisson forces  in plasma solver. */
  Low_Mach_Precon,		/*!< \brief Flag to know if we are using a low Mach number preconditioner. */
  Low_Mach_Corr,			/*!< \brief Flag to know if we are using a low Mach number correction. */
  GravityForce,			/*!< \brief Flag to know if the gravity force is incuded in the formulation. */
  SmoothNumGrid,			/*!< \brief Smooth the numerical grid. */
  AdaptBoundary,			/*!< \brief Adapt the elements on the boundary. */
  SubsonicEngine,			/*!< \brief Engine intake subsonic region. */
  Frozen_Visc_Cont,			/*!< \brief Flag for cont. adjoint problem with/without frozen viscosity. */
  Frozen_Visc_Disc,			/*!< \brief Flag for disc. adjoint problem with/without frozen viscosity. */
  Frozen_Limiter_Disc,			/*!< \brief Flag for disc. adjoint problem with/without frozen limiter. */
  Inconsistent_Disc,      /*!< \brief Use an inconsistent (primal/dual) discrete adjoint formulation. */
  Sens_Remove_Sharp,			/*!< \brief Flag for removing or not the sharp edges from the sensitivity computation. */
  Hold_GridFixed,	/*!< \brief Flag hold fixed some part of the mesh during the deformation. */
  Axisymmetric, /*!< \brief Flag for axisymmetric calculations */
  Integrated_HeatFlux; /*!< \brief Flag for heat flux BC whether it deals with integrated values.*/
  su2double Damp_Engine_Inflow;	/*!< \brief Damping factor for the engine inlet. */
  su2double Damp_Engine_Exhaust;	/*!< \brief Damping factor for the engine exhaust. */
  su2double Damp_Res_Restric,	/*!< \brief Damping factor for the residual restriction. */
  Damp_Correc_Prolong; /*!< \brief Damping factor for the correction prolongation. */
  su2double Position_Plane; /*!< \brief Position of the Near-Field (y coordinate 2D, and z coordinate 3D). */
  su2double WeightCd; /*!< \brief Weight of the drag coefficient. */
  su2double dCD_dCL; /*!< \brief Weight of the drag coefficient. */
  su2double dCMx_dCL; /*!< \brief Weight of the drag coefficient. */
  su2double dCMy_dCL; /*!< \brief Weight of the drag coefficient. */
  su2double dCMz_dCL; /*!< \brief Weight of the drag coefficient. */
  su2double dCD_dCMy; /*!< \brief Weight of the drag coefficient. */
  su2double CL_Target; /*!< \brief Weight of the drag coefficient. */
  su2double CM_Target; /*!< \brief Weight of the drag coefficient. */
  su2double *HTP_Min_XCoord, *HTP_Min_YCoord; /*!< \brief Identification of the HTP. */
  unsigned short Unsteady_Simulation;	/*!< \brief Steady or unsteady (time stepping or dual time stepping) computation. */
  unsigned short Dynamic_Analysis;	/*!< \brief Static or dynamic structural analysis. */
  unsigned short nStartUpIter;	/*!< \brief Start up iterations using the fine grid. */
  su2double FixAzimuthalLine; /*!< \brief Fix an azimuthal line due to misalignments of the nearfield. */
  su2double **DV_Value;		/*!< \brief Previous value of the design variable. */
  su2double Venkat_LimiterCoeff;				/*!< \brief Limiter coefficient */
  unsigned long LimiterIter;	/*!< \brief Freeze the value of the limiter after a number of iterations */
  su2double AdjSharp_LimiterCoeff;				/*!< \brief Coefficient to identify the limit of a sharp edge. */
  unsigned short SystemMeasurements; /*!< \brief System of measurements. */
  unsigned short Kind_Regime;  /*!< \brief Kind of adjoint function. */
  unsigned short *Kind_ObjFunc;  /*!< \brief Kind of objective function. */
  su2double *Weight_ObjFunc;    /*!< \brief Weight applied to objective function. */
  unsigned short Kind_SensSmooth; /*!< \brief Kind of sensitivity smoothing technique. */
  unsigned short Continuous_Eqns; /*!< \brief Which equations to treat continuously (Hybrid adjoint)*/
  unsigned short Discrete_Eqns; /*!< \brief Which equations to treat discretely (Hybrid adjoint). */
  unsigned short *Design_Variable; /*!< \brief Kind of design variable. */
  unsigned short Kind_Adaptation;	/*!< \brief Kind of numerical grid adaptation. */
  unsigned short nTimeInstances;  /*!< \brief Number of periodic time instances for  harmonic balance. */
  su2double HarmonicBalance_Period;		/*!< \brief Period of oscillation to be used with harmonic balance computations. */
  su2double New_Elem_Adapt;			/*!< \brief Elements to adapt in the numerical grid adaptation process. */
  su2double Delta_UnstTime,			/*!< \brief Time step for unsteady computations. */
  Delta_UnstTimeND;						/*!< \brief Time step for unsteady computations (non dimensional). */
  su2double Delta_DynTime,		/*!< \brief Time step for dynamic structural computations. */
  Total_DynTime,				/*!< \brief Total time for dynamic structural computations. */
  Current_DynTime;			/*!< \brief Global time of the dynamic structural computations. */
  su2double Total_UnstTime,						/*!< \brief Total time for unsteady computations. */
  Total_UnstTimeND;								/*!< \brief Total time for unsteady computations (non dimensional). */
  su2double Current_UnstTime,									/*!< \brief Global time of the unsteady simulation. */
  Current_UnstTimeND;									/*!< \brief Global time of the unsteady simulation. */
  unsigned short nMarker_Euler,	/*!< \brief Number of Euler wall markers. */
  nMarker_FarField,				/*!< \brief Number of far-field markers. */
  nMarker_Custom,
  nMarker_SymWall,				/*!< \brief Number of symmetry wall markers. */
  nMarker_PerBound,				/*!< \brief Number of periodic boundary markers. */
  nMarker_MixingPlaneInterface,				/*!< \brief Number of mixing plane interface boundary markers. */
  nMarker_Turbomachinery,				/*!< \brief Number turbomachinery markers. */
  nMarker_TurboPerformance,				/*!< \brief Number of turboperformance markers. */
  nSpanWiseSections_User,			/*!< \brief Number of spanwise sections to compute 3D BC and Performance for turbomachinery   */
  nMarker_Shroud,/*!< \brief Number of shroud markers to set grid velocity to 0.*/
  nMarker_NearFieldBound,				/*!< \brief Number of near field boundary markers. */
  nMarker_ActDiskInlet, nMarker_ActDiskOutlet,
  nMarker_InterfaceBound,				/*!< \brief Number of interface boundary markers. */
  nMarker_Fluid_InterfaceBound,				/*!< \brief Number of fluid interface markers. */
  nMarker_CHTInterface,     /*!< \brief Number of conjugate heat transfer interface markers. */
  nMarker_Dirichlet,				/*!< \brief Number of interface boundary markers. */
  nMarker_Inlet,					/*!< \brief Number of inlet flow markers. */
  nMarker_Riemann,					/*!< \brief Number of Riemann flow markers. */
  nMarker_Giles,					/*!< \brief Number of Giles flow markers. */
  nRelaxFactor_Giles,                                   /*!< \brief Number of relaxation factors for Giles markers. */
  nMarker_Supersonic_Inlet,					/*!< \brief Number of supersonic inlet flow markers. */
  nMarker_Supersonic_Outlet,					/*!< \brief Number of supersonic outlet flow markers. */
  nMarker_Outlet,					/*!< \brief Number of outlet flow markers. */
  nMarker_Isothermal,     /*!< \brief Number of isothermal wall boundaries. */
  nMarker_HeatFlux,       /*!< \brief Number of constant heat flux wall boundaries. */
  nMarker_EngineExhaust,					/*!< \brief Number of nacelle exhaust flow markers. */
  nMarker_EngineInflow,					/*!< \brief Number of nacelle inflow flow markers. */
  nMarker_Clamped,						/*!< \brief Number of clamped markers in the FEM. */
  nMarker_Displacement,					/*!< \brief Number of displacement surface markers. */
  nMarker_Load,					/*!< \brief Number of load surface markers. */
  nMarker_Damper,         /*!< \brief Number of damper surface markers. */
  nMarker_Load_Dir,					/*!< \brief Number of load surface markers defined by magnitude and direction. */
  nMarker_Disp_Dir,         /*!< \brief Number of load surface markers defined by magnitude and direction. */
  nMarker_Load_Sine,					/*!< \brief Number of load surface markers defined by magnitude and direction. */
  nMarker_FlowLoad,					/*!< \brief Number of load surface markers. */
  nMarker_Neumann,				/*!< \brief Number of Neumann flow markers. */
  nMarker_Internal,				/*!< \brief Number of Neumann flow markers. */
  nMarker_All,					/*!< \brief Total number of markers using the grid information. */
  nMarker_Max,					/*!< \brief Max number of number of markers using the grid information. */
  nMarker_CfgFile;					/*!< \brief Total number of markers using the config file
                             (note that using parallel computation this number can be different
                             from nMarker_All). */
  string *Marker_Euler,			/*!< \brief Euler wall markers. */
  *Marker_FarField,				/*!< \brief Far field markers. */
  *Marker_Custom,
  *Marker_SymWall,				/*!< \brief Symmetry wall markers. */
  *Marker_PerBound,				/*!< \brief Periodic boundary markers. */
  *Marker_PerDonor,				/*!< \brief Rotationally periodic boundary donor markers. */
  *Marker_MixingPlaneInterface,				/*!< \brief MixingPlane interface boundary markers. */
  *Marker_TurboBoundIn,				/*!< \brief Turbomachinery performance boundary markers. */
  *Marker_TurboBoundOut,				/*!< \brief Turbomachinery performance boundary donor markers. */
  *Marker_NearFieldBound,				/*!< \brief Near Field boundaries markers. */
  *Marker_InterfaceBound,				/*!< \brief Interface boundaries markers. */
  *Marker_Fluid_InterfaceBound,				/*!< \brief Fluid interface markers. */
  *Marker_CHTInterface,         /*!< \brief Conjugate heat transfer interface markers. */
  *Marker_ActDiskInlet,
  *Marker_ActDiskOutlet,
  *Marker_Dirichlet,				/*!< \brief Interface boundaries markers. */
  *Marker_Inlet,					/*!< \brief Inlet flow markers. */
  *Marker_Riemann,					/*!< \brief Riemann markers. */
  *Marker_Giles,					/*!< \brief Giles markers. */
  *Marker_Shroud,                                       /*!< \brief Shroud markers. */
  *Marker_Supersonic_Inlet,					/*!< \brief Supersonic inlet flow markers. */
  *Marker_Supersonic_Outlet,					/*!< \brief Supersonic outlet flow markers. */
  *Marker_Outlet,					/*!< \brief Outlet flow markers. */
  *Marker_Isothermal,     /*!< \brief Isothermal wall markers. */
  *Marker_HeatFlux,       /*!< \brief Constant heat flux wall markers. */
  *Marker_EngineInflow,					/*!< \brief Engine Inflow flow markers. */
  *Marker_EngineExhaust,					/*!< \brief Engine Exhaust flow markers. */
  *Marker_Clamped,						/*!< \brief Clamped markers. */
  *Marker_Displacement,					/*!< \brief Displacement markers. */
  *Marker_Load,					/*!< \brief Load markers. */
  *Marker_Damper,         /*!< \brief Damper markers. */
  *Marker_Load_Dir,					/*!< \brief Load markers defined in cartesian coordinates. */
  *Marker_Disp_Dir,         /*!< \brief Load markers defined in cartesian coordinates. */
  *Marker_Load_Sine,					/*!< \brief Sine-wave loaded markers defined in cartesian coordinates. */
  *Marker_FlowLoad,					/*!< \brief Flow Load markers. */
  *Marker_Neumann,					/*!< \brief Neumann flow markers. */
  *Marker_Internal,					/*!< \brief Neumann flow markers. */
  *Marker_All_TagBound;				/*!< \brief Global index for markers using grid information. */
  su2double *Dirichlet_Value;    /*!< \brief Specified Dirichlet value at the boundaries. */
  su2double *Exhaust_Temperature_Target;    /*!< \brief Specified total temperatures for nacelle boundaries. */
  su2double *Exhaust_Pressure_Target;    /*!< \brief Specified total pressures for nacelle boundaries. */
  su2double *Inlet_Ttotal;    /*!< \brief Specified total temperatures for inlet boundaries. */
  su2double *Riemann_Var1, *Riemann_Var2;    /*!< \brief Specified values for Riemann boundary. */
  su2double **Riemann_FlowDir;  /*!< \brief Specified flow direction vector (unit vector) for Riemann boundaries. */
  su2double *Giles_Var1, *Giles_Var2, *RelaxFactorAverage, *RelaxFactorFourier;    /*!< \brief Specified values for Giles BC. */
  su2double **Giles_FlowDir;  /*!< \brief Specified flow direction vector (unit vector) for Giles BC. */
  su2double *Inlet_Ptotal;    /*!< \brief Specified total pressures for inlet boundaries. */
  su2double **Inlet_FlowDir;  /*!< \brief Specified flow direction vector (unit vector) for inlet boundaries. */
  su2double *Inlet_Temperature;    /*!< \brief Specified temperatures for a supersonic inlet boundaries. */
  su2double *Inlet_Pressure;    /*!< \brief Specified static pressures for supersonic inlet boundaries. */
  su2double **Inlet_Velocity;  /*!< \brief Specified flow velocity vectors for supersonic inlet boundaries. */
  su2double *EngineInflow_Target;    /*!< \brief Specified fan face mach for nacelle boundaries. */
  su2double *Inflow_Mach;    /*!< \brief Specified fan face mach for nacelle boundaries. */
  su2double *Inflow_Pressure;    /*!< \brief Specified fan face mach for nacelle boundaries. */
  su2double *Inflow_MassFlow;    /*!< \brief Specified fan face mach for nacelle boundaries. */
  su2double *Inflow_ReverseMassFlow;    /*!< \brief Specified fan face mach for nacelle boundaries. */
  su2double *Inflow_TotalPressure;    /*!< \brief Specified fan face mach for nacelle boundaries. */
  su2double *Inflow_Temperature;    /*!< \brief Specified fan face mach for nacelle boundaries. */
  su2double *Inflow_TotalTemperature;    /*!< \brief Specified fan face mach for nacelle boundaries. */
  su2double *Inflow_RamDrag;    /*!< \brief Specified fan face mach for nacelle boundaries. */
  su2double *Inflow_Force;    /*!< \brief Specified fan face mach for nacelle boundaries. */
  su2double *Inflow_Power;    /*!< \brief Specified fan face mach for nacelle boundaries. */
  su2double *Exhaust_Pressure;    /*!< \brief Specified fan face mach for nacelle boundaries. */
  su2double *Exhaust_Temperature;    /*!< \brief Specified fan face mach for nacelle boundaries. */
  su2double *Exhaust_MassFlow;    /*!< \brief Specified fan face mach for nacelle boundaries. */
  su2double *Exhaust_TotalPressure;    /*!< \brief Specified fan face mach for nacelle boundaries. */
  su2double *Exhaust_TotalTemperature;    /*!< \brief Specified fan face mach for nacelle boundaries. */
  su2double *Exhaust_GrossThrust;    /*!< \brief Specified fan face mach for nacelle boundaries. */
  su2double *Exhaust_Force;    /*!< \brief Specified fan face mach for nacelle boundaries. */
  su2double *Exhaust_Power;    /*!< \brief Specified fan face mach for nacelle boundaries. */
  su2double *Engine_Power;    /*!< \brief Specified fan face mach for nacelle boundaries. */
  su2double *Engine_Mach;    /*!< \brief Specified fan face mach for nacelle boundaries. */
  su2double *Engine_Force;    /*!< \brief Specified fan face mach for nacelle boundaries. */
  su2double *Engine_NetThrust;    /*!< \brief Specified fan face mach for nacelle boundaries. */
  su2double *Engine_GrossThrust;    /*!< \brief Specified fan face mach for nacelle boundaries. */
  su2double *Engine_Area;    /*!< \brief Specified fan face mach for nacelle boundaries. */
  su2double *Outlet_Pressure;    /*!< \brief Specified back pressures (static) for outlet boundaries. */
  su2double *Isothermal_Temperature; /*!< \brief Specified isothermal wall temperatures (static). */
  su2double *Heat_Flux;  /*!< \brief Specified wall heat fluxes. */
  su2double *Displ_Value;    /*!< \brief Specified displacement for displacement boundaries. */
  su2double *Load_Value;    /*!< \brief Specified force for load boundaries. */
  su2double *Damper_Constant;    /*!< \brief Specified constant for damper boundaries. */
  su2double *Load_Dir_Value;    /*!< \brief Specified force for load boundaries defined in cartesian coordinates. */
  su2double *Load_Dir_Multiplier;    /*!< \brief Specified multiplier for load boundaries defined in cartesian coordinates. */
  su2double *Disp_Dir_Value;    /*!< \brief Specified force for load boundaries defined in cartesian coordinates. */
   su2double *Disp_Dir_Multiplier;    /*!< \brief Specified multiplier for load boundaries defined in cartesian coordinates. */
  su2double **Load_Dir;  /*!< \brief Specified flow direction vector (unit vector) for inlet boundaries. */
  su2double **Disp_Dir;  /*!< \brief Specified structural displacement direction (unit vector). */
  su2double *Load_Sine_Amplitude;    /*!< \brief Specified amplitude for a sine-wave load. */
  su2double *Load_Sine_Frequency;    /*!< \brief Specified multiplier for load boundaries defined in cartesian coordinates. */
  su2double **Load_Sine_Dir;  /*!< \brief Specified flow direction vector (unit vector) for inlet boundaries. */
  su2double *FlowLoad_Value;    /*!< \brief Specified force for flow load boundaries. */
  su2double *ActDiskInlet_MassFlow;    /*!< \brief Specified fan face mach for nacelle boundaries. */
  su2double *ActDiskInlet_Temperature;    /*!< \brief Specified fan face mach for nacelle boundaries. */
  su2double *ActDiskInlet_TotalTemperature;    /*!< \brief Specified fan face mach for nacelle boundaries. */
  su2double *ActDiskInlet_Pressure;    /*!< \brief Specified fan face mach for nacelle boundaries. */
  su2double *ActDiskInlet_TotalPressure;    /*!< \brief Specified fan face mach for nacelle boundaries. */
  su2double *ActDiskInlet_RamDrag;    /*!< \brief Specified fan face mach for nacelle boundaries. */
  su2double *ActDiskInlet_Force;    /*!< \brief Specified fan face mach for nacelle boundaries. */
  su2double *ActDiskInlet_Power;    /*!< \brief Specified fan face mach for nacelle boundaries. */
  su2double *ActDiskOutlet_MassFlow;    /*!< \brief Specified fan face mach for nacelle boundaries. */
  su2double *ActDiskOutlet_Temperature;    /*!< \brief Specified fan face mach for nacelle boundaries. */
  su2double *ActDiskOutlet_TotalTemperature;    /*!< \brief Specified fan face mach for nacelle boundaries. */
  su2double *ActDiskOutlet_Pressure;    /*!< \brief Specified fan face mach for nacelle boundaries. */
  su2double *ActDiskOutlet_TotalPressure;    /*!< \brief Specified fan face mach for nacelle boundaries. */
  su2double *ActDiskOutlet_GrossThrust;    /*!< \brief Specified fan face mach for nacelle boundaries. */
  su2double *ActDiskOutlet_Force;    /*!< \brief Specified fan face mach for nacelle boundaries. */
  su2double *ActDiskOutlet_Power;    /*!< \brief Specified fan face mach for nacelle boundaries. */
  su2double **ActDisk_PressJump, **ActDisk_TempJump,  **ActDisk_Omega;
  su2double *ActDisk_DeltaPress;    /*!< \brief Specified fan face mach for nacelle boundaries. */
  su2double *ActDisk_DeltaTemp;    /*!< \brief Specified fan face mach for nacelle boundaries. */
  su2double *ActDisk_TotalPressRatio;    /*!< \brief Specified fan face mach for nacelle boundaries. */
  su2double *ActDisk_TotalTempRatio;    /*!< \brief Specified fan face mach for nacelle boundaries. */
  su2double *ActDisk_StaticPressRatio;    /*!< \brief Specified fan face mach for nacelle boundaries. */
  su2double *ActDisk_StaticTempRatio;    /*!< \brief Specified fan face mach for nacelle boundaries. */
  su2double *ActDisk_Power;    /*!< \brief Specified fan face mach for nacelle boundaries. */
  su2double *ActDisk_MassFlow;    /*!< \brief Specified fan face mach for nacelle boundaries. */
  su2double *ActDisk_Mach;    /*!< \brief Specified fan face mach for nacelle boundaries. */
  su2double *ActDisk_Force;    /*!< \brief Specified fan face mach for nacelle boundaries. */
  su2double *Surface_MassFlow;    /*!< \brief Massflow at the boundaries. */
  su2double *Surface_Mach;    /*!< \brief Mach number at the boundaries. */
  su2double *Surface_Temperature;    /*!< \brief Temperature at the boundaries. */
  su2double *Surface_Pressure;    /*!< \brief Pressure at the boundaries. */
  su2double *Surface_Density;    /*!< \brief Density at the boundaries. */
  su2double *Surface_Enthalpy;    /*!< \brief Enthalpy at the boundaries. */
  su2double *Surface_NormalVelocity;    /*!< \brief Normal velocity at the boundaries. */
  su2double *Surface_TotalTemperature;   /*!< \brief Total temperature at the boundaries. */
  su2double *Surface_TotalPressure;    /*!< \brief Total pressure at the boundaries. */
  su2double *Surface_DC60;    /*!< \brief Specified fan face mach for nacelle boundaries. */
  su2double *Surface_IDC;    /*!< \brief Specified fan face mach for nacelle boundaries. */
  su2double *Surface_IDC_Mach;    /*!< \brief Specified fan face mach for nacelle boundaries. */
  su2double *Surface_IDR;    /*!< \brief Specified fan face mach for nacelle boundaries. */
  su2double *ActDisk_NetThrust;    /*!< \brief Specified fan face mach for nacelle boundaries. */
  su2double *ActDisk_BCThrust;    /*!< \brief Specified fan face mach for nacelle boundaries. */
  su2double *ActDisk_BCThrust_Old;    /*!< \brief Specified fan face mach for nacelle boundaries. */
  su2double *ActDisk_GrossThrust;    /*!< \brief Specified fan face mach for nacelle boundaries. */
  su2double *ActDisk_Area;    /*!< \brief Specified fan face mach for nacelle boundaries. */
  su2double *ActDisk_ReverseMassFlow;    /*!< \brief Specified fan face mach for nacelle boundaries. */
  su2double **Periodic_RotCenter;  /*!< \brief Rotational center for each periodic boundary. */
  su2double **Periodic_RotAngles;      /*!< \brief Rotation angles for each periodic boundary. */
  su2double **Periodic_Translation;      /*!< \brief Translation vector for each periodic boundary. */
  unsigned short nPeriodic_Index;     /*!< \brief Number of SEND_RECEIVE periodic transformations. */
  su2double **Periodic_Center;         /*!< \brief Rotational center for each SEND_RECEIVE boundary. */
  su2double **Periodic_Rotation;      /*!< \brief Rotation angles for each SEND_RECEIVE boundary. */
  su2double **Periodic_Translate;      /*!< \brief Translation vector for each SEND_RECEIVE boundary. */
  string *Marker_CfgFile_TagBound;			/*!< \brief Global index for markers using config file. */
  unsigned short *Marker_All_KindBC,			/*!< \brief Global index for boundaries using grid information. */
  *Marker_CfgFile_KindBC;		/*!< \brief Global index for boundaries using config file. */
  short *Marker_All_SendRecv;		/*!< \brief Information about if the boundary is sended (+), received (-). */
  short *Marker_All_PerBound;	/*!< \brief Global index for periodic bc using the grid information. */
  unsigned long nExtIter;			/*!< \brief Number of external iterations. */
  unsigned long ExtIter;			/*!< \brief Current external iteration number. */
  unsigned long ExtIter_OffSet;			/*!< \brief External iteration number offset. */
  unsigned long IntIter;			/*!< \brief Current internal iteration number. */
  unsigned long FSIIter;			/*!< \brief Current Fluid Structure Interaction sub-iteration number. */
  unsigned long Unst_nIntIter;			/*!< \brief Number of internal iterations (Dual time Method). */
  unsigned long Dyn_nIntIter;			/*!< \brief Number of internal iterations (Newton-Raphson Method for nonlinear structural analysis). */
  long Unst_RestartIter;			/*!< \brief Iteration number to restart an unsteady simulation (Dual time Method). */
  long Unst_AdjointIter;			/*!< \brief Iteration number to begin the reverse time integration in the direct solver for the unsteady adjoint. */
  long Iter_Avg_Objective;			/*!< \brief Iteration the number of time steps to be averaged, counting from the back */
  long Dyn_RestartIter;			/*!< \brief Iteration number to restart a dynamic structural analysis. */
  unsigned short nRKStep;			/*!< \brief Number of steps of the explicit Runge-Kutta method. */
  su2double *RK_Alpha_Step;			/*!< \brief Runge-Kutta beta coefficients. */
  unsigned short nMGLevels;		/*!< \brief Number of multigrid levels (coarse levels). */
  unsigned short nCFL;			/*!< \brief Number of CFL, one for each multigrid level. */
  su2double
  CFLRedCoeff_Turb,		/*!< \brief CFL reduction coefficient on the LevelSet problem. */
  CFLRedCoeff_AdjFlow,	/*!< \brief CFL reduction coefficient for the adjoint problem. */
  CFLRedCoeff_AdjTurb,	/*!< \brief CFL reduction coefficient for the adjoint problem. */
  CFLFineGrid,		/*!< \brief CFL of the finest grid. */
  CFLSolid,       /*!< \brief CFL in (heat) solid solvers. */
  Max_DeltaTime,  		/*!< \brief Max delta time. */
  Unst_CFL;		/*!< \brief Unsteady CFL number. */
  bool ReorientElements;		/*!< \brief Flag for enabling element reorientation. */
  bool AddIndNeighbor;			/*!< \brief Include indirect neighbor in the agglomeration process. */
  unsigned short nDV,		/*!< \brief Number of design variables. */
  nObj, nObjW;              /*! \brief Number of objective functions. */
  unsigned short* nDV_Value;		/*!< \brief Number of values for each design variable (might be different than 1 if we allow arbitrary movement). */
  unsigned short nFFDBox;		/*!< \brief Number of ffd boxes. */
  unsigned short nGridMovement;		/*!< \brief Number of grid movement types specified. */
  unsigned short nTurboMachineryKind; 	/*!< \brief Number turbomachinery types specified. */
  unsigned short nParamDV;		/*!< \brief Number of parameters of the design variable. */
  su2double **ParamDV;				/*!< \brief Parameters of the design variable. */
  su2double **CoordFFDBox;				/*!< \brief Coordinates of the FFD boxes. */
  unsigned short **DegreeFFDBox;	/*!< \brief Degree of the FFD boxes. */
  string *FFDTag;				/*!< \brief Parameters of the design variable. */
  string *TagFFDBox;				/*!< \brief Tag of the FFD box. */
  unsigned short GeometryMode;			/*!< \brief Gemoetry mode (analysis or gradient computation). */
  unsigned short MGCycle;			/*!< \brief Kind of multigrid cycle. */
  unsigned short FinestMesh;		/*!< \brief Finest mesh for the full multigrid approach. */
  unsigned short nFFD_Fix_IDir, nFFD_Fix_JDir, nFFD_Fix_KDir;                 /*!< \brief Number of planes fixed in the FFD. */
  unsigned short nMG_PreSmooth,                 /*!< \brief Number of MG pre-smooth parameters found in config file. */
  nMG_PostSmooth,                             /*!< \brief Number of MG post-smooth parameters found in config file. */
  nMG_CorrecSmooth;                           /*!< \brief Number of MG correct-smooth parameters found in config file. */
  short *FFD_Fix_IDir, *FFD_Fix_JDir, *FFD_Fix_KDir;	/*!< \brief Exact sections. */
  unsigned short *MG_PreSmooth,	/*!< \brief Multigrid Pre smoothing. */
  *MG_PostSmooth,					/*!< \brief Multigrid Post smoothing. */
  *MG_CorrecSmooth;					/*!< \brief Multigrid Jacobi implicit smoothing of the correction. */
  su2double *LocationStations;   /*!< \brief Airfoil sections in wing slicing subroutine. */
  su2double *NacelleLocation;   /*!< \brief Definition of the nacelle location. */
  unsigned short Kind_Solver,	/*!< \brief Kind of solver Euler, NS, Continuous adjoint, etc.  */
  *Kind_Solver_PerZone,  /*!< \brief Kind of solvers for each zone Euler, NS, Continuous adjoint, etc.  */
  Kind_FluidModel,			/*!< \brief Kind of the Fluid Model: Ideal or Van der Walls, ... . */
  Kind_ViscosityModel,			/*!< \brief Kind of the Viscosity Model*/
  Kind_ConductivityModel,			/*!< \brief Kind of the Thermal Conductivity Model*/
  Kind_FreeStreamOption,			/*!< \brief Kind of free stream option to choose if initializing with density or temperature  */
  Kind_InitOption,			/*!< \brief Kind of Init option to choose if initializing with Reynolds number or with thermodynamic conditions   */
  Kind_GasModel,				/*!< \brief Kind of the Gas Model. */
  *Kind_GridMovement,    /*!< \brief Kind of the unsteady mesh movement. */
  Kind_Gradient_Method,		/*!< \brief Numerical method for computation of spatial gradients. */
  Kind_Deform_Linear_Solver, /*!< Numerical method to deform the grid */
  Kind_Deform_Linear_Solver_Prec,		/*!< \brief Preconditioner of the linear solver. */
  Kind_Linear_Solver,		/*!< \brief Numerical solver for the implicit scheme. */
  Kind_Linear_Solver_FSI_Struc,	 /*!< \brief Numerical solver for the structural part in FSI problems. */
  Kind_Linear_Solver_Prec,		/*!< \brief Preconditioner of the linear solver. */
  Kind_Linear_Solver_Prec_FSI_Struc,		/*!< \brief Preconditioner of the linear solver for the structural part in FSI problems. */
  Kind_AdjTurb_Linear_Solver,		/*!< \brief Numerical solver for the turbulent adjoint implicit scheme. */
  Kind_AdjTurb_Linear_Prec,		/*!< \brief Preconditioner of the turbulent adjoint linear solver. */
  Kind_DiscAdj_Linear_Solver, /*!< \brief Linear solver for the discrete adjoint system. */
  Kind_DiscAdj_Linear_Prec,  /*!< \brief Preconditioner of the discrete adjoint linear solver. */
  Kind_DiscAdj_Linear_Solver_FSI_Struc, /*!< \brief Linear solver for the discrete adjoint system in the structural side of FSI problems. */
  Kind_DiscAdj_Linear_Prec_FSI_Struc,   /*!< \brief Preconditioner of the discrete adjoint linear solver in the structural side of FSI problems. */
  Kind_SlopeLimit,				/*!< \brief Global slope limiter. */
  Kind_SlopeLimit_Flow,		/*!< \brief Slope limiter for flow equations.*/
  Kind_SlopeLimit_Turb,		/*!< \brief Slope limiter for the turbulence equation.*/
  Kind_SlopeLimit_AdjTurb,	/*!< \brief Slope limiter for the adjoint turbulent equation.*/
  Kind_SlopeLimit_AdjFlow,	/*!< \brief Slope limiter for the adjoint equation.*/
  Kind_TimeNumScheme,			/*!< \brief Global explicit or implicit time integration. */
  Kind_TimeIntScheme_Flow,	/*!< \brief Time integration for the flow equations. */
  Kind_TimeIntScheme_AdjFlow,		/*!< \brief Time integration for the adjoint flow equations. */
  Kind_TimeIntScheme_Turb,	/*!< \brief Time integration for the turbulence model. */
  Kind_TimeIntScheme_AdjTurb,	/*!< \brief Time integration for the adjoint turbulence model. */
  Kind_TimeIntScheme_Wave,	/*!< \brief Time integration for the wave equations. */
  Kind_TimeIntScheme_Heat,	/*!< \brief Time integration for the wave equations. */
  Kind_TimeStep_Heat, /*!< \brief Time stepping method for the (fvm) heat equation. */
  Kind_TimeIntScheme_Poisson,	/*!< \brief Time integration for the wave equations. */
  Kind_TimeIntScheme_FEA,	/*!< \brief Time integration for the FEA equations. */
  Kind_SpaceIteScheme_FEA,	/*!< \brief Iterative scheme for nonlinear structural analysis. */
  Kind_ConvNumScheme,			/*!< \brief Global definition of the convective term. */
  Kind_ConvNumScheme_Flow,	/*!< \brief Centered or upwind scheme for the flow equations. */
  Kind_ConvNumScheme_Heat,	/*!< \brief Centered or upwind scheme for the flow equations. */
  Kind_ConvNumScheme_AdjFlow,		/*!< \brief Centered or upwind scheme for the adjoint flow equations. */
  Kind_ConvNumScheme_Turb,	/*!< \brief Centered or upwind scheme for the turbulence model. */
  Kind_ConvNumScheme_AdjTurb,	/*!< \brief Centered or upwind scheme for the adjoint turbulence model. */
  Kind_ConvNumScheme_Template,	/*!< \brief Centered or upwind scheme for the level set equation. */
  Kind_Centered,				/*!< \brief Centered scheme. */
  Kind_Centered_Flow,			/*!< \brief Centered scheme for the flow equations. */
  Kind_Centered_AdjFlow,			/*!< \brief Centered scheme for the adjoint flow equations. */
  Kind_Centered_Turb,			/*!< \brief Centered scheme for the turbulence model. */
  Kind_Centered_AdjTurb,		/*!< \brief Centered scheme for the adjoint turbulence model. */
  Kind_Centered_Template,		/*!< \brief Centered scheme for the template model. */
  Kind_Upwind,				/*!< \brief Upwind scheme. */
  Kind_Upwind_Flow,			/*!< \brief Upwind scheme for the flow equations. */
  Kind_Upwind_AdjFlow,			/*!< \brief Upwind scheme for the adjoint flow equations. */
  Kind_Upwind_Turb,			/*!< \brief Upwind scheme for the turbulence model. */
  Kind_Upwind_AdjTurb,		/*!< \brief Upwind scheme for the adjoint turbulence model. */
  Kind_Upwind_Template,			/*!< \brief Upwind scheme for the template model. */
  Kind_Solver_Fluid_FSI,		/*!< \brief Kind of solver for the fluid in FSI applications. */
  Kind_Solver_Struc_FSI,		/*!< \brief Kind of solver for the structure in FSI applications. */
  Kind_BGS_RelaxMethod,				/*!< \brief Kind of relaxation method for Block Gauss Seidel method in FSI problems. */
  Kind_TransferMethod;	/*!< \brief Iterative scheme for nonlinear structural analysis. */
  bool MUSCL,		/*!< \brief MUSCL scheme .*/
  MUSCL_Flow,		/*!< \brief MUSCL scheme for the flow equations.*/
  MUSCL_Turb,	 /*!< \brief MUSCL scheme for the turbulence equations.*/
  MUSCL_Heat,	 /*!< \brief MUSCL scheme for the (fvm) heat equation.*/
  MUSCL_AdjFlow,		/*!< \brief MUSCL scheme for the adj flow equations.*/
  MUSCL_AdjTurb; 	/*!< \brief MUSCL scheme for the adj turbulence equations.*/
  bool FSI_Problem,			/*!< \brief Boolean to determine whether the simulation is FSI or not. */
  ZoneSpecific_Problem;   /*!< \brief Boolean to determine whether we wish to use zone-specific solvers. */
  unsigned short nID_DV;  /*!< \brief ID for the region of FEM when computed using direct differentiation. */
  bool AD_Mode;         /*!< \brief Algorithmic Differentiation support. */
  bool AD_Preaccumulation;   /*!< \brief Enable or disable preaccumulation in the AD mode. */
  unsigned short Kind_Material_Compress,	/*!< \brief Determines if the material is compressible or incompressible (structural analysis). */
  Kind_Material,			/*!< \brief Determines the material model to be used (structural analysis). */
  Kind_Struct_Solver,		/*!< \brief Determines the geometric condition (small or large deformations) for structural analysis. */
  Kind_DV_FEA;				/*!< \brief Kind of Design Variable for FEA problems.*/
  unsigned short Kind_Turb_Model;			/*!< \brief Turbulent model definition. */
  unsigned short Kind_Trans_Model,			/*!< \brief Transition model definition. */
  Kind_ActDisk, Kind_Engine_Inflow, Kind_Inlet, *Kind_Data_Riemann, *Kind_Data_Giles;           /*!< \brief Kind of inlet boundary treatment. */
  su2double Linear_Solver_Error;		/*!< \brief Min error of the linear solver for the implicit formulation. */
  su2double Deform_Linear_Solver_Error;    /*!< \brief Min error of the linear solver for the implicit formulation. */
  su2double Linear_Solver_Error_FSI_Struc;		/*!< \brief Min error of the linear solver for the implicit formulation in the structural side for FSI problems . */
  su2double Linear_Solver_Error_Heat;        /*!< \brief Min error of the linear solver for the implicit formulation in the fvm heat solver . */
  unsigned long Linear_Solver_Iter;		/*!< \brief Max iterations of the linear solver for the implicit formulation. */
  unsigned long Deform_Linear_Solver_Iter;   /*!< \brief Max iterations of the linear solver for the implicit formulation. */
  unsigned long Linear_Solver_Iter_FSI_Struc;		/*!< \brief Max iterations of the linear solver for FSI applications and structural solver. */
  unsigned long Linear_Solver_Iter_Heat;       /*!< \brief Max iterations of the linear solver for the implicit formulation in the fvm heat solver. */
  unsigned long Linear_Solver_Restart_Frequency;   /*!< \brief Restart frequency of the linear solver for the implicit formulation. */
  unsigned short Linear_Solver_ILU_n;		/*!< \brief ILU fill=in level. */
  su2double SemiSpan;		/*!< \brief Wing Semi span. */
  su2double Roe_Kappa;		/*!< \brief Relaxation of the Roe scheme. */
  su2double Relaxation_Factor_Flow;		/*!< \brief Relaxation coefficient of the linear solver mean flow. */
  su2double Relaxation_Factor_Turb;		/*!< \brief Relaxation coefficient of the linear solver turbulence. */
  su2double Relaxation_Factor_AdjFlow;		/*!< \brief Relaxation coefficient of the linear solver adjoint mean flow. */
  su2double Relaxation_Factor_CHT;  /*!< \brief Relaxation coefficient for the update of conjugate heat variables. */
  su2double AdjTurb_Linear_Error;		/*!< \brief Min error of the turbulent adjoint linear solver for the implicit formulation. */
  su2double EntropyFix_Coeff;              /*!< \brief Entropy fix coefficient. */
  unsigned short AdjTurb_Linear_Iter;		/*!< \brief Min error of the turbulent adjoint linear solver for the implicit formulation. */
  su2double *Stations_Bounds;                  /*!< \brief Airfoil section limit. */
  unsigned short nLocationStations,      /*!< \brief Number of section cuts to make when outputting mesh and cp . */
  nWingStations;               /*!< \brief Number of section cuts to make when calculating internal volume. */
  su2double* Kappa_Flow,           /*!< \brief Numerical dissipation coefficients for the flow equations. */
  *Kappa_AdjFlow,                  /*!< \brief Numerical dissipation coefficients for the adjoint flow equations. */
  *Kappa_Heat;                    /*!< \brief Numerical dissipation coefficients for the (fvm) heat equation. */  
  su2double* FFD_Axis;       /*!< \brief Numerical dissipation coefficients for the adjoint equations. */
  su2double Kappa_1st_AdjFlow,	/*!< \brief JST 1st order dissipation coefficient for adjoint flow equations (coarse multigrid levels). */
  Kappa_2nd_AdjFlow,			/*!< \brief JST 2nd order dissipation coefficient for adjoint flow equations. */
  Kappa_4th_AdjFlow,			/*!< \brief JST 4th order dissipation coefficient for adjoint flow equations. */
  Kappa_1st_Flow,			/*!< \brief JST 1st order dissipation coefficient for flow equations (coarse multigrid levels). */
  Kappa_2nd_Flow,			/*!< \brief JST 2nd order dissipation coefficient for flow equations. */
  Kappa_4th_Flow,			/*!< \brief JST 4th order dissipation coefficient for flow equations. */
  Kappa_2nd_Heat,     /*!< \brief 2nd order dissipation coefficient for heat equation. */
  Kappa_4th_Heat;     /*!< \brief 4th order dissipation coefficient for heat equation. */  
  su2double Geo_Waterline_Location; /*!< \brief Location of the waterline. */
  
  su2double Min_Beta_RoeTurkel,		/*!< \brief Minimum value of Beta for the Roe-Turkel low Mach preconditioner. */
  Max_Beta_RoeTurkel;		/*!< \brief Maximum value of Beta for the Roe-Turkel low Mach preconditioner. */
  unsigned long GridDef_Nonlinear_Iter, /*!< \brief Number of nonlinear increments for grid deformation. */
  GridDef_Linear_Iter; /*!< \brief Number of linear smoothing iterations for grid deformation. */
  unsigned short Deform_Stiffness_Type; /*!< \brief Type of element stiffness imposed for FEA mesh deformation. */
  bool Deform_Output;  /*!< \brief Print the residuals during mesh deformation to the console. */
  su2double Deform_Tol_Factor; /*!< Factor to multiply smallest volume for deform tolerance (0.001 default) */
  su2double Deform_Coeff; /*!< Deform coeffienct */
  su2double Deform_Limit; /*!< Deform limit */
  unsigned short FFD_Continuity; /*!< Surface continuity at the intersection with the FFD */
  unsigned short FFD_CoordSystem; /*!< Define the coordinates system */
  su2double Deform_ElasticityMod, Deform_PoissonRatio; /*!< young's modulus and poisson ratio for volume deformation stiffness model */
  bool Visualize_Deformation;	/*!< \brief Flag to visualize the deformation in MDC. */
  bool FFD_Symmetry_Plane;	/*!< \brief FFD symmetry plane. */
  su2double Mach;		/*!< \brief Mach number. */
  su2double Reynolds;	/*!< \brief Reynolds number. */
  su2double Froude;	/*!< \brief Froude number. */
  su2double Length_Reynolds;	/*!< \brief Reynolds length (dimensional). */
  su2double AoA,			/*!< \brief Angle of attack (just external flow). */
  iH, AoS, AoA_Offset, AoS_Offset, AoA_Sens;		/*!< \brief Angle of sideSlip (just external flow). */
  bool Fixed_CL_Mode;			/*!< \brief Activate fixed CL mode (external flow only). */
  bool Fixed_CM_Mode;			/*!< \brief Activate fixed CL mode (external flow only). */
  bool Eval_dOF_dCX;			/*!< \brief Activate fixed CL mode (external flow only). */
  bool Discard_InFiles; /*!< \brief Discard angle of attack in solution and geometry files. */
  su2double Target_CL;			/*!< \brief Specify a target CL instead of AoA (external flow only). */
  su2double Target_CM;			/*!< \brief Specify a target CL instead of AoA (external flow only). */
  su2double Total_CM;			/*!< \brief Specify a target CL instead of AoA (external flow only). */
  su2double Total_CD;			/*!< \brief Specify a target CL instead of AoA (external flow only). */
  su2double dCL_dAlpha;        /*!< \brief value of dCl/dAlpha. */
  su2double dCM_diH;        /*!< \brief value of dCM/dHi. */
  unsigned long Iter_Fixed_CL;			/*!< \brief Iterations to re-evaluate the angle of attack (external flow only). */
  unsigned long Iter_Fixed_CM;			/*!< \brief Iterations to re-evaluate the angle of attack (external flow only). */
  unsigned long Iter_Fixed_NetThrust;			/*!< \brief Iterations to re-evaluate the angle of attack (external flow only). */
  unsigned long Iter_dCL_dAlpha;   /*!< \brief Number of iterations to evaluate dCL_dAlpha. */
  unsigned long Update_Alpha;			/*!< \brief Iterations to re-evaluate the angle of attack (external flow only). */
  unsigned long Update_iH;			/*!< \brief Iterations to re-evaluate the angle of attack (external flow only). */
  unsigned long Update_BCThrust;			/*!< \brief Iterations to re-evaluate the angle of attack (external flow only). */
  su2double dNetThrust_dBCThrust;        /*!< \brief value of dCl/dAlpha. */
  bool Update_BCThrust_Bool;			/*!< \brief Boolean flag for whether to update the AoA for fixed lift mode on a given iteration. */
  bool Update_AoA;			/*!< \brief Boolean flag for whether to update the AoA for fixed lift mode on a given iteration. */
  bool Update_HTPIncidence;			/*!< \brief Boolean flag for whether to update the AoA for fixed lift mode on a given iteration. */
  su2double ChargeCoeff;		/*!< \brief Charge coefficient (just for poisson problems). */
  unsigned short Cauchy_Func_Flow,	/*!< \brief Function where to apply the convergence criteria in the flow problem. */
  Cauchy_Func_AdjFlow,				/*!< \brief Function where to apply the convergence criteria in the adjoint problem. */
  Cauchy_Elems;						/*!< \brief Number of elements to evaluate. */
  unsigned short Residual_Func_Flow;	/*!< \brief Equation to apply residual convergence to. */
  unsigned short Res_FEM_CRIT;  /*!< \brief Criteria to apply to the FEM convergence (absolute/relative). */
  unsigned long StartConv_Iter;	/*!< \brief Start convergence criteria at iteration. */
  su2double Cauchy_Eps;	/*!< \brief Epsilon used for the convergence. */
  unsigned long Wrt_Sol_Freq,	/*!< \brief Writing solution frequency. */
  Wrt_Sol_Freq_DualTime,	/*!< \brief Writing solution frequency for Dual Time. */
  Wrt_Con_Freq,				/*!< \brief Writing convergence history frequency. */
  Wrt_Con_Freq_DualTime;				/*!< \brief Writing convergence history frequency. */
  bool Wrt_Unsteady;  /*!< \brief Write unsteady data adding header and prefix. */
  bool Wrt_Dynamic;  		/*!< \brief Write dynamic data adding header and prefix. */
  bool Restart,	/*!< \brief Restart solution (for direct, adjoint, and linearized problems).*/
  Wrt_Binary_Restart,	/*!< \brief Write binary SU2 native restart files.*/
  Read_Binary_Restart,	/*!< \brief Read binary SU2 native restart files.*/
  Restart_Flow;	/*!< \brief Restart flow solution for adjoint and linearized problems. */
  unsigned short nMarker_Monitoring,	/*!< \brief Number of markers to monitor. */
  nMarker_Designing,					/*!< \brief Number of markers for the objective function. */
  nMarker_GeoEval,					/*!< \brief Number of markers for the objective function. */
  nMarker_ZoneInterface, /*!< \brief Number of markers in the zone interface. */
  nMarker_Plotting,					/*!< \brief Number of markers to plot. */
  nMarker_Analyze,					/*!< \brief Number of markers to plot. */
  nMarker_Moving,               /*!< \brief Number of markers in motion (DEFORMING, MOVING_WALL, or FLUID_STRUCTURE). */
  nMarker_PyCustom,               /*!< \brief Number of markers that are customizable in Python. */
  nMarker_DV,               /*!< \brief Number of markers affected by the design variables. */
  nMarker_WallFunctions;    /*!< \brief Number of markers for which wall functions must be applied. */
  string *Marker_Monitoring,     /*!< \brief Markers to monitor. */
  *Marker_Designing,         /*!< \brief Markers to plot. */
  *Marker_GeoEval,         /*!< \brief Markers to plot. */
  *Marker_Plotting,          /*!< \brief Markers to plot. */
  *Marker_Analyze,          /*!< \brief Markers to plot. */
  *Marker_ZoneInterface,          /*!< \brief Markers in the FSI interface. */
  *Marker_Moving,            /*!< \brief Markers in motion (DEFORMING, MOVING_WALL, or FLUID_STRUCTURE). */
  *Marker_PyCustom,            /*!< \brief Markers that are customizable in Python. */
  *Marker_DV,            /*!< \brief Markers affected by the design variables. */
  *Marker_WallFunctions; /*!< \brief Markers for which wall functions must be applied. */
  unsigned short  *Kind_WallFunctions;        /*!< \brief The kind of wall function to use for the corresponding markers. */
  unsigned short  **IntInfo_WallFunctions;    /*!< \brief Additional integer information for the wall function markers. */
  su2double       **DoubleInfo_WallFunctions; /*!< \brief Additional double information for the wall function markers. */
  unsigned short  *Marker_All_Monitoring,        /*!< \brief Global index for monitoring using the grid information. */
  *Marker_All_GeoEval,       /*!< \brief Global index for geometrical evaluation. */
  *Marker_All_Plotting,        /*!< \brief Global index for plotting using the grid information. */
  *Marker_All_Analyze,        /*!< \brief Global index for plotting using the grid information. */
  *Marker_All_ZoneInterface,        /*!< \brief Global index for FSI interface markers using the grid information. */
  *Marker_All_Turbomachinery,        /*!< \brief Global index for Turbomachinery markers using the grid information. */
  *Marker_All_TurbomachineryFlag,        /*!< \brief Global index for Turbomachinery markers flag using the grid information. */
  *Marker_All_MixingPlaneInterface,        /*!< \brief Global index for MixingPlane interface markers using the grid information. */    
  *Marker_All_DV,          /*!< \brief Global index for design variable markers using the grid information. */
  *Marker_All_Moving,          /*!< \brief Global index for moving surfaces using the grid information. */
  *Marker_All_PyCustom,                 /*!< \brief Global index for Python customizable surfaces using the grid information. */
  *Marker_All_Designing,         /*!< \brief Global index for moving using the grid information. */
  *Marker_CfgFile_Monitoring,     /*!< \brief Global index for monitoring using the config information. */
  *Marker_CfgFile_Designing,      /*!< \brief Global index for monitoring using the config information. */
  *Marker_CfgFile_GeoEval,      /*!< \brief Global index for monitoring using the config information. */
  *Marker_CfgFile_Plotting,     /*!< \brief Global index for plotting using the config information. */
  *Marker_CfgFile_Analyze,     /*!< \brief Global index for plotting using the config information. */
  *Marker_CfgFile_ZoneInterface,     /*!< \brief Global index for FSI interface using the config information. */
  *Marker_CfgFile_Turbomachinery,     /*!< \brief Global index for Turbomachinery  using the config information. */
  *Marker_CfgFile_TurbomachineryFlag,     /*!< \brief Global index for Turbomachinery flag using the config information. */
  *Marker_CfgFile_MixingPlaneInterface,     /*!< \brief Global index for MixingPlane interface using the config information. */
  *Marker_CfgFile_Moving,       /*!< \brief Global index for moving surfaces using the config information. */
  *Marker_CfgFile_PyCustom,        /*!< \brief Global index for Python customizable surfaces using the config information. */
  *Marker_CfgFile_DV,       /*!< \brief Global index for design variable markers using the config information. */
  *Marker_CfgFile_PerBound;     /*!< \brief Global index for periodic boundaries using the config information. */
  string *PlaneTag;      /*!< \brief Global index for the plane adaptation (upper, lower). */
  su2double DualVol_Power;			/*!< \brief Power for the dual volume in the grid adaptation sensor. */
  su2double *nBlades;						/*!< \brief number of blades for turbomachinery computation. */
  unsigned short Analytical_Surface;	/*!< \brief Information about the analytical definition of the surface for grid adaptation. */
  unsigned short Geo_Description;	/*!< \brief Description of the geometry. */
  unsigned short Mesh_FileFormat;	/*!< \brief Mesh input format. */
  unsigned short Output_FileFormat;	/*!< \brief Format of the output files. */
  unsigned short ActDisk_Jump;	/*!< \brief Format of the output files. */
  bool CFL_Adapt;      /*!< \brief Adaptive CFL number. */
  bool HB_Precondition;    /*< \brief Flag to turn on harmonic balance source term preconditioning */
  su2double RefArea,		/*!< \brief Reference area for coefficient computation. */
  RefElemLength,				/*!< \brief Reference element length for computing the slope limiting epsilon. */
  RefSharpEdges,				/*!< \brief Reference coefficient for detecting sharp edges. */
  RefLength,			/*!< \brief Reference length for moment computation. */
  *RefOriginMoment,           /*!< \brief Origin for moment computation. */
  *RefOriginMoment_X,      /*!< \brief X Origin for moment computation. */
  *RefOriginMoment_Y,      /*!< \brief Y Origin for moment computation. */
  *RefOriginMoment_Z,      /*!< \brief Z Origin for moment computation. */
  *CFL_AdaptParam,      /*!< \brief Information about the CFL ramp. */
  *RelaxFactor_Giles,      /*!< \brief Information about the under relaxation factor for Giles BC. */
  *CFL,
  *HTP_Axis,      /*!< \brief Location of the HTP axis. */
  DomainVolume;		/*!< \brief Volume of the computational grid. */
  unsigned short nRefOriginMoment_X,    /*!< \brief Number of X-coordinate moment computation origins. */
  nRefOriginMoment_Y,           /*!< \brief Number of Y-coordinate moment computation origins. */
  nRefOriginMoment_Z;           /*!< \brief Number of Z-coordinate moment computation origins. */
  string Mesh_FileName,			/*!< \brief Mesh input file. */
  Mesh_Out_FileName,				/*!< \brief Mesh output file. */
  Solution_FlowFileName,			/*!< \brief Flow solution input file. */
  Solution_LinFileName,			/*!< \brief Linearized flow solution input file. */
  Solution_AdjFileName,			/*!< \brief Adjoint solution input file for drag functional. */
  Solution_FEMFileName,			/*!< \brief Solution input file for structural problem. */
  Solution_AdjFEMFileName,     /*!< \brief Adjoint solution input file for structural problem. */
  Flow_FileName,					/*!< \brief Flow variables output file. */
  Structure_FileName,					/*!< \brief Structure variables output file. */
  SurfStructure_FileName,					/*!< \brief Surface structure variables output file. */
  AdjStructure_FileName,         /*!< \brief Structure variables output file. */
  AdjSurfStructure_FileName,         /*!< \brief Surface structure variables output file. */
  SurfWave_FileName,					/*!< \brief Surface structure variables output file. */
  SurfHeat_FileName,					/*!< \brief Surface structure variables output file. */
  Wave_FileName,					/*!< \brief Wave variables output file. */
  Heat_FileName,					/*!< \brief Heat variables output file. */
  AdjWave_FileName,					/*!< \brief Adjoint wave variables output file. */
  Residual_FileName,				/*!< \brief Residual variables output file. */
  Conv_FileName,					/*!< \brief Convergence history output file. */
  Breakdown_FileName,			    /*!< \brief Breakdown output file. */
  Conv_FileName_FSI,					/*!< \brief Convergence history output file. */
  Restart_FlowFileName,			/*!< \brief Restart file for flow variables. */
  Restart_WaveFileName,			/*!< \brief Restart file for wave variables. */
  Restart_HeatFileName,			/*!< \brief Restart file for heat variables. */
  Restart_AdjFileName,			/*!< \brief Restart file for adjoint variables, drag functional. */
  Restart_FEMFileName,			/*!< \brief Restart file for FEM elasticity. */
  Restart_AdjFEMFileName,      /*!< \brief Restart file for FEM elasticity. */
  Adj_FileName,					/*!< \brief Output file with the adjoint variables. */
  ObjFunc_Grad_FileName,			/*!< \brief Gradient of the objective function. */
  ObjFunc_Value_FileName,			/*!< \brief Objective function. */
  SurfFlowCoeff_FileName,			/*!< \brief Output file with the flow variables on the surface. */
  SurfAdjCoeff_FileName,			/*!< \brief Output file with the adjoint variables on the surface. */
  New_SU2_FileName,       		/*!< \brief Output SU2 mesh file converted from CGNS format. */
  SurfSens_FileName,			/*!< \brief Output file for the sensitivity on the surface (discrete adjoint). */
  VolSens_FileName;			/*!< \brief Output file for the sensitivity in the volume (discrete adjoint). */
  bool Low_MemoryOutput,      /*!< \brief Write a volume solution file */
  Wrt_Vol_Sol,                /*!< \brief Write a volume solution file */
  Wrt_Srf_Sol,                /*!< \brief Write a surface solution file */
  Wrt_Csv_Sol,                /*!< \brief Write a surface comma-separated values solution file */
  Wrt_Residuals,              /*!< \brief Write residuals to solution file */
  Wrt_Surface,                /*!< \brief Write solution at each surface */
  Wrt_Limiters,              /*!< \brief Write residuals to solution file */
  Wrt_SharpEdges,              /*!< \brief Write residuals to solution file */
  Wrt_Halo,                   /*!< \brief Write rind layers in solution files */
  Plot_Section_Forces;       /*!< \brief Write sectional forces for specified markers. */
  unsigned short Console_Output_Verb,  /*!< \brief Level of verbosity for console output */
  Kind_Average;        /*!< \brief Particular average for the marker analyze. */
  su2double Gamma,			/*!< \brief Ratio of specific heats of the gas. */
  Bulk_Modulus,			/*!< \brief Value of the bulk modulus for incompressible flows. */
  ArtComp_Factor,			/*!< \brief Value of the artificial compresibility factor for incompressible flows. */
  Gas_Constant,     /*!< \brief Specific gas constant. */
  Gas_ConstantND,     /*!< \brief Non-dimensional specific gas constant. */
  Gas_Constant_Ref, /*!< \brief Reference specific gas constant. */
  Temperature_Critical,   /*!< \brief Critical Temperature for real fluid model.  */
  Pressure_Critical,   /*!< \brief Critical Pressure for real fluid model.  */
  Density_Critical,   /*!< \brief Critical Density for real fluid model.  */
  Acentric_Factor,   /*!< \brief Acentric Factor for real fluid model.  */
  Mu_Constant,     /*!< \brief Constant viscosity for ConstantViscosity model.  */
  Mu_ConstantND,   /*!< \brief Non-dimensional constant viscosity for ConstantViscosity model.  */
  Kt_Constant,     /*!< \brief Constant thermal conductivity for ConstantConductivity model.  */
  Kt_ConstantND,   /*!< \brief Non-dimensional constant thermal conductivity for ConstantConductivity model.  */
  Mu_Ref,     /*!< \brief Reference viscosity for Sutherland model.  */
  Mu_RefND,   /*!< \brief Non-dimensional reference viscosity for Sutherland model.  */
  Mu_Temperature_Ref,     /*!< \brief Reference temperature for Sutherland model.  */
  Mu_Temperature_RefND,   /*!< \brief Non-dimensional reference temperature for Sutherland model.  */
  Mu_S,     /*!< \brief Reference S for Sutherland model.  */
  Mu_SND,   /*!< \brief Non-dimensional reference S for Sutherland model.  */
  Specific_Heat_Fluid, /*!< \brief Specific heat in fluids. */
  Specific_Heat_Solid, /*!< \brief Specific heat in solids. */
  Thermal_Conductivity_Solid, /*!< \brief Thermal conductivity in solids. */
  Thermal_Diffusivity_Solid, /*!< \brief Thermal diffusivity in solids. */
  Temperature_Freestream_Solid, /*!< \brief Temperature in solids at freestream conditions. */
  Density_Solid,      /*!< \brief Total density in solids. */  
  *Velocity_FreeStream,     /*!< \brief Free-stream velocity vector of the fluid.  */
  Energy_FreeStream,     /*!< \brief Free-stream total energy of the fluid.  */
  ModVel_FreeStream,     /*!< \brief Magnitude of the free-stream velocity of the fluid.  */
  ModVel_FreeStreamND,     /*!< \brief Non-dimensional magnitude of the free-stream velocity of the fluid.  */
  Density_FreeStream,     /*!< \brief Free-stream density of the fluid. */
  Viscosity_FreeStream,     /*!< \brief Free-stream viscosity of the fluid.  */
  Tke_FreeStream,     /*!< \brief Total turbulent kinetic energy of the fluid.  */
  Intermittency_FreeStream,     /*!< \brief Freestream intermittency (for sagt transition model) of the fluid.  */
  TurbulenceIntensity_FreeStream,     /*!< \brief Freestream turbulent intensity (for sagt transition model) of the fluid.  */
  Turb2LamViscRatio_FreeStream,          /*!< \brief Ratio of turbulent to laminar viscosity. */
  NuFactor_FreeStream,  /*!< \brief Ratio of turbulent to laminar viscosity. */
  NuFactor_Engine,  /*!< \brief Ratio of turbulent to laminar viscosity at the engine. */
  SecondaryFlow_ActDisk,  /*!< \brief Ratio of turbulent to laminar viscosity at the actuator disk. */
  Initial_BCThrust,  /*!< \brief Ratio of turbulent to laminar viscosity at the actuator disk. */
  Pressure_FreeStream,     /*!< \brief Total pressure of the fluid. */
  Temperature_FreeStream,  /*!< \brief Total temperature of the fluid.  */
  Temperature_ve_FreeStream,  /*!< \brief Total vibrational-electronic temperature of the fluid.  */
  *MassFrac_FreeStream, /*!< \brief Mixture mass fractions of the fluid. */
  Prandtl_Lam,      /*!< \brief Laminar Prandtl number for the gas.  */
  Prandtl_Turb,     /*!< \brief Turbulent Prandtl number for the gas.  */
  Length_Ref,       /*!< \brief Reference length for non-dimensionalization. */
  Pressure_Ref,     /*!< \brief Reference pressure for non-dimensionalization.  */
  Temperature_Ref,  /*!< \brief Reference temperature for non-dimensionalization.*/
  Density_Ref,      /*!< \brief Reference density for non-dimensionalization.*/
  Velocity_Ref,     /*!< \brief Reference velocity for non-dimensionalization.*/
  Time_Ref,                  /*!< \brief Reference time for non-dimensionalization. */
  Viscosity_Ref,              /*!< \brief Reference viscosity for non-dimensionalization. */
  Conductivity_Ref,           /*!< \brief Reference conductivity for non-dimensionalization. */
  Energy_Ref,                 /*!< \brief Reference viscosity for non-dimensionalization. */
  Wall_Temperature,           /*!< \brief Temperature at an isotropic wall in Kelvin. */
  Omega_Ref,                  /*!< \brief Reference angular velocity for non-dimensionalization. */
  Force_Ref,                  /*!< \brief Reference body force for non-dimensionalization. */
  Pressure_FreeStreamND,      /*!< \brief Farfield pressure value (external flow). */
  Temperature_FreeStreamND,   /*!< \brief Farfield temperature value (external flow). */
  Density_FreeStreamND,       /*!< \brief Farfield density value (external flow). */
  Velocity_FreeStreamND[3],   /*!< \brief Farfield velocity values (external flow). */
  Energy_FreeStreamND,        /*!< \brief Farfield energy value (external flow). */
  Viscosity_FreeStreamND,     /*!< \brief Farfield viscosity value (external flow). */
  Tke_FreeStreamND,           /*!< \brief Farfield kinetic energy (external flow). */
  Omega_FreeStreamND,         /*!< \brief Specific dissipation (external flow). */
  Omega_FreeStream;           /*!< \brief Specific dissipation (external flow). */
  unsigned short nElectric_Constant; /*!< \brief Number of different electric constants. */
  su2double *Electric_Constant;   /*!< \brief Dielectric constant modulus. */
  su2double Knowles_B,      /*!< \brief Knowles material model constant B. */
  Knowles_N;                /*!< \brief Knowles material model constant N. */
  bool DE_Effects; 						/*!< Application of DE effects to FE analysis */
  bool RefGeom; 						/*!< Read a reference geometry for optimization purposes. */
  unsigned long refNodeID;     /*!< \brief Global ID for the reference node (optimization). */
  string RefGeom_FEMFileName;    			/*!< \brief File name for reference geometry. */
  unsigned short RefGeom_FileFormat;	/*!< \brief Mesh input format. */
  unsigned short Kind_2DElasForm;			/*!< \brief Kind of bidimensional elasticity solver. */
  unsigned short nIterFSI;	  /*!< \brief Number of maximum number of subiterations in a FSI problem. */
  unsigned short nIterFSI_Ramp;  /*!< \brief Number of FSI subiterations during which a ramp is applied. */
  su2double AitkenStatRelax;	/*!< \brief Aitken's relaxation factor (if set as static) */
  su2double AitkenDynMaxInit;	/*!< \brief Aitken's maximum dynamic relaxation factor for the first iteration */
  su2double AitkenDynMinInit;	/*!< \brief Aitken's minimum dynamic relaxation factor for the first iteration */
  bool RampAndRelease;        /*!< \brief option for ramp load and release */
  bool Sine_Load;             /*!< \brief option for sine load */
  su2double *SineLoad_Coeff;  /*!< \brief Stores the load coefficient */
  su2double Wave_Speed;			  /*!< \brief Wave speed used in the wave solver. */
  su2double Thermal_Diffusivity;			/*!< \brief Thermal diffusivity used in the heat solver. */
  su2double Cyclic_Pitch,     /*!< \brief Cyclic pitch for rotorcraft simulations. */
  Collective_Pitch;           /*!< \brief Collective pitch for rotorcraft simulations. */
  string Motion_Filename;			/*!< \brief Arbitrary mesh motion input base filename. */
  su2double Mach_Motion;			/*!< \brief Mach number based on mesh velocity and freestream quantities. */
  su2double *Motion_Origin_X, /*!< \brief X-coordinate of the mesh motion origin. */
  *Motion_Origin_Y,           /*!< \brief Y-coordinate of the mesh motion origin. */
  *Motion_Origin_Z,           /*!< \brief Z-coordinate of the mesh motion origin. */
  *Translation_Rate_X,        /*!< \brief Translational velocity of the mesh in the x-direction. */
  *Translation_Rate_Y,        /*!< \brief Translational velocity of the mesh in the y-direction. */
  *Translation_Rate_Z,        /*!< \brief Translational velocity of the mesh in the z-direction. */
  *Rotation_Rate_X,           /*!< \brief Angular velocity of the mesh about the x-axis. */
  *Rotation_Rate_Y,           /*!< \brief Angular velocity of the mesh about the y-axis. */
  *Rotation_Rate_Z,           /*!< \brief Angular velocity of the mesh about the z-axis. */
  *Pitching_Omega_X,          /*!< \brief Angular frequency of the mesh pitching about the x-axis. */
  *Pitching_Omega_Y,          /*!< \brief Angular frequency of the mesh pitching about the y-axis. */
  *Pitching_Omega_Z,          /*!< \brief Angular frequency of the mesh pitching about the z-axis. */
  *Pitching_Ampl_X,           /*!< \brief Pitching amplitude about the x-axis. */
  *Pitching_Ampl_Y,           /*!< \brief Pitching amplitude about the y-axis. */
  *Pitching_Ampl_Z,           /*!< \brief Pitching amplitude about the z-axis. */
  *Pitching_Phase_X,          /*!< \brief Pitching phase offset about the x-axis. */
  *Pitching_Phase_Y,          /*!< \brief Pitching phase offset about the y-axis. */
  *Pitching_Phase_Z,          /*!< \brief Pitching phase offset about the z-axis. */
  *Plunging_Omega_X,          /*!< \brief Angular frequency of the mesh plunging in the x-direction. */
  *Plunging_Omega_Y,          /*!< \brief Angular frequency of the mesh plunging in the y-direction. */
  *Plunging_Omega_Z,          /*!< \brief Angular frequency of the mesh plunging in the z-direction. */
  *Plunging_Ampl_X,           /*!< \brief Plunging amplitude in the x-direction. */
  *Plunging_Ampl_Y,           /*!< \brief Plunging amplitude in the y-direction. */
  *Plunging_Ampl_Z,           /*!< \brief Plunging amplitude in the z-direction. */
  *Omega_HB;                  /*!< \brief Frequency for Harmonic Balance Operator (in rad/s). */
  unsigned short nMotion_Origin_X,    /*!< \brief Number of X-coordinate mesh motion origins. */
  nMotion_Origin_Y,           /*!< \brief Number of Y-coordinate mesh motion origins. */
  nMotion_Origin_Z,           /*!< \brief Number of Z-coordinate mesh motion origins. */
  nTranslation_Rate_X,        /*!< \brief Number of Translational x-velocities for mesh motion. */
  nTranslation_Rate_Y,        /*!< \brief Number of Translational y-velocities for mesh motion. */
  nTranslation_Rate_Z,        /*!< \brief Number of Translational z-velocities for mesh motion. */
  nRotation_Rate_X,           /*!< \brief Number of Angular velocities about the x-axis for mesh motion. */
  nRotation_Rate_Y,           /*!< \brief Number of Angular velocities about the y-axis for mesh motion. */
  nRotation_Rate_Z,           /*!< \brief Number of Angular velocities about the z-axis for mesh motion. */
  nPitching_Omega_X,          /*!< \brief Number of Angular frequencies about the x-axis for pitching. */
  nPitching_Omega_Y,          /*!< \brief Number of Angular frequencies about the y-axis for pitching. */
  nPitching_Omega_Z,          /*!< \brief Number of Angular frequencies about the z-axis for pitching. */
  nPitching_Ampl_X,           /*!< \brief Number of Pitching amplitudes about the x-axis. */
  nPitching_Ampl_Y,           /*!< \brief Number of Pitching amplitudes about the y-axis. */
  nPitching_Ampl_Z,           /*!< \brief Number of Pitching amplitudes about the z-axis. */
  nPitching_Phase_X,          /*!< \brief Number of Pitching phase offsets about the x-axis. */
  nPitching_Phase_Y,          /*!< \brief Number of Pitching phase offsets about the y-axis. */
  nPitching_Phase_Z,          /*!< \brief Number of Pitching phase offsets about the z-axis. */
  nPlunging_Omega_X,          /*!< \brief Number of Angular frequencies in the x-direction for plunging. */
  nPlunging_Omega_Y,          /*!< \brief Number of Angular frequencies in the y-direction for plunging. */
  nPlunging_Omega_Z,          /*!< \brief Number of Angular frequencies in the z-direction for plunging. */
  nPlunging_Ampl_X,           /*!< \brief Number of Plunging amplitudes in the x-direction. */
  nPlunging_Ampl_Y,           /*!< \brief Number of Plunging amplitudes in the y-direction. */
  nPlunging_Ampl_Z,           /*!< \brief Number of Plunging amplitudes in the z-direction. */
  nOmega_HB,                /*!< \brief Number of frequencies in Harmonic Balance Operator. */
  nMoveMotion_Origin,         /*!< \brief Number of motion origins. */
  *MoveMotion_Origin;         /*!< \brief Keeps track if we should move moment origin. */
  vector<vector<vector<su2double> > > Aeroelastic_np1, /*!< \brief Aeroelastic solution at time level n+1. */
  Aeroelastic_n,              /*!< \brief Aeroelastic solution at time level n. */
  Aeroelastic_n1;             /*!< \brief Aeroelastic solution at time level n-1. */
  su2double FlutterSpeedIndex,/*!< \brief The flutter speed index. */
  PlungeNaturalFrequency,     /*!< \brief Plunging natural frequency for Aeroelastic. */
  PitchNaturalFrequency,      /*!< \brief Pitch natural frequency for Aeroelastic. */
  AirfoilMassRatio,           /*!< \brief The airfoil mass ratio for Aeroelastic. */
  CG_Location,                /*!< \brief Center of gravity location for Aeroelastic. */
  RadiusGyrationSquared;      /*!< \brief The radius of gyration squared for Aeroelastic. */
  su2double *Aeroelastic_plunge, /*!< \brief Value of plunging coordinate at the end of an external iteration. */
  *Aeroelastic_pitch;         /*!< \brief Value of pitching coordinate at the end of an external iteration. */
  unsigned short AeroelasticIter; /*!< \brief Solve the aeroelastic equations every given number of internal iterations. */
  unsigned short Gust_Type,	  /*!< \brief Type of Gust. */
  Gust_Dir;                   /*!< \brief Direction of the gust */
  su2double Gust_WaveLength,  /*!< \brief The gust wavelength. */
  Gust_Periods,               /*!< \brief Number of gust periods. */
  Gust_Ampl,                  /*!< \brief Gust amplitude. */
  Gust_Begin_Time,            /*!< \brief Time at which to begin the gust. */
  Gust_Begin_Loc;             /*!< \brief Location at which the gust begins. */
  long Visualize_CV;          /*!< \brief Node number for the CV to be visualized */
  bool ExtraOutput;
<<<<<<< HEAD
  bool Wall_Functions; /*!< \brief Use wall functions with the turbulence model */
=======
  long ExtraHeatOutputZone;   /*!< \brief Heat solver zone with extra screen output */
>>>>>>> 5e170f46
  bool DeadLoad; 	          	/*!< Application of dead loads to the FE analysis */
  bool PseudoStatic;    /*!< Application of dead loads to the FE analysis */
  bool MatchingMesh; 	        /*!< Matching mesh (while implementing interpolation procedures). */
  bool SteadyRestart; 	      /*!< Restart from a steady state for FSI problems. */
  su2double Newmark_beta,		/*!< \brief Parameter alpha for Newmark method. */
  Newmark_gamma;				      /*!< \brief Parameter delta for Newmark method. */
  unsigned short nIntCoeffs;	/*!< \brief Number of integration coeffs for structural calculations. */
  su2double *Int_Coeffs;		  /*!< \brief Time integration coefficients for structural method. */
  unsigned short nElasticityMod,  /*!< \brief Number of different values for the elasticity modulus. */
  nPoissonRatio,                    /*!< \brief Number of different values for the Poisson ratio modulus. */
  nMaterialDensity;                 /*!< \brief Number of different values for the Material density. */
  su2double *ElasticityMod,         /*!< \brief Value of the elasticity moduli. */
  *PoissonRatio,                    /*!< \brief Value of the Poisson ratios. */
  *MaterialDensity;                 /*!< \brief Value of the Material densities. */
  unsigned short nElectric_Field,	/*!< \brief Number of different values for the electric field in the membrane. */
  nDim_Electric_Field;				/*!< \brief Dimensionality of the problem. */
  unsigned short nDim_RefNode;   /*!< \brief Dimensionality of the vector . */
  su2double *Electric_Field_Mod, 	/*!< \brief Values of the modulus of the electric field. */
  *Electric_Field_Dir;				/*!< \brief Direction of the electric field. */
  su2double *RefNode_Displacement;  /*!< \brief Displacement of the reference node. */
  bool Ramp_Load;				          /*!< \brief Apply the load with linear increases. */
  unsigned short Dynamic_LoadTransfer;  /*!< \brief Method for dynamic load transferring. */
  bool IncrementalLoad;		    /*!< \brief Apply the load in increments (for nonlinear structural analysis). */
  unsigned long IncLoad_Nincrements; /*!< \brief Number of increments. */
  su2double *IncLoad_Criteria;/*!< \brief Criteria for the application of incremental loading. */
  su2double Ramp_Time;			  /*!< \brief Time until the maximum load is applied. */
  unsigned short Pred_Order;  /*!< \brief Order of the predictor for FSI applications. */
  unsigned short Kind_Interpolation; /*!\brief type of interpolation to use for FSI applications. */
  bool Prestretch;            /*!< Read a reference geometry for optimization purposes. */
  string Prestretch_FEMFileName;         /*!< \brief File name for reference geometry. */
  string FEA_FileName;         /*!< \brief File name for element-based properties. */
  su2double RefGeom_Penalty,        /*!< \brief Penalty weight value for the reference geometry objective function. */
  RefNode_Penalty,            /*!< \brief Penalty weight value for the reference node objective function. */
  DV_Penalty;                 /*!< \brief Penalty weight to add a constraint to the total amount of stiffness. */
  bool addCrossTerm;          /*!< \brief Evaluates the need to add the cross term when setting the adjoint output. */
  unsigned long Nonphys_Points, /*!< \brief Current number of non-physical points in the solution. */
  Nonphys_Reconstr;      /*!< \brief Current number of non-physical reconstructions for 2nd-order upwinding. */
  bool ParMETIS;      /*!< \brief Boolean for activating ParMETIS mode (while testing). */
  unsigned short DirectDiff; /*!< \brief Direct Differentation mode. */
  bool DiscreteAdjoint; /*!< \brief AD-based discrete adjoint mode. */
  unsigned long Wrt_Surf_Freq_DualTime;	/*!< \brief Writing surface solution frequency for Dual Time. */
  su2double Const_DES;   /*!< \brief Detached Eddy Simulation Constant. */
  unsigned short Kind_HybridRANSLES; /*!< \brief Kind of Hybrid RANS/LES. */
  unsigned short Kind_RoeLowDiss;    /*!< \brief Kind of Roe scheme with low dissipation for unsteady flows. */
  bool QCR;                   /*!< \brief Spalart-Allmaras with Quadratic Constitutive Relation, 2000 version (SA-QCR2000) . */
  su2double *default_vel_inf, /*!< \brief Default freestream velocity array for the COption class. */
  *default_eng_cyl,           /*!< \brief Default engine box array for the COption class. */
  *default_eng_val,           /*!< \brief Default engine box array values for the COption class. */
  *default_cfl_adapt,         /*!< \brief Default CFL adapt param array for the COption class. */
  *default_jst_coeff,         /*!< \brief Default artificial dissipation (flow) array for the COption class. */
  *default_ffd_coeff,         /*!< \brief Default artificial dissipation (flow) array for the COption class. */
  *default_mixedout_coeff,    /*!< \brief Default default mixedout algorithm coefficients for the COption class. */
  *default_rampRotFrame_coeff,/*!< \brief Default ramp rotating frame coefficients for the COption class. */
  *default_rampOutPres_coeff, /*!< \brief Default ramp outlet pressure coefficients for the COption class. */
  *default_jst_adj_coeff,      /*!< \brief Default artificial dissipation (adjoint) array for the COption class. */
  *default_ad_coeff_heat,     /*!< \brief Default artificial dissipation (heat) array for the COption class. */  
  *default_obj_coeff,         /*!< \brief Default objective array for the COption class. */
  *default_geo_loc,           /*!< \brief Default SU2_GEO section locations array for the COption class. */
  *default_distortion,        /*!< \brief Default SU2_GEO section locations array for the COption class. */
  *default_ea_lim,            /*!< \brief Default equivalent area limit array for the COption class. */
  *default_grid_fix,          /*!< \brief Default fixed grid (non-deforming region) array for the COption class. */
  *default_htp_axis,          /*!< \brief Default HTP axis for the COption class. */
  *default_ffd_axis,          /*!< \brief Default FFD axis for the COption class. */
  *default_inc_crit,          /*!< \brief Default incremental criteria array for the COption class. */
  *default_extrarelfac,       /*!< \brief Default extra relaxation factor for Giles BC in the COption class. */
  *default_sineload_coeff;    /*!< \brief Default values for a sine load. */
  unsigned short nSpanWiseSections; /*!< \brief number of span-wise sections */
  unsigned short nSpanMaxAllZones; /*!< \brief number of maximum span-wise sections for all zones */
  unsigned short *nSpan_iZones;  /*!< \brief number of span-wise sections for each zones */
  bool turbMixingPlane;   /*!< \brief option for turbulent mixingplane */
  bool SpatialFourier; /*!< \brief option for computing the fourier transforms for subsonic non-reflecting BC. */
  bool RampRotatingFrame;   /*!< \brief option for ramping up or down the Rotating Frame values */
  bool RampOutletPressure;  /*!< \brief option for ramping up or down the outlet pressure */
  su2double *Mixedout_Coeff; /*!< \brief coefficient for the  */
  su2double *RampRotatingFrame_Coeff; /*!< \brief coefficient for Rotating frame ramp */
  su2double *RampOutletPressure_Coeff; /*!< \brief coefficient for outlet pressure ramp */
  su2double AverageMachLimit;       /*!< \brief option for turbulent mixingplane */
  su2double *FinalRotation_Rate_Z; /*!< \brief Final rotation rate Z if Ramp rotating frame is activated. */
  su2double FinalOutletPressure; /*!< \brief Final outlet pressure if Ramp outlet pressure is activated. */
  su2double MonitorOutletPressure; /*!< \brief Monitor outlet pressure if Ramp outlet pressure is activated. */
  su2double *default_body_force;        /*!< \brief Default body force vector for the COption class. */
  su2double *default_nacelle_location;        /*!< \brief Location of the nacelle. */
  su2double *ExtraRelFacGiles; /*!< \brief coefficient for extra relaxation factor for Giles BC*/
  bool Body_Force;            /*!< \brief Flag to know if a body force is included in the formulation. */
  su2double *Body_Force_Vector;  /*!< \brief Values of the prescribed body force vector. */
  su2double *FreeStreamTurboNormal; /*!< \brief Direction to initialize the flow in turbomachinery computation */
  ofstream *ConvHistFile;       /*!< \brief Store the pointer to each history file */

  /*--- all_options is a map containing all of the options. This is used during config file parsing
   to track the options which have not been set (so the default values can be used). Without this map
   there would be no list of all the config file options. ---*/
  
  map<string, bool> all_options;
  
  /*--- brief param is a map from the option name (config file string) to its decoder (the specific child
   class of COptionBase that turns the string into a value) ---*/
  
  map<string, COptionBase*> option_map;
  
  
  // All of the addXxxOptions take in the name of the option, and a refernce to the field of that option
  // in the option structure. Depending on the specific type, it may take in a default value, and may
  // take in extra options. The addXxxOptions mostly follow the same pattern, so please see addDoubleOption
  // for detailed comments.
  //
  // List options are those that can be an unknown number of elements, and also take in a reference to
  // an integer. This integer will be populated with the number of elements of that type unmarshaled.
  //
  // Array options are those with a fixed number of elements.
  //
  // List and Array options should also be able to be specified with the string "NONE" indicating that there
  // are no elements. This allows the option to be present in a config file but left blank.
  
  /*!<\brief addDoubleOption creates a config file parser for an option with the given name whose
   value can be represented by a su2double.*/
  
  void addDoubleOption(const string name, su2double & option_field, su2double default_value) {
    // Check if the key is already in the map. If this fails, it is coder error
    // and not user error, so throw.
    assert(option_map.find(name) == option_map.end());
    
    // Add this option to the list of all the options
    all_options.insert(pair<string, bool>(name, true));
    
    // Create the parser for a su2double option with a reference to the option_field and the desired
    // default value. This will take the string in the config file, convert it to a su2double, and
    // place that su2double in the memory location specified by the reference.
    COptionBase* val = new COptionDouble(name, option_field, default_value);
    
    // Create an association between the option name ("CFL") and the parser generated above.
    // During configuration, the parsing script will get the option name, and use this map
    // to find how to parse that option.
    option_map.insert(pair<string, COptionBase *>(name, val));
  }
  
  void addStringOption(const string name, string & option_field, string default_value) {
    assert(option_map.find(name) == option_map.end());
    all_options.insert(pair<string, bool>(name, true));
    COptionBase* val = new COptionString(name, option_field, default_value);
    option_map.insert(pair<string, COptionBase *>(name, val));
  }
  
  void addIntegerOption(const string name, int & option_field, int default_value) {
    assert(option_map.find(name) == option_map.end());
    all_options.insert(pair<string, bool>(name, true));
    COptionBase* val = new COptionInt(name, option_field, default_value);
    option_map.insert(pair<string, COptionBase *>(name, val));
  }
  
  void addUnsignedLongOption(const string name, unsigned long & option_field, unsigned long default_value) {
    assert(option_map.find(name) == option_map.end());
    all_options.insert(pair<string, bool>(name, true));
    COptionBase* val = new COptionULong(name, option_field, default_value);
    option_map.insert(pair<string, COptionBase *>(name, val));
  }
  
  void addUnsignedShortOption(const string name, unsigned short & option_field, unsigned short default_value) {
    assert(option_map.find(name) == option_map.end());
    all_options.insert(pair<string, bool>(name, true));
    COptionBase* val = new COptionUShort(name, option_field, default_value);
    option_map.insert(pair<string, COptionBase *>(name, val));
  }
  
  void addLongOption(const string name, long & option_field, long default_value) {
    assert(option_map.find(name) == option_map.end());
    all_options.insert(pair<string, bool>(name, true));
    COptionBase* val = new COptionLong(name, option_field, default_value);
    option_map.insert(pair<string, COptionBase *>(name, val));
  }
  
  void addBoolOption(const string name, bool & option_field, bool default_value) {
    assert(option_map.find(name) == option_map.end());
    all_options.insert(pair<string, bool>(name, true));
    COptionBase* val = new COptionBool(name, option_field, default_value);
    option_map.insert(pair<string, COptionBase *>(name, val));
  }
  
  // enum types work differently than all of the others because there are a small number of valid
  // string entries for the type. One must also provide a list of all the valid strings of that type.
  template <class Tenum>
  void addEnumOption(const string name, unsigned short & option_field, const map<string, Tenum> & enum_map, Tenum default_value) {
    assert(option_map.find(name) == option_map.end());
    all_options.insert(pair<string, bool>(name, true));
    COptionBase* val = new COptionEnum<Tenum>(name, enum_map, option_field, default_value);
    option_map.insert(pair<string, COptionBase *>(name, val));
    return;
  }
  
  
  // input_size is the number of options read in from the config file
  template <class Tenum>
  void addEnumListOption(const string name, unsigned short & input_size, unsigned short * & option_field, const map<string, Tenum> & enum_map) {
    input_size = 0;
    assert(option_map.find(name) == option_map.end());
    all_options.insert(pair<string, bool>(name, true));
    COptionBase* val = new COptionEnumList<Tenum>(name, enum_map, option_field, input_size);
    option_map.insert( pair<string, COptionBase*>(name, val) );
  }
  
  void addDoubleArrayOption(const string name, const int size, su2double * & option_field, su2double * default_value) {
    
    //  su2double * def = new su2double [size];
    //  for (int i = 0; i < size; i++) {
    //    def[i] = default_value[i];
    //  }
    
    assert(option_map.find(name) == option_map.end());
    all_options.insert(pair<string, bool>(name, true));
    COptionBase* val = new COptionDoubleArray(name, size, option_field, default_value);
    option_map.insert(pair<string, COptionBase *>(name, val));
  }
  
  void addDoubleListOption(const string name, unsigned short & size, su2double * & option_field) {
    assert(option_map.find(name) == option_map.end());
    all_options.insert(pair<string, bool>(name, true));
    COptionBase* val = new COptionDoubleList(name, size, option_field);
    option_map.insert(pair<string, COptionBase *>(name, val));
  }
  
  void addShortListOption(const string name, unsigned short & size, short * & option_field) {
    assert(option_map.find(name) == option_map.end());
    all_options.insert(pair<string, bool>(name, true));
    COptionBase* val = new COptionShortList(name, size, option_field);
    option_map.insert(pair<string, COptionBase *>(name, val));
  }
  
  void addUShortListOption(const string name, unsigned short & size, unsigned short * & option_field) {
    assert(option_map.find(name) == option_map.end());
    all_options.insert(pair<string, bool>(name, true));
    COptionBase* val = new COptionUShortList(name, size, option_field);
    option_map.insert(pair<string, COptionBase *>(name, val));
  }
  
  void addStringListOption(const string name, unsigned short & num_marker, string* & option_field) {
    assert(option_map.find(name) == option_map.end());
    all_options.insert(pair<string, bool>(name, true));
    COptionBase* val = new COptionStringList(name, num_marker, option_field);
    option_map.insert(pair<string, COptionBase *>(name, val));
  }
  
  void addConvectOption(const string name, unsigned short & space_field, unsigned short & centered_field, unsigned short & upwind_field) {
    assert(option_map.find(name) == option_map.end());
    all_options.insert(pair<string, bool>(name, true));
    COptionBase* val = new COptionConvect(name, space_field, centered_field, upwind_field);
    option_map.insert(pair<string, COptionBase *>(name, val));
  }
  
  void addMathProblemOption(const string name, bool & ContinuousAdjoint, const bool & ContinuousAdjoint_default,
                            bool & DiscreteAdjoint, const bool & DiscreteAdjoint_default,
                            bool & Restart_Flow, const bool & Restart_Flow_default) {
    assert(option_map.find(name) == option_map.end());
    all_options.insert(pair<string, bool>(name, true));
    COptionBase* val = new COptionMathProblem(name, ContinuousAdjoint, ContinuousAdjoint_default, DiscreteAdjoint, DiscreteAdjoint_default, Restart_Flow, Restart_Flow_default);
    option_map.insert(pair<string, COptionBase *>(name, val));
  }
  
  void addDVParamOption(const string name, unsigned short & nDV_field, su2double** & paramDV, string* & FFDTag,
                        unsigned short* & design_variable) {
    assert(option_map.find(name) == option_map.end());
    all_options.insert(pair<string, bool>(name, true));
    COptionBase* val = new COptionDVParam(name, nDV_field, paramDV, FFDTag, design_variable);
    option_map.insert(pair<string, COptionBase *>(name, val));
  }
  
  void addDVValueOption(const string name, unsigned short* & nDVValue_field, su2double** & valueDV, unsigned short & nDV_field,  su2double** & paramDV,
                        unsigned short* & design_variable) {
    assert(option_map.find(name) == option_map.end());
    all_options.insert(pair<string, bool>(name, true));
    COptionBase* val = new COptionDVValue(name, nDVValue_field, valueDV, nDV_field, paramDV, design_variable);
    option_map.insert(pair<string, COptionBase *>(name, val));
  }
  
  void addFFDDefOption(const string name, unsigned short & nFFD_field, su2double** & coordFFD, string* & FFDTag) {
    assert(option_map.find(name) == option_map.end());
    all_options.insert(pair<string, bool>(name, true));
    COptionBase* val = new COptionFFDDef(name, nFFD_field, coordFFD, FFDTag);
    option_map.insert(pair<string, COptionBase *>(name, val));
  }
  
  void addFFDDegreeOption(const string name, unsigned short & nFFD_field, unsigned short** & degreeFFD) {
    assert(option_map.find(name) == option_map.end());
    all_options.insert(pair<string, bool>(name, true));
    COptionBase* val = new COptionFFDDegree(name, nFFD_field, degreeFFD);
    option_map.insert(pair<string, COptionBase *>(name, val));
  }
  
  void addStringDoubleListOption(const string name, unsigned short & list_size, string * & string_field,
                                 su2double* & double_field) {
    assert(option_map.find(name) == option_map.end());
    all_options.insert(pair<string, bool>(name, true));
    COptionBase* val = new COptionStringDoubleList(name, list_size, string_field, double_field);
    option_map.insert(pair<string, COptionBase *>(name, val));
  }
  
  void addInletOption(const string name, unsigned short & nMarker_Inlet, string * & Marker_Inlet,
                      su2double* & Ttotal, su2double* & Ptotal, su2double** & FlowDir) {
    assert(option_map.find(name) == option_map.end());
    all_options.insert(pair<string, bool>(name, true));
    COptionBase* val = new COptionInlet(name, nMarker_Inlet, Marker_Inlet, Ttotal, Ptotal, FlowDir);
    option_map.insert(pair<string, COptionBase *>(name, val));
  }
  
  template <class Tenum>
  void addRiemannOption(const string name, unsigned short & nMarker_Riemann, string * & Marker_Riemann, unsigned short* & option_field, const map<string, Tenum> & enum_map,
                        su2double* & var1, su2double* & var2, su2double** & FlowDir) {
    assert(option_map.find(name) == option_map.end());
    all_options.insert(pair<string, bool>(name, true));
    COptionBase* val = new COptionRiemann<Tenum>(name, nMarker_Riemann, Marker_Riemann, option_field, enum_map, var1, var2, FlowDir);
    option_map.insert(pair<string, COptionBase *>(name, val));
  }
  
  template <class Tenum>
  void addGilesOption(const string name, unsigned short & nMarker_Giles, string * & Marker_Giles, unsigned short* & option_field, const map<string, Tenum> & enum_map,
                     su2double* & var1, su2double* & var2, su2double** & FlowDir, su2double* & relaxfactor1, su2double* & relaxfactor2) {
    assert(option_map.find(name) == option_map.end());
    all_options.insert(pair<string, bool>(name, true));
    COptionBase* val = new COptionGiles<Tenum>(name, nMarker_Giles, Marker_Giles, option_field, enum_map, var1, var2, FlowDir, relaxfactor1, relaxfactor2);
    option_map.insert(pair<string, COptionBase *>(name, val));
  }
  
  void addExhaustOption(const string name, unsigned short & nMarker_Exhaust, string * & Marker_Exhaust,
                        su2double* & Ttotal, su2double* & Ptotal) {
    assert(option_map.find(name) == option_map.end());
    all_options.insert(pair<string, bool>(name, true));
    COptionBase* val = new COptionExhaust(name, nMarker_Exhaust, Marker_Exhaust, Ttotal, Ptotal);
    option_map.insert(pair<string, COptionBase *>(name, val));
  }
  
  void addPeriodicOption(const string & name, unsigned short & nMarker_PerBound,
                         string* & Marker_PerBound, string* & Marker_PerDonor,
                         su2double** & RotCenter, su2double** & RotAngles, su2double** & Translation) {
    assert(option_map.find(name) == option_map.end());
    all_options.insert(pair<string, bool>(name, true));
    COptionBase* val = new COptionPeriodic(name, nMarker_PerBound, Marker_PerBound, Marker_PerDonor, RotCenter, RotAngles, Translation);
    option_map.insert(pair<string, COptionBase *>(name, val));
  }
 
  void addTurboPerfOption(const string & name, unsigned short & nMarker_TurboPerf,
                    string* & Marker_TurboBoundIn, string* & Marker_TurboBoundOut) {
    assert(option_map.find(name) == option_map.end());
    all_options.insert(pair<string, bool>(name, true));
    COptionBase* val = new COptionTurboPerformance(name, nMarker_TurboPerf, Marker_TurboBoundIn, Marker_TurboBoundOut);
    option_map.insert(pair<string, COptionBase *>(name, val));
  }
  
  void addActDiskOption(const string & name,
                        unsigned short & nMarker_ActDiskInlet, unsigned short & nMarker_ActDiskOutlet, string* & Marker_ActDiskInlet, string* & Marker_ActDiskOutlet,
                        su2double** & ActDisk_PressJump, su2double** & ActDisk_TempJump, su2double** & ActDisk_Omega) {
    assert(option_map.find(name) == option_map.end());
    all_options.insert(pair<string, bool>(name, true));
    COptionBase* val = new COptionActDisk(name,
                                          nMarker_ActDiskInlet, nMarker_ActDiskOutlet, Marker_ActDiskInlet, Marker_ActDiskOutlet,
                                          ActDisk_PressJump, ActDisk_TempJump, ActDisk_Omega);
    option_map.insert(pair<string, COptionBase *>(name, val));
  }

  void addWallFunctionOption(const string &name,               unsigned short &list_size,
                             string* &string_field,            unsigned short* &val_Kind_WF,
                             unsigned short** &val_IntInfo_WF, su2double** &val_DoubleInfo_WF) {
    assert(option_map.find(name) == option_map.end());
    all_options.insert(pair<string, bool>(name, true));
    COptionBase* val = new COptionWallFunction(name, list_size, string_field, val_Kind_WF,
                                               val_IntInfo_WF, val_DoubleInfo_WF);
    option_map.insert(pair<string, COptionBase *>(name, val));
  }
  
  void addPythonOption(const string name) {
    assert(option_map.find(name) == option_map.end());
    all_options.insert(pair<string, bool>(name, true));
    COptionBase* val = new COptionPython(name);
    option_map.insert(pair<string, COptionBase *>(name, val));
  }
  
public:
  
  vector<string> fields; /*!< \brief Tags for the different fields in a restart file. */
  
  /*!
   * \brief Constructor of the class which reads the input file.
   */
  CConfig(char case_filename[MAX_STRING_SIZE], unsigned short val_software, unsigned short val_iZone, unsigned short val_nZone, unsigned short val_nDim, unsigned short verb_level);
  
  /*!
   * \brief Constructor of the class which reads the input file.
   */
  CConfig(char case_filename[MAX_STRING_SIZE], unsigned short val_software);
  
  /*!
   * \brief Constructor of the class which reads the input file.
   */
  CConfig(char case_filename[MAX_STRING_SIZE], CConfig *config);
  
  /*!
   * \brief Destructor of the class.
   */
  ~CConfig(void);
  
  /*!
   * \brief Get the MPI communicator of SU2.
   * \return MPI communicator of SU2.
   */
  SU2_MPI::Comm GetMPICommunicator();

  /*!
   * \brief Set the MPI communicator for SU2.
   * \param[in] Communicator - MPI communicator for SU2.
   */
  void SetMPICommunicator(SU2_MPI::Comm Communicator);

  /*!
   * \brief Gets the number of zones in the mesh file.
   * \param[in] val_mesh_filename - Name of the file with the grid information.
   * \param[in] val_format - Format of the file with the grid information.
   * \param[in] config - Definition of the particular problem.
   * \return Total number of zones in the grid file.
   */
  static unsigned short GetnZone(string val_mesh_filename, unsigned short val_format, CConfig *config);
  
  /*!
   * \brief Gets the number of dimensions in the mesh file
   * \param[in] val_mesh_filename - Name of the file with the grid information.
   * \param[in] val_format - Format of the file with the grid information.
   * \return Total number of domains in the grid file.
   */
  static unsigned short GetnDim(string val_mesh_filename, unsigned short val_format);
  
  /*!
   * \brief Initializes pointers to null
   */
  void SetPointersNull(void);
  
  /*!
   * \brief breaks an input line from the config file into a set of tokens
   * \param[in] str - the input line string
   * \param[out] option_name - the name of the option found at the beginning of the line
   * \param[out] option_value - the tokens found after the "=" sign on the line
   * \returns false if the line is empty or a commment, true otherwise
   */
  bool TokenizeString(string & str, string & option_name,
                      vector<string> & option_value);
  
  /*!
   * \brief Get reference origin for moment computation.
   * \param[in] val_marker - the marker we are monitoring.
   * \return Reference origin (in cartesians coordinates) for moment computation.
   */
  su2double *GetRefOriginMoment(unsigned short val_marker);
  
  /*!
   * \brief Get reference origin x-coordinate for moment computation.
   * \param[in] val_marker - the marker we are monitoring.
   * \return Reference origin x-coordinate (in cartesians coordinates) for moment computation.
   */
  su2double GetRefOriginMoment_X(unsigned short val_marker);
  
  /*!
   * \brief Get reference origin y-coordinate for moment computation.
   * \param[in] val_marker - the marker we are monitoring.
   * \return Reference origin y-coordinate (in cartesians coordinates) for moment computation.
   */
  su2double GetRefOriginMoment_Y(unsigned short val_marker);
  
  /*!
   * \brief Get reference origin z-coordinate for moment computation.
   * \param[in] val_marker - the marker we are monitoring.
   * \return Reference origin z-coordinate (in cartesians coordinates) for moment computation.
   */
  su2double GetRefOriginMoment_Z(unsigned short val_marker);
  
  /*!
   * \brief Set reference origin x-coordinate for moment computation.
   * \param[in] val_marker - the marker we are monitoring.
   * \param[in] val_origin - New x-coordinate of the mesh motion origin.
   */
  void SetRefOriginMoment_X(unsigned short val_marker, su2double val_origin);
  
  /*!
   * \brief Set reference origin y-coordinate for moment computation.
   * \param[in] val_marker - the marker we are monitoring.
   * \param[in] val_origin - New y-coordinate of the mesh motion origin.
   */
  void SetRefOriginMoment_Y(unsigned short val_marker, su2double val_origin);
  
  /*!
   * \brief Set reference origin z-coordinate for moment computation.
   * \param[in] val_marker - the marker we are monitoring.
   * \param[in] val_origin - New z-coordinate of the mesh motion origin.
   */
  void SetRefOriginMoment_Z(unsigned short val_marker, su2double val_origin);
  
  /*!
   * \brief Get index of the upper and lower horizontal plane.
   * \param[in] index - 0 means upper surface, and 1 means lower surface.
   * \return Index of the upper and lower surface.
   */
  string GetPlaneTag(unsigned short index);
  
  /*!
   * \brief Get the integration limits for the equivalent area computation.
   * \param[in] index - 0 means x_min, and 1 means x_max.
   * \return Integration limits for the equivalent area computation.
   */
  su2double GetEA_IntLimit(unsigned short index);
  
  /*!
   * \brief Get the integration limits for the equivalent area computation.
   * \param[in] index - 0 means x_min, and 1 means x_max.
   * \return Integration limits for the equivalent area computation.
   */
  su2double GetEA_ScaleFactor(void);
  
  /*!
   * \brief Get the limit value for the adjoint variables.
   * \return Limit value for the adjoint variables.
   */
  su2double GetAdjointLimit(void);
  
  /*!
   * \brief Get the the coordinates where of the box where the grid is going to be deformed.
   * \return Coordinates where of the box where the grid is going to be deformed.
   */
  su2double *GetHold_GridFixed_Coord(void);
  
  /*!
   * \brief Get the the coordinates where of the box where a subsonic region is imposed.
   * \return Coordinates where of the box where the grid is going to be a subsonic region.
   */
  su2double *GetSubsonicEngine_Values(void);
  
  /*!
   * \brief Get the the coordinates where of the box where a subsonic region is imposed.
   * \return Coordinates where of the box where the grid is going to be a subsonic region.
   */
  su2double *GetSubsonicEngine_Cyl(void);
  
  /*!
   * \brief Get the the coordinates where of the box where a subsonic region is imposed.
   * \return Coordinates where of the box where the grid is going to be a subsonic region.
   */
  su2double *GetDistortionRack(void);
  
  /*!
   * \brief Get the power of the dual volume in the grid adaptation sensor.
   * \return Power of the dual volume in the grid adaptation sensor.
   */
  su2double GetDualVol_Power(void);
  
  /*!
   * \brief Get Information about if there is an analytical definition of the surface for doing the
   *        grid adaptation.
   * \return Definition of the surfaces. NONE implies that there isn't any analytical definition
   *         and it will use and interpolation.
   */
  unsigned short GetAnalytical_Surface(void);
  
  /*!
   * \brief Get Description of the geometry to be analyzed
   */
  unsigned short GetGeo_Description(void);
  
  /*!
   * \brief Creates a tecplot file to visualize the partition made by the DDC software.
   * \return <code>TRUE</code> if the partition is going to be plotted; otherwise <code>FALSE</code>.
   */
  bool GetExtraOutput(void);

  /*!
   * \brief Heat solver zone with extra screen output.
   * \return Heat solver zone with extra screen output.
   */
  long GetExtraHeatOutputZone(void);
  
  /*!
   * \brief Get the value of the Mach number (velocity divided by speed of sound).
   * \return Value of the Mach number.
   */
  su2double GetMach(void);
  
  /*!
   * \brief Get the value of the Gamma of fluid (ratio of specific heats).
   * \return Value of the constant: Gamma
   */
  su2double GetGamma(void);
  
  /*!
   * \brief Get the values of the CFL adapation.
   * \return Value of CFL adapation
   */
  su2double GetCFL_AdaptParam(unsigned short val_index);
  
  /*!
   * \brief Get the values of the CFL adapation.
   * \return Value of CFL adapation
   */
  bool GetCFL_Adapt(void);
  
  /*!
   * \brief Get the values of the CFL adapation.
   * \return Value of CFL adapation
   */
  su2double GetHTP_Axis(unsigned short val_index);
  
  /*!
   * \brief Get the value of the limits for the sections.
   * \return Value of the limits for the sections.
   */
  su2double GetStations_Bounds(unsigned short val_var);
  
  /*!
   * \brief Get the value of the vector that connects the cartesian axis with a sherical or cylindrical one.
   * \return Coordinate of the Axis.
   */
  su2double GetFFD_Axis(unsigned short val_var);
  
  /*!
   * \brief Get the value of the bulk modulus.
   * \return Value of the bulk modulus.
   */
  su2double GetBulk_Modulus(void);
  
  /*!
   * \brief Get the artificial compresibility factor.
   * \return Value of the artificial compresibility factor.
   */
  su2double GetArtComp_Factor(void);
  
  /*!
   * \brief Get the value of specific gas constant.
   * \return Value of the constant: Gamma
   */
  su2double GetGas_Constant(void);
  
  /*!
   * \brief Get the value of specific gas constant.
   * \return Value of the constant: Gamma
   */
  su2double GetGas_ConstantND(void);
  
  /*!
   * \brief Get the coefficients of the Blottner viscosity model
   * \param[in] val_Species - Index of the species
   * \param[in] val_Coeff - Index of the coefficient (As, Bs, Cs)
   * \return Value of the Blottner coefficient
   */
  su2double GetBlottnerCoeff(unsigned short val_Species, unsigned short val_Coeff);
  
  /*!
   * \brief Get the p-norm for heat-flux objective functions (adjoint problem).
   * \return Value of the heat flux p-norm
   */
  su2double GetPnormHeat(void);
  
  /*!
   * \brief Get the value of wall temperature.
   * \return Value of the constant: Temperature
   */
  su2double GetWallTemperature(void);
  
  /*!
   * \brief Get the reference value for the specific gas constant.
   * \return Reference value for the specific gas constant.
   */
  su2double GetGas_Constant_Ref(void);
  
  /*!
   * \brief Get the value of the frestream temperature.
   * \return Freestream temperature.
   */
  su2double GetTemperature_FreeStream(void);
  
  /*!
   * \brief Get the value of the frestream temperature.
   * \return Freestream temperature.
   */
  su2double GetEnergy_FreeStream(void);
  
  /*!
   * \brief Get the value of the frestream temperature.
   * \return Freestream temperature.
   */
  su2double GetViscosity_FreeStream(void);
  
  /*!
   * \brief Get the value of the frestream temperature.
   * \return Freestream temperature.
   */
  su2double GetDensity_FreeStream(void);

  /*!
   * \brief Get the value of the solid density.
   * \return Solid density.
   */
  su2double GetDensity_Solid(void);
  
  /*!
   * \brief Get the value of the frestream temperature.
   * \return Freestream temperature.
   */
  su2double GetModVel_FreeStream(void);
  
  /*!
   * \brief Get the value of the frestream temperature.
   * \return Freestream temperature.
   */
  su2double GetModVel_FreeStreamND(void);
  
  /*!
   * \brief Get the value of the frestream vibrational-electronic temperature.
   * \return Freestream temperature.
   */
  su2double GetTemperature_ve_FreeStream(void);
  
  /*!
   * \brief Get the value of the laminar Prandtl number.
   * \return Laminar Prandtl number.
   */
  su2double GetPrandtl_Lam(void);
  
  /*!
   * \brief Get the value of the turbulent Prandtl number.
   * \return Turbulent Prandtl number.
   */
  su2double GetPrandtl_Turb(void);

  /*!
   * \brief Get the value of the specific heat for fluids.
   * \return Specific heat number (fluid).
   */
  su2double GetSpecificHeat_Fluid(void);

  /*!
   * \brief Get the value of the specific heat for solids.
   * \return Specific heat number (solid).
   */
  su2double GetSpecificHeat_Solid(void);

  /*!
   * \brief Get the value of the thermal conductivity for solids.
   * \return Thermal conductivity (solid).
   */
  su2double GetThermalConductivity_Solid(void);

  /*!
   * \brief Get the value of the thermal diffusivity for solids.
   * \return Thermal conductivity (solid).
   */
  su2double GetThermalDiffusivity_Solid(void);

  /*!
   * \brief Get the temperature in solids at freestream conditions.
   * \return Freestream temperature (solid).
   */
  su2double GetTemperature_Freestream_Solid(void);
  
  /*!
   * \brief Get the value of the reference length for non-dimensionalization.
   *        This value should always be 1 internally, and is not user-specified.
   * \return Reference length for non-dimensionalization.
   */
  su2double GetLength_Ref(void);
  
  /*!
   * \brief Get the value of the reference pressure for non-dimensionalization.
   * \return Reference pressure for non-dimensionalization.
   */
  su2double GetPressure_Ref(void);
  
  /*!
   * \brief Get the value of the reference pressure for non-dimensionalization.
   * \return Reference pressure for non-dimensionalization.
   */
  su2double GetEnergy_Ref(void);
  
  /*!
   * \brief Get the value of the reference temperature for non-dimensionalization.
   * \return Reference temperature for non-dimensionalization.
   */
  su2double GetTemperature_Ref(void);
  
  /*!
   * \brief Get the value of the reference density for non-dimensionalization.
   * \return Reference density for non-dimensionalization.
   */
  su2double GetDensity_Ref(void);
  
  /*!
   * \brief Get the value of the reference velocity for non-dimensionalization.
   * \return Reference velocity for non-dimensionalization.
   */
  su2double GetVelocity_Ref(void);
  
  /*!
   * \brief Get the value of the reference time for non-dimensionalization.
   * \return Reference time for non-dimensionalization.
   */
  su2double GetTime_Ref(void);
  
  /*!
   * \brief Get the value of the reference viscosity for non-dimensionalization.
   * \return Reference viscosity for non-dimensionalization.
   */
  su2double GetViscosity_Ref(void);
  
  /*!
   * \brief Get the value of the reference viscosity for non-dimensionalization.
   * \return Reference viscosity for non-dimensionalization.
   */
  su2double GetHighlite_Area(void);
  
  /*!
   * \brief Get the value of the reference viscosity for non-dimensionalization.
   * \return Reference viscosity for non-dimensionalization.
   */
  su2double GetFan_Poly_Eff(void);
  
  /*!
   * \brief Get the value of the reference conductivity for non-dimensionalization.
   * \return Reference conductivity for non-dimensionalization.
   */
  su2double GetConductivity_Ref(void);
  
  /*!
   * \brief Get the value of the reference angular velocity for non-dimensionalization.
   * \return Reference angular velocity for non-dimensionalization.
   */
  su2double GetOmega_Ref(void);
  
  /*!
   * \brief Get the value of the reference force for non-dimensionalization.
   * \return Reference force for non-dimensionalization.
   */
  su2double GetForce_Ref(void);
  
  /*!
   * \brief Get the value of the non-dimensionalized freestream pressure.
   * \return Non-dimensionalized freestream pressure.
   */
  su2double GetPressure_FreeStream(void);
  
  /*!
   * \brief Get the value of the non-dimensionalized freestream pressure.
   * \return Non-dimensionalized freestream pressure.
   */
  su2double GetPressure_FreeStreamND(void);
  
  /*!
   * \brief Get the vector of the dimensionalized freestream velocity.
   * \return Dimensionalized freestream velocity vector.
   */
  su2double* GetVelocity_FreeStream(void);
  
  /*!
   * \brief Get the value of the non-dimensionalized freestream temperature.
   * \return Non-dimensionalized freestream temperature.
   */
  su2double GetTemperature_FreeStreamND(void);
  
  /*!
   * \brief Get the value of the non-dimensionalized freestream density.
   * \return Non-dimensionalized freestream density.
   */
  su2double GetDensity_FreeStreamND(void);
  
  /*!
   * \brief Get the vector of the non-dimensionalized freestream velocity.
   * \return Non-dimensionalized freestream velocity vector.
   */
  su2double* GetVelocity_FreeStreamND(void);
  
  /*!
   * \brief Get the value of the non-dimensionalized freestream energy.
   * \return Non-dimensionalized freestream energy.
   */
  su2double GetEnergy_FreeStreamND(void);
  
  /*!
   * \brief Get the value of the non-dimensionalized freestream viscosity.
   * \return Non-dimensionalized freestream viscosity.
   */
  su2double GetViscosity_FreeStreamND(void);
  
  /*!
   * \brief Get the value of the non-dimensionalized freestream viscosity.
   * \return Non-dimensionalized freestream viscosity.
   */
  su2double GetTke_FreeStreamND(void);
  
  /*!
   * \brief Get the value of the non-dimensionalized freestream viscosity.
   * \return Non-dimensionalized freestream viscosity.
   */
  su2double GetOmega_FreeStreamND(void);
  
  /*!
   * \brief Get the value of the non-dimensionalized freestream viscosity.
   * \return Non-dimensionalized freestream viscosity.
   */
  su2double GetTke_FreeStream(void);
  
  /*!
   * \brief Get the value of the non-dimensionalized freestream viscosity.
   * \return Non-dimensionalized freestream viscosity.
   */
  su2double GetOmega_FreeStream(void);
  
  /*!
   * \brief Get the value of the non-dimensionalized freestream intermittency.
   * \return Non-dimensionalized freestream intermittency.
   */
  su2double GetIntermittency_FreeStream(void);
  
  /*!
   * \brief Get the value of the non-dimensionalized freestream turbulence intensity.
   * \return Non-dimensionalized freestream intensity.
   */
  su2double GetTurbulenceIntensity_FreeStream(void);
  
  /*!
   * \brief Get the value of the non-dimensionalized freestream turbulence intensity.
   * \return Non-dimensionalized freestream intensity.
   */
  su2double GetNuFactor_FreeStream(void);
  
  /*!
   * \brief Get the value of the non-dimensionalized engine turbulence intensity.
   * \return Non-dimensionalized engine intensity.
   */
  su2double GetNuFactor_Engine(void);
  
  /*!
   * \brief Get the value of the non-dimensionalized actuator disk turbulence intensity.
   * \return Non-dimensionalized actuator disk intensity.
   */
  su2double GetSecondaryFlow_ActDisk(void);
  
  /*!
   * \brief Get the value of the non-dimensionalized actuator disk turbulence intensity.
   * \return Non-dimensionalized actuator disk intensity.
   */
  su2double GetInitial_BCThrust(void);
  
  /*!
   * \brief Get the value of the non-dimensionalized actuator disk turbulence intensity.
   * \return Non-dimensionalized actuator disk intensity.
   */
  void SetInitial_BCThrust(su2double val_bcthrust);
  
  /*!
   * \brief Get the value of the turbulent to laminar viscosity ratio.
   * \return Ratio of turbulent to laminar viscosity ratio.
   */
  su2double GetTurb2LamViscRatio_FreeStream(void);
  
  /*!
   * \brief Get the vector of free stream mass fraction values.
   * \return Ratio of species mass to mixture mass.
   */
  su2double* GetMassFrac_FreeStream(void);
  
  /*!
   * \brief Get the value of the Reynolds length.
   * \return Reynolds length.
   */
  su2double GetLength_Reynolds(void);
  
  /*!
   * \brief Get the start up iterations using the fine grid, this works only for multigrid problems.
   * \return Start up iterations using the fine grid.
   */
  unsigned short GetnStartUpIter(void);
  
  /*!
   * \brief Get the reference area for non dimensional coefficient computation. If the value from the
   *        is 0 then, the code will compute the reference area using the projection of the shape into
   *        the z plane (3D) or the x plane (2D).
   * \return Value of the reference area for coefficient computation.
   */
  su2double GetRefArea(void);
  
  /*!
   * \brief Get the wave speed.
   * \return Value of the wave speed.
   */
  su2double GetWaveSpeed(void);
  
  /*!
   * \brief Get the wave speed.
   * \return Value of the wave speed.
   */
  su2double GetThermalDiffusivity(void);
  
  /*!
   * \brief Get the Young's modulus of elasticity.
   * \return Value of the Young's modulus of elasticity.
   */
  su2double GetElasticyMod(unsigned short id_val);
  
  /*!
    * \brief Decide whether to apply DE effects to the model.
    * \return <code>TRUE</code> if the DE effects are to be applied, <code>FALSE</code> otherwise.
    */
  
  bool GetDE_Effects(void);
  
  /*!
    * \brief Decide whether to predict the DE effects for the next time step.
    * \return <code>TRUE</code> if the DE effects are to be applied, <code>FALSE</code> otherwise.
    */
  
  bool GetDE_Predicted(void);
  
  /*!
   * \brief Get the number of different electric constants.
   * \return Value of the DE modulus.
   */
  unsigned short GetnElectric_Constant(void);

  /*!
   * \brief Get the value of the DE modulus.
   * \return Value of the DE modulus.
   */
  su2double GetElectric_Constant(unsigned short iVar);

  /*!
   * \brief Get the value of the B constant in the Knowles material model.
   * \return Value of the B constant in the Knowles material model.
   */
  su2double GetKnowles_B(void);

  /*!
   * \brief Get the value of the N constant in the Knowles material model.
   * \return Value of the N constant in the Knowles material model.
   */
  su2double GetKnowles_N(void);

  /*!
   * \brief Get the kind of design variable for FEA.
   * \return Value of the DE voltage.
   */
  unsigned short GetDV_FEA(void);

  /*!
   * \brief Get the ID of the reference node.
   * \return Number of FSI subiters.
   */
  unsigned long GetRefNode_ID(void);

  /*!
   * \brief Get the values for the reference node displacement.
   * \param[in] val_coeff - Index of the displacement.
   */
  su2double GetRefNode_Displacement(unsigned short val_coeff);

  /*!
   * \brief Get the penalty weight value for the objective function.
   * \return  Penalty weight value for the reference geometry objective function.
   */
  su2double GetRefNode_Penalty(void);

  /*!
    * \brief Decide whether it's necessary to read a reference geometry.
    * \return <code>TRUE</code> if it's necessary to read a reference geometry, <code>FALSE</code> otherwise.
    */

  bool GetRefGeom(void);

  /*!
   * \brief Get the name of the file with the reference geometry of the structural problem.
   * \return Name of the file with the reference geometry of the structural problem.
   */
  string GetRefGeom_FEMFileName(void);

  /*!
   * \brief Get the format of the reference geometry file.
   * \return Format of the reference geometry file.
   */
  unsigned short GetRefGeom_FileFormat(void);

    /*!
   * \brief Formulation for 2D elasticity (plane stress - strain)
   * \return Flag to 2D elasticity model.
   */
  unsigned short GetElas2D_Formulation(void);
  
  /*!
   * \brief Decide whether it's necessary to read a reference geometry.
   * \return <code>TRUE</code> if it's necessary to read a reference geometry, <code>FALSE</code> otherwise.
   */
  
  bool GetPrestretch(void);
  
  /*!
    * \brief Decide whether it's necessary to add the cross term for adjoint FSI.
    * \return <code>TRUE</code> if it's necessary to add the cross term, <code>FALSE</code> otherwise.
    */
  
  bool Add_CrossTerm(void);
  
  /*!
    * \brief Set the boolean addCrossTerm to true or false.
    */
  
  void Set_CrossTerm(bool needCrossTerm);

  /*!
   * \brief Get the name of the file with the element properties for structural problems.
   * \return Name of the file with the element properties of the structural problem.
   */
  string GetFEA_FileName(void);

  /*!
   * \brief Get the name of the file with the reference geometry of the structural problem.
   * \return Name of the file with the reference geometry of the structural problem.
   */
  string GetPrestretch_FEMFileName(void);
  
  /*!
   * \brief Get the Poisson's ratio.
   * \return Value of the Poisson's ratio.
   */
  su2double GetPoissonRatio(unsigned short id_val);
  
  /*!
   * \brief Get the Material Density.
   * \return Value of the Material Density.
   */
  su2double GetMaterialDensity(unsigned short id_val);
  
  /*!
   * \brief Compressibility/incompressibility of the solids analysed using the structural solver.
   * \return Compressible or incompressible.
   */
  unsigned short GetMaterialCompressibility(void);
  
  /*!
   * \brief Compressibility/incompressibility of the solids analysed using the structural solver.
   * \return Compressible or incompressible.
   */
  unsigned short GetMaterialModel(void);
  
  /*!
   * \brief Geometric conditions for the structural solver.
   * \return Small or large deformation structural analysis.
   */
  unsigned short GetGeometricConditions(void);
  
  /*!
   * \brief Get the reference length for computing moment (the default value is 1).
   * \return Reference length for moment computation.
   */
  su2double GetRefLength(void);
  
  /*!
   * \brief Get the reference element length for computing the slope limiting epsilon.
   * \return Reference element length for slope limiting epsilon.
   */
  su2double GetRefElemLength(void);
  
  /*!
   * \brief Get the reference coefficient for detecting sharp edges.
   * \return Reference coefficient for detecting sharp edges.
   */
  su2double GetRefSharpEdges(void);
  
  /*!
   * \brief Get the volume of the whole domain using the fine grid, this value is common for all the grids
   *        in the multigrid method.
   * \return Volume of the whole domain.
   */
  su2double GetDomainVolume(void);
  
  /*!
   * \brief In case the <i>RefArea</i> is equal to 0 then, it is necessary to compute a reference area,
   *        with this function we set the value of the reference area.
   * \param[in] val_area - Value of the reference area for non dimensional coefficient computation.
   */
  void SetRefArea(su2double val_area);
  
  /*!
   * \brief In case the <i>SemiSpan</i> is equal to 0 then, it is necessary to compute the max y distance,
   *        with this function we set the value of the semi span.
   * \param[in] val_semispan - Value of the semispan.
   */
  void SetSemiSpan(su2double val_semispan);
  
  /*!
   * \brief Set the value of the domain volume computed on the finest grid.
   * \note This volume do not include the volume of the body that is being simulated.
   * \param[in] val_volume - Value of the domain volume computed on the finest grid.
   */
  void SetDomainVolume(su2double val_volume);
  
  /*!
   * \brief Set the finest mesh in a multigrid strategy.
   * \note If we are using a Full Multigrid Strategy or a start up with finest grid, it is necessary
   *       to change several times the finest grid.
   * \param[in] val_finestmesh - Index of the finest grid.
   */
  void SetFinestMesh(unsigned short val_finestmesh);
  
  /*!
   * \brief Set the kind of time integration scheme.
   * \note If we are solving different equations it will be necessary to change several
   *       times the kind of time integration, to choose the right scheme.
   * \param[in] val_kind_timeintscheme - Kind of time integration scheme.
   */
  void SetKind_TimeIntScheme(unsigned short val_kind_timeintscheme);
  
  /*!
   * \brief Set the parameters of the convective numerical scheme.
   * \note The parameters will change because we are solving different kind of equations.
   * \param[in] val_kind_convnumscheme - Center or upwind scheme.
   * \param[in] val_kind_centered - If centered scheme, kind of centered scheme (JST, etc.).
   * \param[in] val_kind_upwind - If upwind scheme, kind of upwind scheme (Roe, etc.).
   * \param[in] val_kind_slopelimit - If upwind scheme, kind of slope limit.
   * \param[in] val_muscl - Define if we apply a MUSCL scheme or not.
   */
  void SetKind_ConvNumScheme(unsigned short val_kind_convnumscheme, unsigned short val_kind_centered,
                             unsigned short val_kind_upwind, unsigned short val_kind_slopelimit, bool val_muscl);
  
  /*!
   * \brief Get the value of limiter coefficient.
   * \return Value of the limiter coefficient.
   */
  su2double GetVenkat_LimiterCoeff(void);
  
  /*!
   * \brief Freeze the value of the limiter after a number of iterations.
   * \return Number of iterations.
   */
  unsigned long GetLimiterIter(void);
  
  /*!
   * \brief Get the value of sharp edge limiter.
   * \return Value of the sharp edge limiter coefficient.
   */
  su2double GetAdjSharp_LimiterCoeff(void);
  
  /*!
   * \brief Get the Reynolds number. Dimensionless number that gives a measure of the ratio of inertial forces
   *        to viscous forces and consequently quantifies the relative importance of these two types of forces
   *        for given flow condition.
   * \return Value of the Reynolds number.
   */
  su2double GetReynolds(void);
  
  /*!
   * \brief Get the Froude number for free surface problems.
   * \return Value of the Froude number.
   */
  su2double GetFroude(void);
  
  /*!
   * \brief Set the Froude number for free surface problems.
   * \return Value of the Froude number.
   */
  void SetFroude(su2double val_froude);
  
  /*!
   * \brief Set the Froude number for free surface problems.
   * \return Value of the Froude number.
   */
  void SetMach(su2double val_mach);
  
  /*!
   * \brief Set the Froude number for free surface problems.
   * \return Value of the Froude number.
   */
  void SetReynolds(su2double val_reynolds);
  
  /*!
   * \brief Set the Froude number for free surface problems.
   * \return Value of the Froude number.
   */
  void SetLength_Ref(su2double val_length_ref);
  
  /*!
   * \brief Set the Froude number for free surface problems.
   * \return Value of the Froude number.
   */
  void SetVelocity_Ref(su2double val_velocity_ref);
  
  /*!
   * \brief Set the Froude number for free surface problems.
   * \return Value of the Froude number.
   */
  void SetPressure_Ref(su2double val_pressure_ref);
  
  /*!
   * \brief Set the Froude number for free surface problems.
   * \return Value of the Froude number.
   */
  void SetDensity_Ref(su2double val_density_ref);
  
  /*!
   * \brief Set the reference temperature.
   * \return Value of the Froude number.
   */
  void SetTemperature_Ref(su2double val_temperature_ref);
  
  /*!
   * \brief Set the Froude number for free surface problems.
   * \return Value of the Froude number.
   */
  void SetTime_Ref(su2double val_time_ref);
  
  /*!
   * \brief Set the Froude number for free surface problems.
   * \return Value of the Froude number.
   */
  void SetEnergy_Ref(su2double val_energy_ref);
  
  /*!
   * \brief Set the Froude number for free surface problems.
   * \return Value of the Froude number.
   */
  void SetOmega_Ref(su2double val_omega_ref);
  
  /*!
   * \brief Set the Froude number for free surface problems.
   * \return Value of the Froude number.
   */
  void SetForce_Ref(su2double val_force_ref);
  
  /*!
   * \brief Set the Froude number for free surface problems.
   * \return Value of the Froude number.
   */
  void SetGas_Constant_Ref(su2double val_gas_constant_ref);
  
  /*!
   * \brief Set the Froude number for free surface problems.
   * \return Value of the Froude number.
   */
  void SetGas_Constant(su2double val_gas_constant);
  
  /*!
   * \brief Set the Froude number for free surface problems.
   * \return Value of the Froude number.
   */
  void SetViscosity_Ref(su2double val_viscosity_ref);
  
  /*!
   * \brief Set the Froude number for free surface problems.
   * \return Value of the Froude number.
   */
  void SetConductivity_Ref(su2double val_conductivity_ref);
  
  /*!
   * \brief Set the Froude number for free surface problems.
   * \return Value of the Froude number.
   */
  void SetPressure_FreeStreamND(su2double val_pressure_freestreamnd);
  
  /*!
   * \brief Set the Froude number for free surface problems.
   * \return Value of the Froude number.
   */
  void SetPressure_FreeStream(su2double val_pressure_freestream);
  
  /*!
   * \brief Set the Froude number for free surface problems.
   * \return Value of the Froude number.
   */
  void SetDensity_FreeStreamND(su2double val_density_freestreamnd);
  
  /*!
   * \brief Set the Froude number for free surface problems.
   * \return Value of the Froude number.
   */
  void SetDensity_FreeStream(su2double val_density_freestream);
  
  /*!
   * \brief Set the Froude number for free surface problems.
   * \return Value of the Froude number.
   */
  void SetViscosity_FreeStream(su2double val_viscosity_freestream);
  
  /*!
   * \brief Set the Froude number for free surface problems.
   * \return Value of the Froude number.
   */
  void SetModVel_FreeStream(su2double val_modvel_freestream);
  
  /*!
   * \brief Set the Froude number for free surface problems.
   * \return Value of the Froude number.
   */
  void SetModVel_FreeStreamND(su2double val_modvel_freestreamnd);
  
  /*!
   * \brief Set the Froude number for free surface problems.
   * \return Value of the Froude number.
   */
  void SetTemperature_FreeStream(su2double val_temperature_freestream);
  
  /*!
   * \brief Set the Froude number for free surface problems.
   * \return Value of the Froude number.
   */
  void SetTemperature_FreeStreamND(su2double val_temperature_freestreamnd);
  
  /*!
   * \brief Set the Froude number for free surface problems.
   * \return Value of the Froude number.
   */
  void SetGas_ConstantND(su2double val_gas_constantnd);
  
  /*!
   * \brief Set the Froude number for free surface problems.
   * \return Value of the Froude number.
   */
  void SetVelocity_FreeStreamND(su2double val_velocity_freestreamnd, unsigned short val_dim);
  
  /*!
   * \brief Set the Froude number for free surface problems.
   * \return Value of the Froude number.
   */
  void SetViscosity_FreeStreamND(su2double val_viscosity_freestreamnd);
  
  /*!
   * \brief Set the Froude number for free surface problems.
   * \return Value of the Froude number.
   */
  void SetTke_FreeStreamND(su2double val_tke_freestreamnd);
  
  /*!
   * \brief Set the Froude number for free surface problems.
   * \return Value of the Froude number.
   */
  void SetOmega_FreeStreamND(su2double val_omega_freestreamnd);
  
  /*!
   * \brief Set the Froude number for free surface problems.
   * \return Value of the Froude number.
   */
  void SetTke_FreeStream(su2double val_tke_freestream);
  
  /*!
   * \brief Set the Froude number for free surface problems.
   * \return Value of the Froude number.
   */
  void SetOmega_FreeStream(su2double val_omega_freestream);
  
  /*!
   * \brief Set the Froude number for free surface problems.
   * \return Value of the Froude number.
   */
  void SetEnergy_FreeStreamND(su2double val_energy_freestreamnd);
  
  /*!
   * \brief Set the Froude number for free surface problems.
   * \return Value of the Froude number.
   */
  void SetEnergy_FreeStream(su2double val_energy_freestream);

  /*!
   * \brief Set the thermal diffusivity for solids.
   * \return Value of the Froude number.
   */
  void SetThermalDiffusivity_Solid(su2double val_thermal_diffusivity);
  
  /*!
   * \brief Set the Froude number for free surface problems.
   * \return Value of the Froude number.
   */
  void SetTotal_UnstTimeND(su2double val_total_unsttimend);
  
  /*!
   * \brief Get the angle of attack of the body. This is the angle between a reference line on a lifting body
   *        (often the chord line of an airfoil) and the vector representing the relative motion between the
   *        lifting body and the fluid through which it is moving.
   * \return Value of the angle of attack.
   */
  su2double GetAoA(void);
  
  /*!
   * \brief Get the off set angle of attack of the body. The solution and the geometry
   *        file are able to modifity the angle of attack in the config file
   * \return Value of the off set angle of attack.
   */
  su2double GetAoA_Offset(void);
  
  /*!
   * \brief Get the off set sideslip angle of the body. The solution and the geometry
   *        file are able to modifity the angle of attack in the config file
   * \return Value of the off set sideslip angle.
   */
  su2double GetAoS_Offset(void);
  
  /*!
   * \brief Get the functional sensitivity with respect to changes in the angle of attack.
   * \return Value of the angle of attack.
   */
  su2double GetAoA_Sens(void);
  
  /*!
   * \brief Set the angle of attack.
   * \param[in] val_AoA - Value of the angle of attack.
   */
  void SetAoA(su2double val_AoA);
  
  /*!
   * \brief Set the off set angle of attack.
   * \param[in] val_AoA - Value of the angle of attack.
   */
  void SetAoA_Offset(su2double val_AoA_offset);
  
  /*!
   * \brief Set the off set sideslip angle.
   * \param[in] val_AoA - Value of the off set sideslip angle.
   */
  void SetAoS_Offset(su2double val_AoS_offset);
  
  /*!
   * \brief Set the angle of attack.
   * \param[in] val_AoA - Value of the angle of attack.
   */
  void SetAoA_Sens(su2double val_AoA_sens);
  
  /*!
   * \brief Set the angle of attack.
   * \param[in] val_AoA - Value of the angle of attack.
   */
  void SetAoS(su2double val_AoS);
  
  /*!
   * \brief Get the angle of sideslip of the body. It relates to the rotation of the aircraft centerline from
   *        the relative wind.
   * \return Value of the angle of sideslip.
   */
  su2double GetAoS(void);
  
  /*!
   * \brief Get the charge coefficient that is used in the poissonal potential simulation.
   * \return Value of the charge coefficient.
   */
  su2double GetChargeCoeff(void);
  
  /*!
   * \brief Get the number of multigrid levels.
   * \return Number of multigrid levels (without including the original grid).
   */
  unsigned short GetnMGLevels(void);
  
  /*!
   * \brief Set the number of multigrid levels.
   * \param[in] val_nMGLevels - Index of the mesh were the CFL is applied
   */
  void SetMGLevels(unsigned short val_nMGLevels);
  
  /*!
   * \brief Get the index of the finest grid.
   * \return Index of the finest grid in a multigrid strategy, this is 0 unless we are
   performing a Full multigrid.
   */
  unsigned short GetFinestMesh(void);
  
  /*!
   * \brief Get the kind of multigrid (V or W).
   * \note This variable is used in a recursive way to perform the different kind of cycles
   * \return 0 or 1 depending of we are dealing with a V or W cycle.
   */
  unsigned short GetMGCycle(void);
  
  /*!
   * \brief Get the king of evaluation in the geometrical module.
   * \return 0 or 1 depending of we are dealing with a V or W cycle.
   */
  unsigned short GetGeometryMode(void);
  
  /*!
   * \brief Get the Courant Friedrich Levi number for each grid.
   * \param[in] val_mesh - Index of the mesh were the CFL is applied.
   * \return CFL number for each grid.
   */
  su2double GetCFL(unsigned short val_mesh);

  /*!
   * \brief Get the Courant Friedrich Levi number for solid solvers.
   * \param[in] val_mesh - Index of the mesh were the CFL is applied.
   * \return CFL number for each grid.
   */
  su2double GetCFL_Solid(void);
  
  /*!
   * \brief Get the Courant Friedrich Levi number for each grid.
   * \param[in] val_mesh - Index of the mesh were the CFL is applied.
   * \return CFL number for each grid.
   */
  void SetCFL(unsigned short val_mesh, su2double val_cfl);

  /*!
   * \brief Get the Courant Friedrich Levi number for unsteady simulations.
   * \return CFL number for unsteady simulations.
   */
  su2double GetUnst_CFL(void);

  /*!
   * \brief Get information about element reorientation
   * \return 	<code>TRUE</code> means that elements can be reoriented if suspected unhealthy
   */
  bool GetReorientElements(void);
  
  /*!
   * \brief Get the Courant Friedrich Levi number for unsteady simulations.
   * \return CFL number for unsteady simulations.
   */
  su2double GetMax_DeltaTime(void);
  
  /*!
   * \brief Get a parameter of the particular design variable.
   * \param[in] val_dv - Number of the design variable that we want to read.
   * \param[in] val_param - Index of the parameter that we want to read.
   * \return Design variable parameter.
   */
  su2double GetParamDV(unsigned short val_dv, unsigned short val_param);
  
  /*!
   * \brief Get the coordinates of the FFD corner points.
   * \param[in] val_ffd - Index of the FFD box.
   * \param[in] val_coord - Index of the coordinate that we want to read.
   * \return Value of the coordinate.
   */
  su2double GetCoordFFDBox(unsigned short val_ffd, unsigned short val_index);
  
  /*!
   * \brief Get the degree of the FFD corner points.
   * \param[in] val_ffd - Index of the FFD box.
   * \param[in] val_degree - Index (I,J,K) to obtain the degree.
   * \return Value of the degree in a particular direction.
   */
  unsigned short GetDegreeFFDBox(unsigned short val_ffd, unsigned short val_index);
  
  /*!
   * \brief Get the FFD Tag of a particular design variable.
   * \param[in] val_dv - Number of the design variable that we want to read.
   * \return Name of the FFD box.
   */
  string GetFFDTag(unsigned short val_dv);
  
  /*!
   * \brief Get the FFD Tag of a particular FFD box.
   * \param[in] val_ffd - Number of the FFD box that we want to read.
   * \return Name of the FFD box.
   */
  string GetTagFFDBox(unsigned short val_ffd);
  
  /*!
   * \brief Get the number of design variables.
   * \return Number of the design variables.
   */
  unsigned short GetnDV(void);
  
  /*!
   * \brief Get the number of design variables.
   * \return Number of the design variables.
   */
  unsigned short GetnDV_Value(unsigned short iDV);
  
  /*!
   * \brief Get the number of FFD boxes.
   * \return Number of FFD boxes.
   */
  unsigned short GetnFFDBox(void);
  
  /*!
   * \brief Get the required continuity level at the surface intersection with the FFD
   * \return Continuity level at the surface intersection.
   */
  unsigned short GetFFD_Continuity(void);
  
  /*!
   * \brief Get the coordinate system that we are going to use to define the FFD
   * \return Coordinate system (cartesian, spherical, etc).
   */
  unsigned short GetFFD_CoordSystem(void);
  
  /*!
   * \brief Get the kind of FFD Blending function.
   * \return Kind of FFD Blending function.
   */
  unsigned short GetFFD_Blending(void);
  
  /*!
   * \brief Get the kind BSpline Order in i,j,k direction.
   * \return The kind BSpline Order in i,j,k direction.
   */
  su2double* GetFFD_BSplineOrder();
  
  /*!
   * \brief Get the number of Runge-Kutta steps.
   * \return Number of Runge-Kutta steps.
   */
  unsigned short GetnRKStep(void);
  
  /*!
   * \brief Get the total number of boundary markers.
   * \return Total number of boundary markers.
   */
  unsigned short GetnMarker_All(void);
  
  /*!
   * \brief Get the total number of boundary markers.
   * \return Total number of boundary markers.
   */
  unsigned short GetnMarker_Max(void);
  
  /*!
   * \brief Get the total number of boundary markers.
   * \return Total number of boundary markers.
   */
  unsigned short GetnMarker_EngineInflow(void);
  
  /*!
   * \brief Get the total number of boundary markers.
   * \return Total number of boundary markers.
   */
  unsigned short GetnMarker_EngineExhaust(void);
  
  /*!
   * \brief Get the total number of boundary markers.
   * \return Total number of boundary markers.
   */
  unsigned short GetnMarker_NearFieldBound(void);
  
  /*!
   * \brief Get the total number of boundary markers.
   * \return Total number of boundary markers.
   */
  unsigned short GetnMarker_InterfaceBound(void);
  
  /*!
   * \brief Get the total number of boundary markers.
   * \return Total number of boundary markers.
   */
  unsigned short GetnMarker_Fluid_InterfaceBound(void);
  
  /*!
   * \brief Get the total number of boundary markers.
   * \return Total number of boundary markers.
   */
  unsigned short GetnMarker_ActDiskInlet(void);
  
  /*!
   * \brief Get the total number of boundary markers.
   * \return Total number of boundary markers.
   */
  unsigned short GetnMarker_ActDiskOutlet(void);
  
  /*!
   * \brief Get the total number of monitoring markers.
   * \return Total number of monitoring markers.
   */
  unsigned short GetnMarker_Monitoring(void);
  
  /*!
   * \brief Get the total number of moving markers.
   * \return Total number of moving markers.
   */
  unsigned short GetnMarker_Moving(void);

  /*!
   * \brief Get the total number of Python customizable markers.
   * \return Total number of Python customizable markers.
   */
  unsigned short GetnMarker_PyCustom(void);
  
  /*!
   * \brief Get the total number of moving markers.
   * \return Total number of moving markers.
   */
  unsigned short GetnMarker_Analyze(void);

  /*!
   * \brief Get the total number of heat flux markers.
   * \return Total number of heat flux markers.
   */
  unsigned short GetnMarker_HeatFlux(void);
  
  /*!
   * \brief Get the total number of objectives in kind_objective list
   * \return Total number of objectives in kind_objective list
   */
  unsigned short GetnObj(void);
  
  /*!
   * \brief Stores the number of marker in the simulation.
   * \param[in] val_nmarker - Number of markers of the problem.
   */
  void SetnMarker_All(unsigned short val_nmarker);
  
  /*!
   * \brief Get the number of external iterations.
   * \return Number of external iterations.
   */
  unsigned long GetnExtIter(void);
  
  /*!
   * \brief Get the number of internal iterations.
   * \return Number of internal iterations.
   */
  unsigned long GetUnst_nIntIter(void);
  
  /*!
   * \brief Get the number of internal iterations for the Newton-Raphson Method in nonlinear structural applications.
   * \return Number of internal iterations.
   */
  unsigned long GetDyn_nIntIter(void);
  
  /*!
   * \brief Get the restart iteration number for unsteady simulations.
   * \return Restart iteration number for unsteady simulations.
   */
  long GetUnst_RestartIter(void);
  
  /*!
   * \brief Get the starting direct iteration number for the unsteady adjoint (reverse time integration).
   * \return Starting direct iteration number for the unsteady adjoint.
   */
  long GetUnst_AdjointIter(void);
  
  /*!
   * \brief Number of iterations to average (reverse time integration).
   * \return Starting direct iteration number for the unsteady adjoint.
   */
  unsigned long GetIter_Avg_Objective(void);
  
  /*!
   * \brief Get the restart iteration number for dynamic structural simulations.
   * \return Restart iteration number for dynamic structural simulations.
   */
  long GetDyn_RestartIter(void);
  
  /*!
   * \brief Retrieves the number of periodic time instances for Harmonic Balance.
   * \return: Number of periodic time instances for Harmonic Balance.
   */
  unsigned short GetnTimeInstances(void);
  
  /*!
   * \brief Retrieves the period of oscillations to be used with Harmonic Balance.
   * \return: Period for Harmonic Balance.
   */
  su2double GetHarmonicBalance_Period(void);
  
  /*!
   * \brief Set the number of external iterations.
   * \note This is important in no time depending methods, where only
   *       one external iteration is needed.
   * \param[in] val_niter - Set the number of external iterations.
   */
  void SetnExtIter(unsigned long val_niter);
  
  /*!
   * \brief Set the current external iteration number.
   * \param[in] val_iter - Current external iteration number.
   */
  void SetExtIter(unsigned long val_iter);
  
  /*!
   * \brief Set the current external iteration number.
   * \param[in] val_iter - Current external iteration number.
   */
  void SetExtIter_OffSet(unsigned long val_iter);
  
  /*!
   * \brief Set the current FSI iteration number.
   * \param[in] val_iter - Current FSI iteration number.
   */
  void SetFSIIter(unsigned long val_iter);
  
  /*!
   * \brief Set the current internal iteration number.
   * \param[in] val_iter - Current external iteration number.
   */
  void SetIntIter(unsigned long val_iter);
  
  /*!
   * \brief Get the current external iteration number.
   * \return Current external iteration.
   */
  unsigned long GetExtIter(void);
  
  /*!
   * \brief Get the current internal iteration number.
   * \return Current external iteration.
   */
  unsigned long GetExtIter_OffSet(void);
  
  /*!
   * \brief Get the current FSI iteration number.
   * \return Current FSI iteration.
   */
  unsigned long GetFSIIter(void);
  
  /*!
   * \brief Get the current internal iteration number.
   * \return Current internal iteration.
   */
  unsigned long GetIntIter(void);
  
  /*!
   * \brief Get the frequency for writing the solution file.
   * \return It writes the solution file with this frequency.
   */
  unsigned long GetWrt_Sol_Freq(void);
  
  /*!
   * \brief Get the frequency for writing the solution file in Dual Time.
   * \return It writes the solution file with this frequency.
   */
  unsigned long GetWrt_Sol_Freq_DualTime(void);
  
  /*!
   * \brief Get the frequency for writing the convergence file.
   * \return It writes the convergence file with this frequency.
   */
  unsigned long GetWrt_Con_Freq(void);
  
  /*!
   * \brief Set the frequency for writing the convergence file.
   * \return It writes the convergence file with this frequency.
   */
  void SetWrt_Con_Freq(unsigned long val_freq);

  /*!
   * \brief Get the frequency for writing the convergence file in Dual Time.
   * \return It writes the convergence file with this frequency.
   */
  unsigned long GetWrt_Con_Freq_DualTime(void);
  
  /*!
   * \brief Get information about writing unsteady headers and file extensions.
   * \return 	<code>TRUE</code> means that unsteady solution files will be written.
   */
  bool GetWrt_Unsteady(void);
  
  /*!
   * \brief Get information about writing a volume solution file.
   * \return <code>TRUE</code> means that a volume solution file will be written.
   */
  bool GetWrt_Vol_Sol(void);
  
  /*!
   * \brief Get information about writing a volume solution file.
   * \return <code>TRUE</code> means that a volume solution file will be written.
   */
  bool GetLow_MemoryOutput(void);
  
  /*!
   * \brief Get information about writing a surface solution file.
   * \return <code>TRUE</code> means that a surface solution file will be written.
   */
  bool GetWrt_Srf_Sol(void);
  
  /*!
   * \brief Get information about writing a surface comma-separated values (CSV) solution file.
   * \return <code>TRUE</code> means that a surface comma-separated values (CSV) solution file will be written.
   */
  bool GetWrt_Csv_Sol(void);
  
  /*!
   * \brief Get information about writing residuals to volume solution file.
   * \return <code>TRUE</code> means that residuals will be written to the solution file.
   */
  bool GetWrt_Residuals(void);
  
  /*!
   * \brief Get information about writing residuals to volume solution file.
   * \return <code>TRUE</code> means that residuals will be written to the solution file.
   */
  bool GetWrt_Limiters(void);
  
  /*!
   * \brief Write solution at each surface.
   * \return <code>TRUE</code> means that the solution at each surface will be written.
   */
  bool GetWrt_Surface(void);
  
  /*!
   * \brief Get information about writing residuals to volume solution file.
   * \return <code>TRUE</code> means that residuals will be written to the solution file.
   */
  bool GetWrt_SharpEdges(void);
  
  /*!
   * \brief Get information about writing rind layers to the solution files.
   * \return <code>TRUE</code> means that rind layers will be written to the solution file.
   */
  bool GetWrt_Halo(void);
  
  /*!
   * \brief Get information about writing sectional force files.
   * \return <code>TRUE</code> means that sectional force files will be written for specified markers.
   */
  bool GetPlot_Section_Forces(void);
  
  /*!
   * \brief Get the alpha (convective) coefficients for the Runge-Kutta integration scheme.
   * \param[in] val_step - Index of the step.
   * \return Alpha coefficient for the Runge-Kutta integration scheme.
   */
  su2double Get_Alpha_RKStep(unsigned short val_step);
  
  /*!
   * \brief Get the index of the surface defined in the geometry file.
   * \param[in] val_marker - Value of the marker in which we are interested.
   * \return Value of the index that is in the geometry file for the surface that
   *         has the marker <i>val_marker</i>.
   */
  string GetMarker_All_TagBound(unsigned short val_marker);
  
  /*!
   * \brief Get the index of the surface defined in the geometry file.
   * \param[in] val_marker - Value of the marker in which we are interested.
   * \return Value of the index that is in the geometry file for the surface that
   *         has the marker <i>val_marker</i>.
   */
  string GetMarker_ActDiskInlet_TagBound(unsigned short val_marker);
  
  /*!
   * \brief Get the index of the surface defined in the geometry file.
   * \param[in] val_marker - Value of the marker in which we are interested.
   * \return Value of the index that is in the geometry file for the surface that
   *         has the marker <i>val_marker</i>.
   */
  string GetMarker_ActDiskOutlet_TagBound(unsigned short val_marker);
  
  /*!
   * \brief Get the index of the surface defined in the geometry file.
   * \param[in] val_marker - Value of the marker in which we are interested.
   * \return Value of the index that is in the geometry file for the surface that
   *         has the marker <i>val_marker</i>.
   */
  string GetMarker_EngineInflow_TagBound(unsigned short val_marker);
  
  /*!
   * \brief Get the index of the surface defined in the geometry file.
   * \param[in] val_marker - Value of the marker in which we are interested.
   * \return Value of the index that is in the geometry file for the surface that
   *         has the marker <i>val_marker</i>.
   */
  string GetMarker_EngineExhaust_TagBound(unsigned short val_marker);
  
  /*!
   * \brief Get the name of the surface defined in the geometry file.
   * \param[in] val_marker - Value of the marker in which we are interested.
   * \return Name that is in the geometry file for the surface that
   *         has the marker <i>val_marker</i>.
   */
  string GetMarker_Monitoring_TagBound(unsigned short val_marker);

  /*!
   * \brief Get the name of the surface defined in the geometry file.
   * \param[in] val_marker - Value of the marker in which we are interested.
   * \return Name that is in the geometry file for the surface that
   *         has the marker <i>val_marker</i>.
   */
  string GetMarker_HeatFlux_TagBound(unsigned short val_marker);
  
  /*!
   * \brief Get the tag if the iMarker defined in the geometry file.
   * \param[in] val_tag - Value of the tag in which we are interested.
   * \return Value of the marker <i>val_marker</i> that is in the geometry file
   *         for the surface that has the tag.
   */
  short GetMarker_All_TagBound(string val_tag);
  
  /*!
   * \brief Get the kind of boundary for each marker.
   * \param[in] val_marker - Index of the marker in which we are interested.
   * \return Kind of boundary for the marker <i>val_marker</i>.
   */
  unsigned short GetMarker_All_KindBC(unsigned short val_marker);
  
  /*!
   * \brief Set the value of the boundary <i>val_boundary</i> (read from the config file)
   *        for the marker <i>val_marker</i>.
   * \param[in] val_marker - Index of the marker in which we are interested.
   * \param[in] val_boundary - Kind of boundary read from config file.
   */
  void SetMarker_All_KindBC(unsigned short val_marker, unsigned short val_boundary);
  
  /*!
   * \brief Set the value of the index <i>val_index</i> (read from the geometry file) for
   *        the marker <i>val_marker</i>.
   * \param[in] val_marker - Index of the marker in which we are interested.
   * \param[in] val_index - Index of the surface read from geometry file.
   */
  void SetMarker_All_TagBound(unsigned short val_marker, string val_index);
  
  /*!
   * \brief Set if a marker <i>val_marker</i> is going to be monitored <i>val_monitoring</i>
   *        (read from the config file).
   * \note This is important for non dimensional coefficient computation.
   * \param[in] val_marker - Index of the marker in which we are interested.
   * \param[in] val_monitoring - 0 or 1 depending if the the marker is going to be monitored.
   */
  void SetMarker_All_Monitoring(unsigned short val_marker, unsigned short val_monitoring);
  
  /*!
   * \brief Set if a marker <i>val_marker</i> is going to be monitored <i>val_monitoring</i>
   *        (read from the config file).
   * \note This is important for non dimensional coefficient computation.
   * \param[in] val_marker - Index of the marker in which we are interested.
   * \param[in] val_monitoring - 0 or 1 depending if the the marker is going to be monitored.
   */
  void SetMarker_All_GeoEval(unsigned short val_marker, unsigned short val_geoeval);
  
  /*!
   * \brief Set if a marker <i>val_marker</i> is going to be designed <i>val_designing</i>
   *        (read from the config file).
   * \note This is important for non dimensional coefficient computation.
   * \param[in] val_marker - Index of the marker in which we are interested.
   * \param[in] val_monitoring - 0 or 1 depending if the the marker is going to be designed.
   */
  void SetMarker_All_Designing(unsigned short val_marker, unsigned short val_designing);
  
  /*!
   * \brief Set if a marker <i>val_marker</i> is going to be plot <i>val_plotting</i>
   *        (read from the config file).
   * \param[in] val_marker - Index of the marker in which we are interested.
   * \param[in] val_plotting - 0 or 1 depending if the the marker is going to be plot.
   */
  void SetMarker_All_Plotting(unsigned short val_marker, unsigned short val_plotting);
  
  /*!
   * \brief Set if a marker <i>val_marker</i> is going to be plot <i>val_plotting</i>
   *        (read from the config file).
   * \param[in] val_marker - Index of the marker in which we are interested.
   * \param[in] val_plotting - 0 or 1 depending if the the marker is going to be plot.
   */
  void SetMarker_All_Analyze(unsigned short val_marker, unsigned short val_analyze);
  
  /*!
   * \brief Set if a marker <i>val_marker</i> is part of the FSI interface <i>val_plotting</i>
   *        (read from the config file).
   * \param[in] val_marker - Index of the marker in which we are interested.
   * \param[in] val_plotting - 0 or 1 depending if the the marker is part of the FSI interface.
   */
  void SetMarker_All_ZoneInterface(unsigned short val_marker, unsigned short val_fsiinterface);
 
  /*!
   * \brief Set if a marker <i>val_marker</i> is part of the Turbomachinery (read from the config file).
   * \param[in] val_marker - Index of the marker in which we are interested.
   * \param[in] val_turboperf - 0 if not part of Turbomachinery or greater than 1 if it is part.
   */
  void SetMarker_All_Turbomachinery(unsigned short val_marker, unsigned short val_turbo);

  /*!
   * \brief Set a flag to the marker <i>val_marker</i> part of the Turbomachinery (read from the config file).
   * \param[in] val_marker - Index of the marker in which we are interested.
   * \param[in] val_turboperflag - 0 if is not part of the Turbomachinery, flag INFLOW or OUTFLOW if it is part.
   */
  void SetMarker_All_TurbomachineryFlag(unsigned short val_marker, unsigned short val_turboflag);

  /*!
   * \brief Set if a marker <i>val_marker</i> is part of the MixingPlane interface (read from the config file).
   * \param[in] val_marker - Index of the marker in which we are interested.
   * \param[in] val_turboperf - 0 if not part of the MixingPlane interface or greater than 1 if it is part.
   */
  void SetMarker_All_MixingPlaneInterface(unsigned short val_marker, unsigned short val_mixplan_interface);
   
  /*!
   * \brief Set if a marker <i>val_marker</i> is going to be affected by design variables <i>val_moving</i>
   *        (read from the config file).
   * \param[in] val_marker - Index of the marker in which we are interested.
   * \param[in] val_DV - 0 or 1 depending if the the marker is affected by design variables.
   */
  void SetMarker_All_DV(unsigned short val_marker, unsigned short val_DV);
  
  /*!
   * \brief Set if a marker <i>val_marker</i> is going to be moved <i>val_moving</i>
   *        (read from the config file).
   * \param[in] val_marker - Index of the marker in which we are interested.
   * \param[in] val_moving - 0 or 1 depending if the the marker is going to be moved.
   */
  void SetMarker_All_Moving(unsigned short val_marker, unsigned short val_moving);

  /*!
   * \brief Set if a marker <i>val_marker</i> is going to be customized in Python <i>val_PyCustom</i>
   *        (read from the config file).
   * \param[in] val_marker - Index of the marker in which we are interested.
   * \param[in] val_PyCustom - 0 or 1 depending if the the marker is going to be customized in Python.
   */
  void SetMarker_All_PyCustom(unsigned short val_marker, unsigned short val_PyCustom);
  
  /*!
   * \brief Set if a marker <i>val_marker</i> is going to be periodic <i>val_perbound</i>
   *        (read from the config file).
   * \param[in] val_marker - Index of the marker in which we are interested.
   * \param[in] val_perbound - Index of the surface with the periodic boundary.
   */
  void SetMarker_All_PerBound(unsigned short val_marker, short val_perbound);
  
  /*!
   * \brief Set if a marker <i>val_marker</i> is going to be sent or receive <i>val_index</i>
   *        from another domain.
   * \param[in] val_marker - 0 or 1 depending if the the marker is going to be moved.
   * \param[in] val_index - Index of the surface read from geometry file.
   */
  void SetMarker_All_SendRecv(unsigned short val_marker, short val_index);
  
  /*!
   * \brief Get the send-receive information for a marker <i>val_marker</i>.
   * \param[in] val_marker - 0 or 1 depending if the the marker is going to be moved.
   * \return If positive, the information is sended to that domain, in case negative
   *         the information is receive from that domain.
   */
  short GetMarker_All_SendRecv(unsigned short val_marker);
  
  /*!
   * \brief Get an internal index that identify the periodic boundary conditions.
   * \param[in] val_marker - Value of the marker that correspond with the periodic boundary.
   * \return The internal index of the periodic boundary condition.
   */
  short GetMarker_All_PerBound(unsigned short val_marker);
  
  /*!
   * \brief Get the monitoring information for a marker <i>val_marker</i>.
   * \param[in] val_marker - 0 or 1 depending if the the marker is going to be monitored.
   * \return 0 or 1 depending if the marker is going to be monitored.
   */
  unsigned short GetMarker_All_Monitoring(unsigned short val_marker);
  
  /*!
   * \brief Get the monitoring information for a marker <i>val_marker</i>.
   * \param[in] val_marker - 0 or 1 depending if the the marker is going to be monitored.
   * \return 0 or 1 depending if the marker is going to be monitored.
   */
  unsigned short GetMarker_All_GeoEval(unsigned short val_marker);
  
  /*!
   * \brief Get the design information for a marker <i>val_marker</i>.
   * \param[in] val_marker - 0 or 1 depending if the the marker is going to be monitored.
   * \return 0 or 1 depending if the marker is going to be monitored.
   */
  unsigned short GetMarker_All_Designing(unsigned short val_marker);
  
  /*!
   * \brief Get the plotting information for a marker <i>val_marker</i>.
   * \param[in] val_marker - 0 or 1 depending if the the marker is going to be moved.
   * \return 0 or 1 depending if the marker is going to be plotted.
   */
  unsigned short GetMarker_All_Plotting(unsigned short val_marker);
  
  /*!
   * \brief Get the plotting information for a marker <i>val_marker</i>.
   * \param[in] val_marker - 0 or 1 depending if the the marker is going to be moved.
   * \return 0 or 1 depending if the marker is going to be plotted.
   */
  unsigned short GetMarker_All_Analyze(unsigned short val_marker);
  
  /*!
   * \brief Get the FSI interface information for a marker <i>val_marker</i>.
   * \param[in] val_marker - 0 or 1 depending if the the marker is going to be moved.
   * \return 0 or 1 depending if the marker is part of the FSI interface.
   */
  unsigned short GetMarker_All_ZoneInterface(unsigned short val_marker);
  
  /*!
	 * \brief Get the MixingPlane interface information for a marker <i>val_marker</i>.
	 * \param[in] val_marker value of the marker on the grid.
	 * \return 0 if is not part of the MixingPlane Interface and greater than 1 if it is part.
	 */
	unsigned short GetMarker_All_MixingPlaneInterface(unsigned short val_marker);

	/*!
	 * \brief Get the Turbomachinery information for a marker <i>val_marker</i>.
	 * \param[in] val_marker value of the marker on the grid.
	 * \return 0 if is not part of the Turbomachinery and greater than 1 if it is part.
	 */
	unsigned short GetMarker_All_Turbomachinery(unsigned short val_marker);

	/*!
	 * \brief Get the Turbomachinery flag information for a marker <i>val_marker</i>.
	 * \param[in] val_marker value of the marker on the grid.
	 * \return 0 if is not part of the Turbomachinery, flag INFLOW or OUTFLOW if it is part.
	 */
	unsigned short GetMarker_All_TurbomachineryFlag(unsigned short val_marker);

	/*!
   * \brief Get the number of FSI interface markers <i>val_marker</i>.
   * \param[in] void.
   * \return Number of markers belonging to the FSI interface.
   */
  unsigned short GetMarker_n_ZoneInterface(void);
  
  /*!
   * \brief Get the DV information for a marker <i>val_marker</i>.
   * \param[in] val_marker - 0 or 1 depending if the the marker is going to be affected by design variables.
   * \return 0 or 1 depending if the marker is going to be affected by design variables.
   */
  unsigned short GetMarker_All_DV(unsigned short val_marker);
  
  /*!
   * \brief Get the motion information for a marker <i>val_marker</i>.
   * \param[in] val_marker - 0 or 1 depending if the the marker is going to be moved.
   * \return 0 or 1 depending if the marker is going to be moved.
   */
  unsigned short GetMarker_All_Moving(unsigned short val_marker);

  /*!
   * \brief Get the Python customization for a marker <i>val_marker</i>.
   * \param[in] val_marker - Index of the marker in which we are interested.
   * \return 0 or 1 depending if the marker is going to be customized in Python.
   */
  unsigned short GetMarker_All_PyCustom(unsigned short val_marker);
  
  /*!
   * \brief Get the airfoil sections in the slicing process.
   * \param[in] val_section - Index of the section.
   * \return Coordinate of the airfoil to slice.
   */
  su2double GetLocationStations(unsigned short val_section);
  
  /*!
   * \brief Get the defintion of the nacelle location.
   * \param[in] val_index - Index of the section.
   * \return Coordinate of the nacelle location.
   */
  su2double GetNacelleLocation(unsigned short val_index);

  /*!
   * \brief Get the number of pre-smoothings in a multigrid strategy.
   * \param[in] val_mesh - Index of the grid.
   * \return Number of smoothing iterations.
   */
  unsigned short GetMG_PreSmooth(unsigned short val_mesh);
  
  /*!
   * \brief Get the number of post-smoothings in a multigrid strategy.
   * \param[in] val_mesh - Index of the grid.
   * \return Number of smoothing iterations.
   */
  unsigned short GetMG_PostSmooth(unsigned short val_mesh);
  
  /*!
   * \brief Get the number of implicit Jacobi smoothings of the correction in a multigrid strategy.
   * \param[in] val_mesh - Index of the grid.
   * \return Number of implicit smoothing iterations.
   */
  unsigned short GetMG_CorrecSmooth(unsigned short val_mesh);
  
  /*!
   * \brief plane of the FFD (I axis) that should be fixed.
   * \param[in] val_index - Index of the arrray with all the planes in the I direction that should be fixed.
   * \return Index of the plane that is going to be freeze.
   */
  short GetFFD_Fix_IDir(unsigned short val_index);
  
  /*!
   * \brief plane of the FFD (J axis) that should be fixed.
   * \param[in] val_index - Index of the arrray with all the planes in the J direction that should be fixed.
   * \return Index of the plane that is going to be freeze.
   */
  short GetFFD_Fix_JDir(unsigned short val_index);
  
  /*!
   * \brief plane of the FFD (K axis) that should be fixed.
   * \param[in] val_index - Index of the arrray with all the planes in the K direction that should be fixed.
   * \return Index of the plane that is going to be freeze.
   */
  short GetFFD_Fix_KDir(unsigned short val_index);
  
  /*!
   * \brief Get the number of planes to fix in the I direction.
   * \return Number of planes to fix in the I direction.
   */
  unsigned short GetnFFD_Fix_IDir(void);
  
  /*!
   * \brief Get the number of planes to fix in the J direction.
   * \return Number of planes to fix in the J direction.
   */
  unsigned short GetnFFD_Fix_JDir(void);
  
  /*!
   * \brief Get the number of planes to fix in the K direction.
   * \return Number of planes to fix in the K direction.
   */
  unsigned short GetnFFD_Fix_KDir(void);
  
  /*!
   * \brief Governing equations of the flow (it can be different from the run time equation).
   * \param[in] val_zone - Zone where the soler is applied.
   * \return Governing equation that we are solving.
   */
  unsigned short GetKind_Solver(void);
  
  /*!
   * \brief Governing equations of the flow (it can be different from the run time equation).
   * \param[in] val_zone - Zone where the soler is applied.
   * \return Governing equation that we are solving.
   */
  void SetKind_Solver(unsigned short val_solver);
  
  
  /*!
   * \brief Governing equations of the flow (it can be different from the run time equation).
   * \param[in] val_zone - Zone where the soler is applied.
   * \return Governing equation that we are solving.
   */
  unsigned short GetKind_Regime(void);
  
  /*!
   * \brief Governing equations of the flow (it can be different from the run time equation).
   * \param[in] val_zone - Zone where the soler is applied.
   * \return Governing equation that we are solving.
   */
  unsigned short GetSystemMeasurements(void);
  
  /*!
   * \brief Gas model that we are using.
   * \return Gas model that we are using.
   */
  unsigned short GetKind_GasModel(void);
  
  /*!
   * \brief Fluid model that we are using.
   * \return Fluid model that we are using.
   */
  unsigned short GetKind_FluidModel(void);
  
  /*!
   * \brief free stream option to initialize the solution
   * \return free stream option
   */
  unsigned short GetKind_FreeStreamOption(void);
  
  /*!
   * \brief free stream option to initialize the solution
   * \return free stream option
   */
  unsigned short GetKind_InitOption(void);
  /*!
   * \brief Get the value of the critical pressure.
   * \return Critical pressure.
   */
  su2double GetPressure_Critical(void);
  
  /*!
   * \brief Get the value of the critical temperature.
   * \return Critical temperature.
   */
  su2double GetTemperature_Critical(void);
  
  /*!
   * \brief Get the value of the critical pressure.
   * \return Critical pressure.
   */
  su2double GetAcentric_Factor(void);
  
  /*!
   * \brief Get the value of the viscosity model.
   * \return Viscosity model.
   */
  unsigned short GetKind_ViscosityModel(void);
  
  /*!
   * \brief Get the value of the thermal conductivity model.
   * \return Connectivity model.
   */
  unsigned short GetKind_ConductivityModel(void);
  
  /*!
   * \brief Get the value of the constant viscosity.
   * \return Constant viscosity.
   */
  su2double GetMu_Constant(void);

  /*!
   * \brief Get the value of the non-dimensional constant viscosity.
   * \return Non-dimensional constant viscosity.
   */
  su2double GetMu_ConstantND(void);

  /*!
   * \brief Get the value of the thermal conductivity.
   * \return Thermal conductivity.
   */
  su2double GetKt_Constant(void);
  
  /*!
   * \brief Get the value of the non-dimensional thermal conductivity.
   * \return Non-dimensional thermal conductivity.
   */
  su2double GetKt_ConstantND(void);
  
  /*!
   * \brief Get the value of the reference viscosity for Sutherland model.
   * \return The reference viscosity.
   */
  su2double GetMu_Ref(void);

  /*!
   * \brief Get the value of the non-dimensional reference viscosity for Sutherland model.
   * \return The non-dimensional reference viscosity.
   */
  su2double GetMu_RefND(void);
  
  /*!
   * \brief Get the value of the reference temperature for Sutherland model.
   * \return The reference temperature.
   */
  su2double GetMu_Temperature_Ref(void);

  /*!
   * \brief Get the value of the non-dimensional reference temperature for Sutherland model.
   * \return The non-dimensional reference temperature.
   */
  su2double GetMu_Temperature_RefND(void);
  
  /*!
   * \brief Get the value of the reference S for Sutherland model.
   * \return The reference S.
   */
  su2double GetMu_S(void);

  /*!
   * \brief Get the value of the non-dimensional reference S for Sutherland model.
   * \return The non-dimensional reference S.
   */
  su2double GetMu_SND(void);
  
  /*!
   * \brief Set the value of the non-dimensional constant viscosity.
   */
  void SetMu_ConstantND(su2double mu_const);
  
  /*!
   * \brief Set the value of the non-dimensional thermal conductivity.
   */
  void SetKt_ConstantND(su2double kt_const);
  
  /*!
   * \brief Set the value of the non-dimensional reference viscosity for Sutherland model.
   */
  void SetMu_RefND(su2double mu_ref);
  
  /*!
   * \brief Set the value of the non-dimensional reference temperature for Sutherland model.
   */
  void SetMu_Temperature_RefND(su2double mu_Tref);
  
  /*!
   * \brief Set the value of the non-dimensional S for Sutherland model.
   */
  void SetMu_SND(su2double mu_s);
  
  /*!
   * \brief Get the kind of method for computation of spatial gradients.
   * \return Numerical method for computation of spatial gradients.
   */
  unsigned short GetKind_Gradient_Method(void);
  
  /*!
   * \brief Get the kind of solver for the implicit solver.
   * \return Numerical solver for implicit formulation (solving the linear system).
   */
  unsigned short GetKind_Linear_Solver(void);
  
  
  /*!
   * \brief Get the kind of preconditioner for the implicit solver.
   * \return Numerical preconditioner for implicit formulation (solving the linear system).
   */
  unsigned short GetKind_Linear_Solver_Prec(void);
  
  /*!
   * \brief Get the kind of solver for the implicit solver.
   * \return Numerical solver for implicit formulation (solving the linear system).
   */
  unsigned short GetKind_Deform_Linear_Solver(void);
  
  /*!
   * \brief Set the kind of preconditioner for the implicit solver.
   * \return Numerical preconditioner for implicit formulation (solving the linear system).
   */
  void SetKind_Deform_Linear_Solver_Prec(unsigned short val_kind_prec);
  
  /*!
   * \brief Set the kind of preconditioner for the implicit solver.
   * \return Numerical preconditioner for implicit formulation (solving the linear system).
   */
  void SetKind_Linear_Solver_Prec(unsigned short val_kind_prec);
  
  /*!
   * \brief Get min error of the linear solver for the implicit formulation.
   * \return Min error of the linear solver for the implicit formulation.
   */
  su2double GetLinear_Solver_Error(void);
  
  /*!
   * \brief Get min error of the linear solver for the implicit formulation.
   * \return Min error of the linear solver for the implicit formulation.
   */
  su2double GetDeform_Linear_Solver_Error(void);
  
  /*!
   * \brief Get max number of iterations of the linear solver for the implicit formulation.
   * \return Max number of iterations of the linear solver for the implicit formulation.
   */
  unsigned long GetLinear_Solver_Iter(void);
  
  /*!
   * \brief Get max number of iterations of the linear solver for the implicit formulation.
   * \return Max number of iterations of the linear solver for the implicit formulation.
   */
  unsigned long GetDeform_Linear_Solver_Iter(void);
  
  /*!
   * \brief Get the ILU fill-in level for the linear solver.
   * \return Fill in level of the ILU preconditioner for the linear solver.
   */
  unsigned short GetLinear_Solver_ILU_n(void);

  /*!
   * \brief Get restart frequency of the linear solver for the implicit formulation.
   * \return Restart frequency of the linear solver for the implicit formulation.
   */
  unsigned long GetLinear_Solver_Restart_Frequency(void);
  
  /*!
   * \brief Get the relaxation coefficient of the linear solver for the implicit formulation.
   * \return relaxation coefficient of the linear solver for the implicit formulation.
   */
  su2double GetRelaxation_Factor_Flow(void);
  
  /*!
   * \brief Get the relaxation coefficient of the linear solver for the implicit formulation.
   * \return relaxation coefficient of the linear solver for the implicit formulation.
   */
  su2double GetRelaxation_Factor_AdjFlow(void);
  
  /*!
   * \brief Get the relaxation coefficient of the linear solver for the implicit formulation.
   * \return relaxation coefficient of the linear solver for the implicit formulation.
   */
  su2double GetRelaxation_Factor_Turb(void);

  /*!
   * \brief Get the relaxation coefficient of the CHT coupling.
   * \return relaxation coefficient of the CHT coupling.
   */
  su2double GetRelaxation_Factor_CHT(void);
  
  /*!
   * \brief Get the relaxation coefficient of the linear solver for the implicit formulation.
   * \return relaxation coefficient of the linear solver for the implicit formulation.
   */
  su2double GetRoe_Kappa(void);
  
  /*!
   * \brief Get the wing semi span.
   * \return value of the wing semi span.
   */
  su2double GetSemiSpan(void);
  
  /*!
   * \brief Get the kind of solver for the implicit solver.
   * \return Numerical solver for implicit formulation (solving the linear system).
   */
  unsigned short GetKind_AdjTurb_Linear_Solver(void);
  
  /*!
   * \brief Get the kind of preconditioner for the implicit solver.
   * \return Numerical preconditioner for implicit formulation (solving the linear system).
   */
  unsigned short GetKind_AdjTurb_Linear_Prec(void);
  
  /*!
   * \brief Get the kind of solver for the implicit solver.
   * \return Numerical solver for implicit formulation (solving the linear system).
   */
  unsigned short GetKind_DiscAdj_Linear_Solver(void);
  
  /*!
   * \brief Get the kind of preconditioner for the implicit solver.
   * \return Numerical preconditioner for implicit formulation (solving the linear system).
   */
  unsigned short GetKind_DiscAdj_Linear_Prec(void);
  
  /*!
   * \brief Get the kind of preconditioner for the implicit solver.
   * \return Numerical preconditioner for implicit formulation (solving the linear system).
   */
  unsigned short GetKind_Deform_Linear_Solver_Prec(void);
  
  /*!
   * \brief Set the kind of preconditioner for the implicit solver.
   * \return Numerical preconditioner for implicit formulation (solving the linear system).
   */
  void SetKind_AdjTurb_Linear_Prec(unsigned short val_kind_prec);
  
  /*!
   * \brief Get min error of the linear solver for the implicit formulation.
   * \return Min error of the linear solver for the implicit formulation.
   */
  su2double GetAdjTurb_Linear_Error(void);
  
  /*!
   * \brief Get the entropy fix.
   * \return Vaule of the entropy fix.
   */
  su2double GetEntropyFix_Coeff(void);
  
  /*!
   * \brief Get max number of iterations of the linear solver for the implicit formulation.
   * \return Max number of iterations of the linear solver for the implicit formulation.
   */
  unsigned short GetAdjTurb_Linear_Iter(void);
  
  /*!
   * \brief Get CFL reduction factor for adjoint turbulence model.
   * \return CFL reduction factor.
   */
  su2double GetCFLRedCoeff_AdjTurb(void);
  
  /*!
   * \brief Get the number of linear smoothing iterations for mesh deformation.
   * \return Number of linear smoothing iterations for mesh deformation.
   */
  unsigned long GetGridDef_Linear_Iter(void);
  
  /*!
   * \brief Get the number of nonlinear increments for mesh deformation.
   * \return Number of nonlinear increments for mesh deformation.
   */
  unsigned long GetGridDef_Nonlinear_Iter(void);
  
  /*!
   * \brief Get information about writing grid deformation residuals to the console.
   * \return <code>TRUE</code> means that grid deformation residuals will be written to the console.
   */
  bool GetDeform_Output(void);
  
  /*!
   * \brief Get factor to multiply smallest volume for deform tolerance.
   * \return Factor to multiply smallest volume for deform tolerance.
   */
  su2double GetDeform_Tol_Factor(void);
  
  /*!
   * \brief Get factor to multiply smallest volume for deform tolerance.
   * \return Factor to multiply smallest volume for deform tolerance.
   */
  su2double GetDeform_Coeff(void);
  
  /*!
   * \brief Get limit for the volumetric deformation.
   * \return Distance to the surface to be deformed.
   */
  su2double GetDeform_Limit(void);
  
  /*!
   * \brief Get Young's modulus for deformation (constant stiffness deformation)
   */
  su2double GetDeform_ElasticityMod(void);
  
  /*!
   * \brief Get Poisson's ratio for deformation (constant stiffness deformation)
   * \
   */
  su2double GetDeform_PoissonRatio(void);
  
  /*!
   * \brief Get the type of stiffness to impose for FEA mesh deformation.
   * \return type of stiffness to impose for FEA mesh deformation.
   */
  unsigned short GetDeform_Stiffness_Type(void);
  
  /*!
   * \brief Creates a teot file to visualize the deformation made by the MDC software.
   * \return <code>TRUE</code> if the deformation is going to be plotted; otherwise <code>FALSE</code>.
   */
  bool GetVisualize_Deformation(void);
  
  /*!
   * \brief Define the FFD box with a symetry plane.
   * \return <code>TRUE</code> if there is a symmetry plane in the FFD; otherwise <code>FALSE</code>.
   */
  bool GetFFD_Symmetry_Plane(void);
  
  /*!
   * \brief Get the kind of SU2 software component.
   * \return Kind of the SU2 software component.
   */
  unsigned short GetKind_SU2(void);
  
  /*!
   * \brief Get the kind of non-dimensionalization.
   * \return Kind of non-dimensionalization.
   */
  unsigned short GetRef_NonDim(void);
  
  /*!
   * \brief Get the kind of SU2 software component.
   * \return Kind of the SU2 software component.
   */
  void SetKind_SU2(unsigned short val_kind_su2);
  
  /*!
   * \brief Get the kind of the turbulence model.
   * \return Kind of the turbulence model.
   */
  unsigned short GetKind_Turb_Model(void);
  
  /*!
   * \brief Get the kind of the transition model.
   * \return Kind of the transion model.
   */
  unsigned short GetKind_Trans_Model(void);
  
  /*!
   * \brief Get the kind of adaptation technique.
   * \return Kind of adaptation technique.
   */
  unsigned short GetKind_Adaptation(void);
  
  /*!
   * \brief Get the number of new elements added in the adaptation process.
   * \return percentage of new elements that are going to be added in the adaptation.
   */
  su2double GetNew_Elem_Adapt(void);
  
  /*!
   * \brief Get the kind of time integration method.
   * \note This is the information that the code will use, the method will
   *       change in runtime depending of the specific equation (direct, adjoint,
   *       linearized) that is being solved.
   * \return Kind of time integration method.
   */
  unsigned short GetKind_TimeIntScheme(void);
  
  /*!
   * \brief Get the kind of convective numerical scheme.
   * \note This is the information that the code will use, the method will
   *       change in runtime depending of the specific equation (direct, adjoint,
   *       linearized) that is being solved.
   * \return Kind of the convective scheme.
   */
  unsigned short GetKind_ConvNumScheme(void);
  
  /*!
   * \brief Get kind of center scheme for the convective terms.
   * \note This is the information that the code will use, the method will
   *       change in runtime depending of the specific equation (direct, adjoint,
   *       linearized) that is being solved.
   * \return Kind of center scheme for the convective terms.
   */
  unsigned short GetKind_Centered(void);
  
  /*!
   * \brief Get kind of upwind scheme for the convective terms.
   * \note This is the information that the code will use, the method will
   *       change in runtime depending of the specific equation (direct, adjoint,
   *       linearized) that is being solved.
   * \return Kind of upwind scheme for the convective terms.
   */
  unsigned short GetKind_Upwind(void);
  
  /*!
   * \brief Get if the upwind scheme used MUSCL or not.
   * \note This is the information that the code will use, the method will
   *       change in runtime depending of the specific equation (direct, adjoint,
   *       linearized) that is being solved.
   * \return MUSCL scheme.
   */
  bool GetMUSCL(void);
  
  /*!
   * \brief Get if the upwind scheme used MUSCL or not.
   * \note This is the information that the code will use, the method will
   *       change in runtime depending of the specific equation (direct, adjoint,
   *       linearized) that is being solved.
   * \return MUSCL scheme.
   */
  bool GetMUSCL_Flow(void);
  
  /*!
   * \brief Get if the upwind scheme used MUSCL or not.
   * \note This is the information that the code will use, the method will
   *       change in runtime depending of the specific equation (direct, adjoint,
   *       linearized) that is being solved.
   * \return MUSCL scheme.
   */
  bool GetMUSCL_Heat(void);

  /*!
   * \brief Get if the upwind scheme used MUSCL or not.
   * \note This is the information that the code will use, the method will
   *       change in runtime depending of the specific equation (direct, adjoint,
   *       linearized) that is being solved.
   * \return MUSCL scheme.
   */
  bool GetMUSCL_Turb(void);
  
  /*!
   * \brief Get if the upwind scheme used MUSCL or not.
   * \note This is the information that the code will use, the method will
   *       change in runtime depending of the specific equation (direct, adjoint,
   *       linearized) that is being solved.
   * \return MUSCL scheme.
   */
  bool GetMUSCL_AdjFlow(void);
  
  /*!
   * \brief Get if the upwind scheme used MUSCL or not.
   * \note This is the information that the code will use, the method will
   *       change in runtime depending of the specific equation (direct, adjoint,
   *       linearized) that is being solved.
   * \return MUSCL scheme.
   */
  bool GetMUSCL_AdjTurb(void);

  /*!
   * \brief Get the kind of integration scheme (explicit or implicit)
   *        for the flow equations.
   * \note This value is obtained from the config file, and it is constant
   *       during the computation.
   * \return Kind of integration scheme for the flow equations.
   */
  unsigned short GetKind_TimeIntScheme_Flow(void);
  
  /*!
   * \brief Get the kind of integration scheme (explicit or implicit)
   *        for the flow equations.
   * \note This value is obtained from the config file, and it is constant
   *       during the computation.
   * \return Kind of integration scheme for the plasma equations.
   */
  unsigned short GetKind_TimeIntScheme_Wave(void);
  
  /*!
   * \brief Get the kind of integration scheme (explicit or implicit)
   *        for the flow equations.
   * \note This value is obtained from the config file, and it is constant
   *       during the computation.
   * \return Kind of integration scheme for the plasma equations.
   */
  unsigned short GetKind_TimeIntScheme_Heat(void);
  
  /*!
   * \brief Get the kind of time stepping
   *        for the heat equation.
   * \note This value is obtained from the config file, and it is constant
   *       during the computation.
   * \return Kind of time stepping for the heat equation.
   */
  unsigned short GetKind_TimeStep_Heat(void);

  /*!
   * \brief Get the kind of integration scheme (explicit or implicit)
   *        for the flow equations.
   * \note This value is obtained from the config file, and it is constant
   *       during the computation.
   * \return Kind of integration scheme for the plasma equations.
   */
  unsigned short GetKind_TimeIntScheme_Poisson(void);
  
  /*!
   * \brief Get the kind of integration scheme (explicit or implicit)
   *        for the flow equations.
   * \note This value is obtained from the config file, and it is constant
   *       during the computation.
   * \return Kind of integration scheme for the plasma equations.
   */
  unsigned short GetKind_TimeIntScheme_FEA(void);
  
  /*!
   * \brief Get the kind of integration scheme (explicit or implicit)
   *        for the template equations.
   * \note This value is obtained from the config file, and it is constant
   *       during the computation.
   * \return Kind of integration scheme for the plasma equations.
   */
  unsigned short GetKind_TimeIntScheme_Template(void);
  
  /*!
   * \brief Get the kind of integration scheme (explicit or implicit)
   *        for the flow equations.
   * \note This value is obtained from the config file, and it is constant
   *       during the computation.
   * \return Kind of integration scheme for the plasma equations.
   */
  unsigned short GetKind_SpaceIteScheme_FEA(void);
  
  /*!
   * \brief Get the kind of transfer method we want to use for multiphysics problems
   * \note This value is obtained from the config file, and it is constant
   *       during the computation.
   * \return Kind of transfer method for multiphysics problems
   */
  unsigned short GetKind_TransferMethod(void);
  
  /*!
   * \brief Get the kind of convective numerical scheme for the flow
   *        equations (centered or upwind).
   * \note This value is obtained from the config file, and it is constant
   *       during the computation.
   * \return Kind of convective numerical scheme for the flow equations.
   */
  unsigned short GetKind_ConvNumScheme_Flow(void);
  
  /*!
   * \brief Get the kind of convective numerical scheme for the template
   *        equations (centered or upwind).
   * \note This value is obtained from the config file, and it is constant
   *       during the computation.
   * \return Kind of convective numerical scheme for the flow equations.
   */
  unsigned short GetKind_ConvNumScheme_Template(void);
  
  /*!
   * \brief Get the kind of center convective numerical scheme for the flow equations.
   * \note This value is obtained from the config file, and it is constant
   *       during the computation.
   * \return Kind of center convective numerical scheme for the flow equations.
   */
  unsigned short GetKind_Centered_Flow(void);
  
  /*!
   * \brief Get the kind of center convective numerical scheme for the plasma equations.
   * \note This value is obtained from the config file, and it is constant
   *       during the computation.
   * \return Kind of center convective numerical scheme for the flow equations.
   */
  unsigned short GetKind_Centered_Template(void);
  
  /*!
   * \brief Get the kind of upwind convective numerical scheme for the flow equations.
   * \note This value is obtained from the config file, and it is constant
   *       during the computation.
   * \return Kind of upwind convective numerical scheme for the flow equations.
   */
  unsigned short GetKind_Upwind_Flow(void);
  
  /*!
   * \brief Get the method for limiting the spatial gradients.
   * \return Method for limiting the spatial gradients.
   */
  unsigned short GetKind_SlopeLimit(void);
  
  /*!
   * \brief Get the method for limiting the spatial gradients.
   * \return Method for limiting the spatial gradients solving the flow equations.
   */
  unsigned short GetKind_SlopeLimit_Flow(void);
  
  /*!
   * \brief Get the method for limiting the spatial gradients.
   * \return Method for limiting the spatial gradients solving the turbulent equation.
   */
  unsigned short GetKind_SlopeLimit_Turb(void);
  
  /*!
   * \brief Get the method for limiting the spatial gradients.
   * \return Method for limiting the spatial gradients solving the adjoint turbulent equation.
   */
  unsigned short GetKind_SlopeLimit_AdjTurb(void);
  
  /*!
   * \brief Get the method for limiting the spatial gradients.
   * \return Method for limiting the spatial gradients solving the adjoint flow equation.
   */
  unsigned short GetKind_SlopeLimit_AdjFlow(void);
  
  /*!
   * \brief Value of the calibrated constant for the Lax method (center scheme).
   * \note This constant is used in coarse levels and with first order methods.
   * \return Calibrated constant for the Lax method.
   */
  su2double GetKappa_1st_Flow(void);
  
  /*!
   * \brief Value of the calibrated constant for the JST method (center scheme).
   * \return Calibrated constant for the JST method for the flow equations.
   */
  su2double GetKappa_2nd_Flow(void);
  
  /*!
   * \brief Value of the calibrated constant for the JST method (center scheme).
   * \return Calibrated constant for the JST method for the flow equations.
   */
  su2double GetKappa_4th_Flow(void);

  /*!
   * \brief Value of the calibrated constant for the JST method (center scheme).
   * \return Calibrated constant for the JST-like method for the heat equations.
   */
  su2double GetKappa_2nd_Heat(void);

  /*!
   * \brief Value of the calibrated constant for the JST-like method (center scheme).
   * \return Calibrated constant for the JST-like method for the heat equation.
   */
  su2double GetKappa_4th_Heat(void);
  
  /*!
   * \brief Get the kind of integration scheme (explicit or implicit)
   *        for the adjoint flow equations.
   * \note This value is obtained from the config file, and it is constant
   *       during the computation.
   * \return Kind of integration scheme for the adjoint flow equations.
   */
  unsigned short GetKind_TimeIntScheme_AdjFlow(void);
  
  /*!
   * \brief Get the kind of convective numerical scheme for the adjoint flow
   *        equations (centered or upwind).
   * \note This value is obtained from the config file, and it is constant
   *       during the computation.
   * \return Kind of convective numerical scheme for the adjoint flow equations.
   */
  unsigned short GetKind_ConvNumScheme_AdjFlow(void);
  
  /*!
   * \brief Get the kind of center convective numerical scheme for the adjoint flow equations.
   * \note This value is obtained from the config file, and it is constant
   *       during the computation.
   * \return Kind of center convective numerical scheme for the adjoint flow equations.
   */
  unsigned short GetKind_Centered_AdjFlow(void);
  
  /*!
   * \brief Get the kind of upwind convective numerical scheme for the adjoint flow equations.
   * \note This value is obtained from the config file, and it is constant
   *       during the computation.
   * \return Kind of upwind convective numerical scheme for the adjoint flow equations.
   */
  unsigned short GetKind_Upwind_AdjFlow(void);
  
  /*!
   * \brief Value of the calibrated constant for the high order method (center scheme).
   * \return Calibrated constant for the high order center method for the adjoint flow equations.
   */
  su2double GetKappa_2nd_AdjFlow(void);
  
  /*!
   * \brief Value of the calibrated constant for the high order method (center scheme).
   * \return Calibrated constant for the high order center method for the adjoint flow equations.
   */
  su2double GetKappa_4th_AdjFlow(void);
  
  /*!
   * \brief Value of the calibrated constant for the low order method (center scheme).
   * \return Calibrated constant for the low order center method for the adjoint flow equations.
   */
  su2double GetKappa_1st_AdjFlow(void);
  
  /*!
   * \brief Get the kind of integration scheme (implicit)
   *        for the turbulence equations.
   * \note This value is obtained from the config file, and it is constant
   *       during the computation.
   * \return Kind of integration scheme for the turbulence equations.
   */
  unsigned short GetKind_TimeIntScheme_Turb(void);
  
  /*!
   * \brief Get the kind of convective numerical scheme for the turbulence
   *        equations (upwind).
   * \note This value is obtained from the config file, and it is constant
   *       during the computation.
   * \return Kind of convective numerical scheme for the turbulence equations.
   */
  unsigned short GetKind_ConvNumScheme_Turb(void);
  
  /*!
   * \brief Get the kind of center convective numerical scheme for the turbulence equations.
   * \note This value is obtained from the config file, and it is constant
   *       during the computation.
   * \return Kind of center convective numerical scheme for the turbulence equations.
   */
  unsigned short GetKind_Centered_Turb(void);
  
  /*!
   * \brief Get the kind of upwind convective numerical scheme for the turbulence equations.
   * \note This value is obtained from the config file, and it is constant
   *       during the computation.
   * \return Kind of upwind convective numerical scheme for the turbulence equations.
   */
  unsigned short GetKind_Upwind_Turb(void);
  
  /*!
   * \brief Get the kind of integration scheme (explicit or implicit)
   *        for the adjoint turbulence equations.
   * \note This value is obtained from the config file, and it is constant
   *       during the computation.
   * \return Kind of integration scheme for the adjoint turbulence equations.
   */
  unsigned short GetKind_TimeIntScheme_AdjTurb(void);
  
  /*!
   * \brief Get the kind of convective numerical scheme for the adjoint turbulence
   *        equations (centered or upwind).
   * \note This value is obtained from the config file, and it is constant
   *       during the computation.
   * \return Kind of convective numerical scheme for the adjoint turbulence equations.
   */
  unsigned short GetKind_ConvNumScheme_AdjTurb(void);
  
  /*!
   * \brief Get the kind of convective numerical scheme for the heat equation.
   * \note This value is obtained from the config file, and it is constant
   *       during the computation.
   * \return Kind of convective numerical scheme for the heat equation.
   */
  unsigned short GetKind_ConvNumScheme_Heat(void);

  /*!
   * \brief Get the kind of center convective numerical scheme for the adjoint turbulence equations.
   * \note This value is obtained from the config file, and it is constant
   *       during the computation.
   * \return Kind of center convective numerical scheme for the adjoint turbulence equations.
   */
  unsigned short GetKind_Centered_AdjTurb(void);
  
  /*!
   * \brief Get the kind of upwind convective numerical scheme for the adjoint turbulence equations.
   * \note This value is obtained from the config file, and it is constant
   *       during the computation.
   * \return Kind of upwind convective numerical scheme for the adjoint turbulence equations.
   */
  unsigned short GetKind_Upwind_AdjTurb(void);
  
  /*!
   * \brief Provides information about the way in which the turbulence will be treated by the
   *        cont. adjoint method.
   * \return <code>FALSE</code> means that the adjoint turbulence equations will be used.
   */
  bool GetFrozen_Visc_Cont(void);
  
  /*!
   * \brief Provides information about the way in which the turbulence will be treated by the
   *        disc. adjoint method.
   * \return <code>FALSE</code> means that the adjoint turbulence equations will be used.
   */
  bool GetFrozen_Visc_Disc(void);
  
  /*!
   * \brief Provides information about using an inconsistent (primal/dual) discrete adjoint formulation
   * \return <code>FALSE</code> means that the adjoint use the same numerical methods than the primal problem.
   */
  bool GetInconsistent_Disc(void);

  /*!
   * \brief Provides information about the way in which the limiter will be treated by the
   *        disc. adjoint method.
   * \return <code>FALSE</code> means that the limiter computation is included.
   */
  bool GetFrozen_Limiter_Disc(void);
  
  /*!
   * \brief Write convergence file for FSI problems
   * \return <code>FALSE</code> means no file is written.
   */
  bool GetWrite_Conv_FSI(void);
  
  /*!
   * \brief Provides information about if the sharp edges are going to be removed from the sensitivity.
   * \return <code>FALSE</code> means that the sharp edges will be removed from the sensitivity.
   */
  bool GetSens_Remove_Sharp(void);
  
  /*!
   * \brief Get the kind of inlet boundary condition treatment (total conditions or mass flow).
   * \return Kind of inlet boundary condition.
   */
  unsigned short GetKind_Inlet(void);
  
  
  /*!
   * \brief Get the kind of mixing process for averaging quantities at the boundaries.
   * \return Kind of mixing process.
   */
  unsigned short GetKind_AverageProcess(void);

  /*!
   * \brief Get the kind of mixing process for averaging quantities at the boundaries.
   * \return Kind of mixing process.
   */
  unsigned short GetKind_PerformanceAverageProcess(void);

  /*!
   * \brief Set the kind of mixing process for averaging quantities at the boundaries.
   * \return Kind of mixing process.
   */
  void SetKind_AverageProcess(unsigned short new_AverageProcess);

  /*!
   * \brief Set the kind of mixing process for averaging quantities at the boundaries.
   * \return Kind of mixing process.
   */
  void SetKind_PerformanceAverageProcess(unsigned short new_AverageProcess);

  /*!
   * \brief Get coeff for Rotating Frame Ramp.
   * \return coeff Ramp Rotating Frame.
   */
  su2double GetRampRotatingFrame_Coeff(unsigned short iCoeff);

  /*!
   * \brief Get Rotating Frame Ramp option.
   * \return Ramp Rotating Frame option.
   */
  bool GetRampRotatingFrame(void);

  /*!
   * \brief Get coeff for Outlet Pressure Ramp.
   * \return coeff Ramp Outlet Pressure.
   */
  su2double GetRampOutletPressure_Coeff(unsigned short iCoeff);

  /*!
   * \brief Get final Outlet Pressure value for the ramp.
   * \return final Outlet Pressure value.
   */
  su2double GetFinalOutletPressure(void);

  /*!
   * \brief Get final Outlet Pressure value for the ramp.
   * \return Monitor Outlet Pressure value.
   */
  su2double GetMonitorOutletPressure(void);

  /*!
   * \brief Set Monitor Outlet Pressure value for the ramp.
   */
  void SetMonitotOutletPressure(su2double newMonPres);

  /*!
   * \brief Get Outlet Pressure Ramp option.
   * \return Ramp Outlet pressure option.
   */
  bool GetRampOutletPressure(void);

  /*!
   * \brief Get mixedout coefficients.
   * \return mixedout coefficient.
   */
  su2double GetMixedout_Coeff(unsigned short iCoeff);

  /*!
   * \brief Get extra relaxation factor coefficients for the Giels BC.
   * \return mixedout coefficient.
   */
  su2double GetExtraRelFacGiles(unsigned short iCoeff);

  /*!
   * \brief Get mach limit for average massflow-based procedure .
   * \return mach limit.
   */
  su2double GetAverageMachLimit(void);

  /*!
   * \brief Get the kind of mixing process for averaging quantities at the boundaries.
   * \return Kind of mixing process.
   */
  unsigned short GetKind_MixingPlaneInterface(void);

  /*!
   * \brief Get the kind of turbomachinery architecture.
   * \return Kind of turbomachinery architecture.
   */
  unsigned short GetKind_TurboMachinery(unsigned short val_iZone);

  /*!
   * \brief Get the kind of turbomachinery architecture.
   * \return Kind of turbomachinery architecture.
   */
  unsigned short GetKind_SpanWise(void);
  
  /*!
   * \brief Verify if there is mixing plane interface specified from config file.
   * \return boolean.
   */
  bool GetBoolMixingPlaneInterface(void);

  /*!
   * \brief Verify if there is mixing plane interface specified from config file.
   * \return boolean.
   */
  bool GetBoolTurbMixingPlane(void);

  /*!
   * \brief Verify if there is mixing plane interface specified from config file.
   * \return boolean.
   */
  bool GetSpatialFourier(void);

  /*!
   * \brief number mixing plane interface specified from config file.
   * \return number of bound.
   */
  unsigned short GetnMarker_MixingPlaneInterface(void);
  
  /*!
   * \brief Verify if there is Turbomachinery performance option specified from config file.
   * \return boolean.
   */
  bool GetBoolTurbomachinery(void);

  /*!
   * \brief Verify if there are zone specific solvers entered in the config file.
   * \return boolean.
   */
  bool GetBoolZoneSpecific(void);
  
  /*!
   * \brief number Turbomachinery blades computed using the pitch information.
   * \return nBlades.
   */
  su2double GetnBlades(unsigned short val_iZone);

  /*!
   * \brief number Turbomachinery blades computed using the pitch information.
   * \return nBlades.
   */
  void SetnBlades(unsigned short val_iZone, su2double nblades);

  /*!
   * \brief Verify if there is any Giles Boundary Condition option specified from config file.
   * \return boolean.
   */
  bool GetBoolGiles(void);
  
  /*!
   * \brief Verify if there is any Riemann Boundary Condition option specified from config file.
   * \return boolean.
   */
  bool GetBoolRiemann(void);

  /*!
   * \brief number Turbomachinery performance option specified from config file.
   * \return number of bound.
   */
  unsigned short GetnMarker_Turbomachinery(void);

  /*!
   * \brief Get number of shroud markers.
   * \return number of marker shroud.
   */
  unsigned short GetnMarker_Shroud(void);

  /*!
   * \brief Get the marker shroud.
   * \return marker shroud.
   */
  string GetMarker_Shroud(unsigned short val_marker);

  /*!
   * \brief number Turbomachinery performance option specified from config file.
   * \return number of bound.
   */
  unsigned short GetnMarker_TurboPerformance(void);

  /*!
   * \brief number span-wise sections to compute 3D BC and performance for turbomachinery specified by the user.
   * \return number of span-wise sections.
   */
  unsigned short Get_nSpanWiseSections_User(void);

  /*!
   * \brief number span-wise sections to compute 3D BC and performance for turbomachinery.
   * \return number of span-wise sections.
   */
  unsigned short GetnSpanWiseSections(void);

  /*!
   * \brief set number of maximum span-wise sections among all zones .
   */
  void SetnSpanMaxAllZones(unsigned short val_nSpna_max);

  /*!
   * \brief number span-wise sections to compute performance for turbomachinery.
   * \return number of max span-wise sections.
   */
  unsigned short GetnSpanMaxAllZones(void);
	
  /*!
   * \brief set number span-wise sections to compute 3D BC and performance for turbomachinery.
   */
  void SetnSpanWiseSections(unsigned short nSpan);

  /*!
   * \brief set number span-wise sections to compute 3D BC and performance for turbomachinery.
   */
  unsigned short GetnSpan_iZones(unsigned short iZone);

  /*!
   * \brief set number span-wise sections to compute 3D BC and performance for turbomachinery.
   */
  void SetnSpan_iZones(unsigned short nSpan, unsigned short iZone);

  /*!
   * \brief get inlet bounds name for Turbomachinery performance calculation.
   * \return name of the bound.
   */
  string GetMarker_TurboPerf_BoundIn(unsigned short index);
  
  /*!
   * \brief get outlet bounds name for Turbomachinery performance calculation.
   * \return name of the bound.
   */
  string GetMarker_TurboPerf_BoundOut(unsigned short index);
  
  /*!
   * \brief get marker kind for Turbomachinery performance calculation.
   * \return kind index.
   */
  unsigned short GetKind_TurboPerf(unsigned short index);
  
  /*!
   * \brief get outlet bounds name for Turbomachinery performance calculation.
   * \return name of the bound.
   */
  string GetMarker_PerBound(unsigned short val_marker);
  
  /*!
   * \brief Get the kind of inlet boundary condition treatment (total conditions or mass flow).
   * \return Kind of inlet boundary condition.
   */
  unsigned short GetKind_Engine_Inflow(void);
  
  /*!
   * \brief Get the kind of inlet boundary condition treatment (total conditions or mass flow).
   * \return Kind of inlet boundary condition.
   */
  unsigned short GetKind_ActDisk(void);
  
  /*!
   * \brief Get the number of sections.
   * \return Number of sections
   */
  unsigned short GetnLocationStations(void);
  
  /*!
   * \brief Get the number of sections for computing internal volume.
   * \return Number of sections for computing internal volume.
   */
  unsigned short GetnWingStations(void);
  
  /*!
   * \brief Get the location of the waterline.
   * \return Z location of the waterline.
   */
  su2double GetGeo_Waterline_Location(void);
  
  /*!
   * \brief Provides information about the the nodes that are going to be moved on a deformation
   *        volumetric grid deformation.
   * \return <code>TRUE</code> means that only the points on the FFD box will be moved.
   */
  bool GetHold_GridFixed(void);
  
  /*!
   * \brief Get the kind of objective function. There are several options: Drag coefficient,
   *        Lift coefficient, efficiency, etc.
   * \note The objective function will determine the boundary condition of the adjoint problem.
   * \return Kind of objective function.
   */
  unsigned short GetKind_ObjFunc(void);
  
  /*!
   * \author H. Kline
   * \brief Get the kind of objective function. There are several options: Drag coefficient,
   *        Lift coefficient, efficiency, etc.
   * \note The objective function will determine the boundary condition of the adjoint problem.
   * \return Kind of objective function.
   */
  unsigned short GetKind_ObjFunc(unsigned short val_obj);
  
  /*!
   * \author H. Kline
   * \brief Get the weight of objective function. There are several options: Drag coefficient,
   *        Lift coefficient, efficiency, etc.
   * \note The objective function will determine the boundary condition of the adjoint problem.
   * \return Weight of objective function.
   */
  su2double GetWeight_ObjFunc(unsigned short val_obj);
  
  /*!
   * \author H. Kline
   * \brief Set the weight of objective function. There are several options: Drag coefficient,
   *        Lift coefficient, efficiency, etc.
   * \note The objective function will determine the boundary condition of the adjoint problem.
   * \return Weight of objective function.
   */
  void SetWeight_ObjFunc(unsigned short val_obj, su2double val);
  
  /*!
   * \author H. Kline
   * \brief Get the coefficients of the objective defined by the chain rule with primitive variables.
   * \note This objective is only applicable to gradient calculations. Objective value must be
   * calculated using the area averaged outlet values of density, velocity, and pressure.
   * Gradients are w.r.t density, velocity[3], and pressure. when 2D gradient w.r.t. 3rd component of velocity set to 0.
   */
  su2double GetCoeff_ObjChainRule(unsigned short iVar);
  
  /*!
   * \author H. Kline
   * \brief Get the flag indicating whether to comput a combined objective.
   */
  bool GetComboObj(void);
  
  /*!
   * \brief Get the kind of sensitivity smoothing technique.
   * \return Kind of sensitivity smoothing technique.
   */
  unsigned short GetKind_SensSmooth(void);
  
  /*!
   * \brief Provides information about the time integration, and change the write in the output
   *        files information about the iteration.
   * \return The kind of time integration: Steady state, time stepping method (unsteady) or
   *         dual time stepping method (unsteady).
   */
  unsigned short GetUnsteady_Simulation(void);
  
  /*!
   * \brief Provides the number of chemical reactions in the chemistry model
   * \return: The number of chemical reactions, read from input file
   */
  unsigned short GetnReactions(void);
  
  /*!
   * \brief Provides the number of chemical reactions in the chemistry model
   * \return: The number of chemical reactions, read from input file
   */
  su2double GetArrheniusCoeff(unsigned short iReaction);
  
  /*!
   * \brief Provides the number of chemical reactions in the chemistry model
   * \return: The number of chemical reactions, read from input file
   */
  su2double GetArrheniusEta(unsigned short iReaction);
  
  /*!
   * \brief Provides the number of chemical reactions in the chemistry model
   * \return: The number of chemical reactions, read from input file
   */
  su2double GetArrheniusTheta(unsigned short iReaction);
  
  /*!
   * \brief Provides the rate controlling temperature exponents for chemistry.
   * \return: Rate controlling temperature exponents.
   */
  su2double* GetRxnTcf_a(void);
  
  /*!
   * \brief Provides the rate controlling temperature exponents for chemistry.
   * \return: Rate controlling temperature exponents.
   */
  su2double* GetRxnTcf_b(void);
  
  /*!
   * \brief Provides the rate controlling temperature exponents for chemistry.
   * \return: Rate controlling temperature exponents.
   */
  su2double* GetRxnTcb_a(void);
  
  /*!
   * \brief Provides the rate controlling temperature exponents for chemistry.
   * \return: Rate controlling temperature exponents.
   */
  su2double* GetRxnTcb_b(void);
  
  /*!
   * \brief Dissociation potential of species.
   * \return: Dissociation potential.
   */
  su2double* GetDissociationPot(void);
  
  /*!
   * \brief Provides the number of rotational modes of energy storage
   * \return: Vector of rotational mode count
   */
  su2double* GetRotationModes(void);
  
  /*!
   * \brief Provides the characteristic vibrational temperature for calculating e_vib
   * \return: Vector of characteristic vibrational temperatures [K]
   */
  su2double* GetCharVibTemp(void);
  
  /*!
   * \brief Provides the characteristic electronic temperature for calculating e_el
   * \return: Vector of characteristic vibrational temperatures [K]
   */
  su2double** GetCharElTemp(void);
  
  /*!
   * \brief Provides the degeneracy of electron states for calculating e_el
   * \return: Vector of characteristic vibrational temperatures [K]
   */
  su2double** GetElDegeneracy(void);
  
  /*!
   * \brief Provides number electron states for calculating e_el
   * \return: Vector of number of electron states for each species
   */
  unsigned short* GetnElStates(void);
  
  
  /*!
   * \brief Provides the thermodynamic reference temperatures from the JANAF tables
   * \return: Vector of reference temperatures [K]
   */
  su2double* GetRefTemperature(void);
  
  /*!
   * \brief Provides the characteristic vibrational temperature for calculating e_vib
   * \return: The number of chemical reactions, read from input file
   */
  su2double GetCharVibTemp(unsigned short iSpecies);
  
  /*!
   * \brief Provides the molar mass of each species present in multi species fluid
   * \return: Vector of molar mass of each species in kg/kmol
   */
  su2double* GetMolar_Mass(void);
  
  /*!
   * \brief Provides the molar mass of each species present in multi species fluid
   * \return: Mass of each species in Kg
   */
  su2double GetMolar_Mass(unsigned short iSpecies);
  
  /*!
   * \brief Retrieves the number of monatomic species in the multicomponent gas.
   * \return: Number of monatomic species.
   */
  unsigned short GetnMonatomics(void);
  
  /*!
   * \brief Retrieves the number of monatomic species in the multicomponent gas.
   * \return: Number of monatomic species.
   */
  unsigned short GetnDiatomics(void);
  
  /*!
   * \brief Provides the molar mass of each species present in multi species fluid
   * \return: Molar mass of the specified gas consituent [kg/kmol]
   */
  su2double GetInitial_Gas_Composition(unsigned short iSpecies);
  
  /*!
   * \brief Provides the formation enthalpy of the specified species at standard conditions
   * \return: Enthalpy of formation
   */
  su2double* GetEnthalpy_Formation(void);
  
  /*!
   * \brief Provides the formation enthalpy of the specified species at standard conditions
   * \return: Enthalpy of formation
   */
  su2double GetEnthalpy_Formation(unsigned short iSpecies);
  
  /*!
   * \brief Provides the restart information.
   * \return Restart information, if <code>TRUE</code> then the code will use the solution as restart.
   */
  bool GetRestart(void);

  /*!
   * \brief Flag for whether binary SU2 native restart files are written.
   * \return Flag for whether binary SU2 native restart files are written, if <code>TRUE</code> then the code will output binary restart files.
   */
  bool GetWrt_Binary_Restart(void);

  /*!
   * \brief Flag for whether binary SU2 native restart files are read.
   * \return Flag for whether binary SU2 native restart files are read, if <code>TRUE</code> then the code will load binary restart files.
   */
  bool GetRead_Binary_Restart(void);

  /*!
   * \brief Provides the number of varaibles.
   * \return Number of variables.
   */
  unsigned short GetnVar(void);
  
  /*!
   * \brief Provides the number of varaibles.
   * \return Number of variables.
   */
  unsigned short GetnZone(void);
  
  /*!
   * \brief Provides the number of varaibles.
   * \return Number of variables.
   */
  unsigned short GetiZone(void);
  
  /*!
   * \brief For some problems like adjoint or the linearized equations it
   *		  is necessary to restart the flow solution.
   * \return Flow restart information, if <code>TRUE</code> then the code will restart the flow solution.
   */
  
  bool GetRestart_Flow(void);
  
  /*!
   * \brief Indicates whether electron gas is present in the gas mixture.
   */
  bool GetIonization(void);
  
  /*!
   * \brief Information about computing and plotting the equivalent area distribution.
   * \return <code>TRUE</code> or <code>FALSE</code>  depending if we are computing the equivalent area.
   */
  bool GetEquivArea(void);
  
  /*!
   * \brief Information about computing and plotting the equivalent area distribution.
   * \return <code>TRUE</code> or <code>FALSE</code>  depending if we are computing the equivalent area.
   */
  bool GetInvDesign_Cp(void);
  
  /*!
   * \brief Information about computing and plotting the equivalent area distribution.
   * \return <code>TRUE</code> or <code>FALSE</code>  depending if we are computing the equivalent area.
   */
  bool GetInvDesign_HeatFlux(void);
  
  /*!
   * \brief Get name of the input grid.
   * \return File name of the input grid.
   */
  string GetMesh_FileName(void);
  
  /*!
   * \brief Get name of the output grid, this parameter is important for grid
   *        adaptation and deformation.
   * \return File name of the output grid.
   */
  string GetMesh_Out_FileName(void);
  
  /*!
   * \brief Get the name of the file with the solution of the flow problem.
   * \return Name of the file with the solution of the flow problem.
   */
  string GetSolution_FlowFileName(void);
  
  /*!
   * \brief Get the name of the file with the solution of the adjoint flow problem
   *		  with drag objective function.
   * \return Name of the file with the solution of the adjoint flow problem with
   *         drag objective function.
   */
  string GetSolution_AdjFileName(void);
  
  /*!
   * \brief Get the name of the file with the solution of the structural problem.
   * \return Name of the file with the solution of the structural problem.
   */
  string GetSolution_FEMFileName(void);
  
  /*!
   * \brief Get the name of the file with the solution of the adjoint structural problem.
   * \return Name of the file with the solution of the structural problem.
   */
  string GetSolution_AdjFEMFileName(void);
  
  /*!
   * \brief Get the name of the file with the residual of the problem.
   * \return Name of the file with the residual of the problem.
   */
  string GetResidual_FileName(void);
  
  /*!
   * \brief Get the format of the input/output grid.
   * \return Format of the input/output grid.
   */
  unsigned short GetMesh_FileFormat(void);
  
  /*!
   * \brief Get the format of the output solution.
   * \return Format of the output solution.
   */
  unsigned short GetOutput_FileFormat(void);
  
  /*!
   * \brief Get the format of the output solution.
   * \return Format of the output solution.
   */
  unsigned short GetActDisk_Jump(void);
  
  /*!
   * \brief Get the name of the file with the convergence history of the problem.
   * \return Name of the file with convergence history of the problem.
   */
  string GetConv_FileName(void);
  
  /*!
   * \brief Get the name of the file with the convergence history of the problem for FSI applications.
   * \return Name of the file with convergence history of the problem.
   */
  string GetConv_FileName_FSI(void);
  
  /*!
   * \brief Get the name of the file with the forces breakdown of the problem.
   * \return Name of the file with forces breakdown of the problem.
   */
  string GetBreakdown_FileName(void);
  
  /*!
   * \brief Get the name of the file with the flow variables.
   * \return Name of the file with the primitive variables.
   */
  string GetFlow_FileName(void);
  
  /*!
   * \brief Get the name of the file with the structure variables.
   * \return Name of the file with the structure variables.
   */
  string GetStructure_FileName(void);
  
  /*!
   * \brief Get the name of the file with the structure variables.
   * \return Name of the file with the structure variables.
   */
  string GetSurfStructure_FileName(void);
  
  /*!
   * \brief Get the name of the file with the adjoint structure variables.
   * \return Name of the file with the adjoint structure variables.
   */
  string GetAdjStructure_FileName(void);
  
  /*!
   * \brief Get the name of the file with the adjoint structure variables.
   * \return Name of the file with the adjoint structure variables.
   */
  string GetAdjSurfStructure_FileName(void);
  
  /*!
   * \brief Get the name of the file with the structure variables.
   * \return Name of the file with the structure variables.
   */
  string GetSurfWave_FileName(void);
  
  /*!
   * \brief Get the name of the file with the structure variables.
   * \return Name of the file with the structure variables.
   */
  string GetSurfHeat_FileName(void);
  
  /*!
   * \brief Get the name of the file with the wave variables.
   * \return Name of the file with the wave variables.
   */
  string GetWave_FileName(void);
  
  /*!
   * \brief Get the name of the file with the wave variables.
   * \return Name of the file with the wave variables.
   */
  string GetHeat_FileName(void);
  
  /*!
   * \brief Get the name of the file with the adjoint wave variables.
   * \return Name of the file with the adjoint wave variables.
   */
  string GetAdjWave_FileName(void);
  
  /*!
   * \brief Get the name of the restart file for the wave variables.
   * \return Name of the restart file for the flow variables.
   */
  string GetRestart_WaveFileName(void);
  
  /*!
   * \brief Get the name of the restart file for the heat variables.
   * \return Name of the restart file for the flow variables.
   */
  string GetRestart_HeatFileName(void);
  
  /*!
   * \brief Append the zone index to the restart or the solution files.
   * \return Name of the restart file for the flow variables.
   */
  string GetMultizone_FileName(string val_filename, int val_iZone);

  /*!
   * \brief Append the zone index to the restart or the solution files.
   * \return Name of the restart file for the flow variables.
   */
  string GetMultizone_HistoryFileName(string val_filename, int val_iZone);
  
  /*!
   * \brief Get the name of the restart file for the flow variables.
   * \return Name of the restart file for the flow variables.
   */
  string GetRestart_FlowFileName(void);
  
  /*!
   * \brief Get the name of the restart file for the adjoint variables (drag objective function).
   * \return Name of the restart file for the adjoint variables (drag objective function).
   */
  string GetRestart_AdjFileName(void);
  
  /*!
   * \brief Get the name of the restart file for the structural variables.
   * \return Name of the restart file for the structural variables.
   */
  string GetRestart_FEMFileName(void);
  
  /*!
   * \brief Get the name of the restart file for the structural adjoint variables.
   * \return Name of the restart file for the structural adjoint variables.
   */
  string GetRestart_AdjFEMFileName(void);
  
  /*!
   * \brief Get the name of the file with the adjoint variables.
   * \return Name of the file with the adjoint variables.
   */
  string GetAdj_FileName(void);
  
  /*!
   * \brief Get the name of the file with the gradient of the objective function.
   * \return Name of the file with the gradient of the objective function.
   */
  string GetObjFunc_Grad_FileName(void);
  
  /*!
   * \brief Get the name of the file with the gradient of the objective function.
   * \return Name of the file with the gradient of the objective function.
   */
  string GetObjFunc_Value_FileName(void);
  
  /*!
   * \brief Get the name of the file with the surface information for the flow problem.
   * \return Name of the file with the surface information for the flow problem.
   */
  string GetSurfFlowCoeff_FileName(void);
  
  /*!
   * \brief Get the name of the file with the surface information for the adjoint problem.
   * \return Name of the file with the surface information for the adjoint problem.
   */
  string GetSurfAdjCoeff_FileName(void);
  
  /*!
   * \brief Get the name of the file with the surface sensitivity (discrete adjoint).
   * \return Name of the file with the surface sensitivity (discrete adjoint).
   */
  string GetSurfSens_FileName(void);
  
  /*!
   * \brief Get the name of the file with the volume sensitivity (discrete adjoint).
   * \return Name of the file with the volume sensitivity (discrete adjoint).
   */
  string GetVolSens_FileName(void);
  
  /*!
   * \brief Augment the input filename with the iteration number for an unsteady file.
   * \param[in] val_filename - String value of the base filename.
   * \param[in] val_iter - Unsteady iteration number or time instance.
   * \return Name of the file with the iteration number for an unsteady solution file.
   */
  string GetUnsteady_FileName(string val_filename, int val_iter);
  
  /*!
   * \brief Append the input filename string with the appropriate objective function extension.
   * \param[in] val_filename - String value of the base filename.
   * \return Name of the file with the appropriate objective function extension.
   */
  string GetObjFunc_Extension(string val_filename);
  
  /*!
   * \brief Get the criteria for structural residual (relative/absolute).
   * \return Relative/Absolute criteria for structural convergence.
   */
  unsigned short GetResidual_Criteria_FEM(void);
  
  /*!
   * \brief Get functional that is going to be used to evaluate the residual flow convergence.
   * \return Functional that is going to be used to evaluate the residual flow convergence.
   */
  unsigned short GetResidual_Func_Flow(void);
  
  /*!
   * \brief Get functional that is going to be used to evaluate the flow convergence.
   * \return Functional that is going to be used to evaluate the flow convergence.
   */
  unsigned short GetCauchy_Func_Flow(void);
  
  /*!
   * \brief Get functional that is going to be used to evaluate the adjoint flow convergence.
   * \return Functional that is going to be used to evaluate the adjoint flow convergence.
   */
  unsigned short GetCauchy_Func_AdjFlow(void);
  
  /*!
   * \brief Get the number of iterations that are considered in the Cauchy convergence criteria.
   * \return Number of elements in the Cauchy criteria.
   */
  unsigned short GetCauchy_Elems(void);
  
  /*!
   * \brief Get the number of iterations that are not considered in the convergence criteria.
   * \return Number of iterations before starting with the convergence criteria.
   */
  unsigned long GetStartConv_Iter(void);
  
  /*!
   * \brief Get the value of convergence criteria for the Cauchy method in the direct,
   *        adjoint or linearized problem.
   * \return Value of the convergence criteria.
   */
  su2double GetCauchy_Eps(void);
  
  /*!
   * \brief If we are prforming an unsteady simulation, there is only
   *        one value of the time step for the complete simulation.
   * \return Value of the time step in an unsteady simulation (non dimensional).
   */
  su2double GetDelta_UnstTimeND(void);
  
  /*!
   * \brief If we are prforming an unsteady simulation, there is only
   *        one value of the time step for the complete simulation.
   * \return Value of the time step in an unsteady simulation (non dimensional).
   */
  su2double GetTotal_UnstTimeND(void);
  
  /*!
   * \brief If we are prforming an unsteady simulation, there is only
   *        one value of the time step for the complete simulation.
   * \return Value of the time step in an unsteady simulation.
   */
  su2double GetDelta_UnstTime(void);
  
  /*!
   * \brief Set the value of the unsteadty time step using the CFL number.
   * \param[in] val_delta_unsttimend - Value of the unsteady time step using CFL number.
   */
  void SetDelta_UnstTimeND(su2double val_delta_unsttimend);
  
  /*!
   * \brief If we are performing an unsteady simulation, this is the
   * 	value of max physical time for which we run the simulation
   * \return Value of the physical time in an unsteady simulation.
   */
  su2double GetTotal_UnstTime(void);
  
  /*!
   * \brief If we are performing an unsteady simulation, this is the
   * 	value of current time.
   * \return Value of the physical time in an unsteady simulation.
   */
  su2double GetCurrent_UnstTime(void);
  
  /*!
   * \brief Divide the rectbles and hexahedron.
   * \return <code>TRUE</code> if the elements must be divided; otherwise <code>FALSE</code>.
   */
  bool GetSubsonicEngine(void);
  
  /*!
   * \brief Actuator disk defined with a double surface.
   * \return <code>TRUE</code> if the elements must be divided; otherwise <code>FALSE</code>.
   */
  bool GetActDisk_DoubleSurface(void);
  
  /*!
   * \brief Only halg of the engine is in the compputational grid.
   * \return <code>TRUE</code> if the engine is complete; otherwise <code>FALSE</code>.
   */
  bool GetEngine_HalfModel(void);
  
  /*!
   * \brief Actuator disk defined with a double surface.
   * \return <code>TRUE</code> if the elements must be divided; otherwise <code>FALSE</code>.
   */
  bool GetActDisk_SU2_DEF(void);
  
  /*!
   * \brief Value of the design variable step, we use this value in design problems.
   * \param[in] val_dv - Number of the design variable that we want to read.
   * \param[in] val_value - Value of the design variable that we want to read.
   * \return Design variable step.
   */
  su2double GetDV_Value(unsigned short val_dv, unsigned short val_val = 0);
  
  /*!
   * \brief Set the value of the design variable step, we use this value in design problems.
   * \param[in] val_dv - Number of the design variable that we want to read.
   * \param[in] val    - Value of the design variable.
   */
  void SetDV_Value(unsigned short val_dv, unsigned short val_ind, su2double val);
  
  /*!
   * \brief Get information about the grid movement.
   * \return <code>TRUE</code> if there is a grid movement; otherwise <code>FALSE</code>.
   */
  bool GetGrid_Movement(void);
  
  /*!
   * \brief Get the type of dynamic mesh motion.
   * \param[in] val_iZone - Number for the current zone in the mesh (each zone has independent motion).
   * \return Type of dynamic mesh motion.
   */
  unsigned short GetKind_GridMovement(unsigned short val_iZone);
  
  /*!
   * \brief Set the type of dynamic mesh motion.
   * \param[in] val_iZone - Number for the current zone in the mesh (each zone has independent motion).
   * \param[in] motion_Type - Specify motion type.
   */
  void SetKind_GridMovement(unsigned short val_iZone, unsigned short motion_Type);
  
  /*!
   * \brief Get the mach number based on the mesh velocity and freestream quantities.
   * \return Mach number based on the mesh velocity and freestream quantities.
   */
  su2double GetMach_Motion(void);
  
  /*!
   * \brief Get x-coordinate of the mesh motion origin.
   * \param[in] val_iZone - Number for the current zone in the mesh (each zone has independent motion).
   * \return X-coordinate of the mesh motion origin.
   */
  su2double GetMotion_Origin_X(unsigned short val_iZone);
  
  /*!
   * \brief Get y-coordinate of the mesh motion origin
   * \param[in] val_iZone - Number for the current zone in the mesh (each zone has independent motion).
   * \return Y-coordinate of the mesh motion origin.
   */
  su2double GetMotion_Origin_Y(unsigned short val_iZone);
  
  /*!
   * \brief Get z-coordinate of the mesh motion origin
   * \param[in] val_iZone - Number for the current zone in the mesh (each zone has independent motion).
   * \return Z-coordinate of the mesh motion origin.
   */
  su2double GetMotion_Origin_Z(unsigned short val_iZone);
  
  /*!
   * \brief Set x-coordinate of the mesh motion origin.
   * \param[in] val_iZone - Number for the current zone in the mesh (each zone has independent motion).
   * \param[in] val_origin - New x-coordinate of the mesh motion origin.
   */
  void SetMotion_Origin_X(unsigned short val_iZone, su2double val_origin);
  
  /*!
   * \brief Set y-coordinate of the mesh motion origin
   * \param[in] val_iZone - Number for the current zone in the mesh (each zone has independent motion).
   * \param[in] val_origin - New y-coordinate of the mesh motion origin.
   */
  void SetMotion_Origin_Y(unsigned short val_iZone, su2double val_origin);
  
  /*!
   * \brief Set z-coordinate of the mesh motion origin
   * \param[in] val_iZone - Number for the current zone in the mesh (each zone has independent motion).
   * \param[in] val_origin - New y-coordinate of the mesh motion origin.
   */
  void SetMotion_Origin_Z(unsigned short val_iZone, su2double val_origin);
  
  /*!
   * \brief Get the translational velocity of the mesh in the x-direction.
   * \param[in] val_iZone - Number for the current zone in the mesh (each zone has independent motion).
   * \return Translational velocity of the mesh in the x-direction.
   */
  su2double GetTranslation_Rate_X(unsigned short val_iZone);
  
  /*!
   * \brief Get the translational velocity of the mesh in the y-direction.
   * \param[in] val_iZone - Number for the current zone in the mesh (each zone has independent motion).
   * \return Translational velocity of the mesh in the y-direction.
   */
  su2double GetTranslation_Rate_Y(unsigned short val_iZone);
  
  /*!
   * \brief Get the translational velocity of the mesh in the z-direction.
   * \param[in] val_iZone - Number for the current zone in the mesh (each zone has independent motion).
   * \return Translational velocity of the mesh in the z-direction.
   */
  su2double GetTranslation_Rate_Z(unsigned short val_iZone);
  
  /*!
   * \brief Get the angular velocity of the mesh about the x-axis.
   * \param[in] val_iZone - Number for the current zone in the mesh (each zone has independent motion).
   * \return Angular velocity of the mesh about the x-axis.
   */
  su2double GetRotation_Rate_X(unsigned short val_iZone);
  
  /*!
   * \brief Get the angular velocity of the mesh about the y-axis.
   * \param[in] val_iZone - Number for the current zone in the mesh (each zone has independent motion).
   * \return Angular velocity of the mesh about the y-axis.
   */
  su2double GetRotation_Rate_Y(unsigned short val_iZone);
  
  /*!
   * \brief Get the angular velocity of the mesh about the z-axis.
   * \param[in] val_iZone - Number for the current zone in the mesh (each zone has independent motion).
   * \return Angular velocity of the mesh about the z-axis.
   */
  su2double GetRotation_Rate_Z(unsigned short val_iZone);
  
  /*!
   * \brief Get the angular velocity of the mesh about the z-axis.
   * \param[in] val_iZone - Number for the current zone in the mesh (each zone has independent motion).
   * \return Angular velocity of the mesh about the z-axis.
   */
  su2double GetFinalRotation_Rate_Z(unsigned short val_iZone);

  /*!
   * \brief Set the angular velocity of the mesh about the z-axis.
   * \param[in] val_iZone - Number for the current zone in the mesh (each zone has independent motion).
   * \param[in] newRotation_Rate_Z - new rotation rate after computing the ramp value.
   */
  void SetRotation_Rate_Z(su2double newRotation_Rate_Z, unsigned short val_iZone);

  /*!
   * \brief Get the angular frequency of a mesh pitching about the x-axis.
   * \param[in] val_iZone - Number for the current zone in the mesh (each zone has independent motion).
   * \return Angular frequency of a mesh pitching about the x-axis.
   */
  su2double GetPitching_Omega_X(unsigned short val_iZone);
  
  /*!
   * \brief Get the angular frequency of a mesh pitching about the y-axis.
   * \param[in] val_iZone - Number for the current zone in the mesh (each zone has independent motion).
   * \return Angular frequency of a mesh pitching about the y-axis.
   */
  su2double GetPitching_Omega_Y(unsigned short val_iZone);
  
  /*!
   * \brief Get the angular frequency of a mesh pitching about the z-axis.
   * \param[in] val_iZone - Number for the current zone in the mesh (each zone has independent motion).
   * \return Angular frequency of a mesh pitching about the z-axis.
   */
  su2double GetPitching_Omega_Z(unsigned short val_iZone);
  
  /*!
   * \brief Get the pitching amplitude about the x-axis.
   * \param[in] val_iZone - Number for the current zone in the mesh (each zone has independent motion).
   * \return Pitching amplitude about the x-axis.
   */
  su2double GetPitching_Ampl_X(unsigned short val_iZone);
  
  /*!
   * \brief Get the pitching amplitude about the y-axis.
   * \param[in] val_iZone - Number for the current zone in the mesh (each zone has independent motion).
   * \return Pitching amplitude about the y-axis.
   */
  su2double GetPitching_Ampl_Y(unsigned short val_iZone);
  
  /*!
   * \brief Get the pitching amplitude about the z-axis.
   * \param[in] val_iZone - Number for the current zone in the mesh (each zone has independent motion).
   * \return Pitching amplitude about the z-axis.
   */
  su2double GetPitching_Ampl_Z(unsigned short val_iZone);
  
  /*!
   * \brief Get the pitching phase offset about the x-axis.
   * \param[in] val_iZone - Number for the current zone in the mesh (each zone has independent motion).
   * \return Pitching phase offset about the x-axis.
   */
  su2double GetPitching_Phase_X(unsigned short val_iZone);
  
  /*!
   * \brief Get the pitching phase offset about the y-axis.
   * \param[in] val_iZone - Number for the current zone in the mesh (each zone has independent motion).
   * \return Pitching phase offset about the y-axis.
   */
  su2double GetPitching_Phase_Y(unsigned short val_iZone);
  
  /*!
   * \brief Get the pitching phase offset about the z-axis.
   * \param[in] val_iZone - Number for the current zone in the mesh (each zone has independent motion).
   * \return Pitching phase offset about the z-axis.
   */
  su2double GetPitching_Phase_Z(unsigned short val_iZone);
  
  /*!
   * \brief Get the angular frequency of a mesh plunging in the x-direction.
   * \param[in] val_iZone - Number for the current zone in the mesh (each zone has independent motion).
   * \return Angular frequency of a mesh plunging in the x-direction.
   */
  su2double GetPlunging_Omega_X(unsigned short val_iZone);
  
  /*!
   * \brief Get the angular frequency of a mesh plunging in the y-direction.
   * \param[in] val_iZone - Number for the current zone in the mesh (each zone has independent motion).
   * \return Angular frequency of a mesh plunging in the y-direction.
   */
  su2double GetPlunging_Omega_Y(unsigned short val_iZone);
  
  /*!
   * \brief Get the angular frequency of a mesh plunging in the z-direction.
   * \param[in] val_iZone - Number for the current zone in the mesh (each zone has independent motion).
   * \return Angular frequency of a mesh plunging in the z-direction.
   */
  su2double GetPlunging_Omega_Z(unsigned short val_iZone);
  
  /*!
   * \brief Get the plunging amplitude in the x-direction.
   * \param[in] val_iZone - Number for the current zone in the mesh (each zone has independent motion).
   * \return Plunging amplitude in the x-direction.
   */
  su2double GetPlunging_Ampl_X(unsigned short val_iZone);
  
  /*!
   * \brief Get the plunging amplitude in the y-direction.
   * \param[in] val_iZone - Number for the current zone in the mesh (each zone has independent motion).
   * \return Plunging amplitude in the y-direction.
   */
  su2double GetPlunging_Ampl_Y(unsigned short val_iZone);
  
  /*!
   * \brief Get the plunging amplitude in the z-direction.
   * \param[in] val_iZone - Number for the current zone in the mesh (each zone has independent motion).
   * \return Plunging amplitude in the z-direction.
   */
  su2double GetPlunging_Ampl_Z(unsigned short val_iZone);
  
  /*!
   * \brief Get the Harmonic Balance frequency pointer.
   * \return Harmonic Balance Frequency pointer.
   */
  su2double* GetOmega_HB(void);
	
  /*!
   * \brief Get if harmonic balance source term is to be preconditioned
   * \return yes or no to harmonic balance preconditioning
   */
  bool GetHB_Precondition(void);
  
  /*!
   * \brief Get if we should update the motion origin.
   * \param[in] val_marker - Value of the marker in which we are interested.
   * \return yes or no to update motion origin.
   */
  unsigned short GetMoveMotion_Origin(unsigned short val_marker);
  
  /*!
   * \brief Get the minimum value of Beta for Roe-Turkel preconditioner
   * \return the minimum value of Beta for Roe-Turkel preconditioner
   */
  su2double GetminTurkelBeta();
  
  /*!
   * \brief Get the minimum value of Beta for Roe-Turkel preconditioner
   * \return the minimum value of Beta for Roe-Turkel preconditioner
   */
  su2double GetmaxTurkelBeta();
  
  /*!
   * \brief Get information about the adibatic wall condition
   * \return <code>TRUE</code> if it is a adiabatic wall condition; otherwise <code>FALSE</code>.
   */
  bool GetAdiabaticWall(void);
  
  /*!
   * \brief Get information about the isothermal wall condition
   * \return <code>TRUE</code> if it is a isothermal wall condition; otherwise <code>FALSE</code>.
   */
  bool GetIsothermalWall(void);
  
  /*!
   * \brief Get information about the Low Mach Preconditioning
   * \return <code>TRUE</code> if we are using low Mach preconditioner; otherwise <code>FALSE</code>.
   */
  bool Low_Mach_Preconditioning(void);
  
  /*!
   * \brief Get information about the Low Mach Correction
   * \return <code>TRUE</code> if we are using low Mach correction; otherwise <code>FALSE</code>.
   */
  bool Low_Mach_Correction(void);
  
  /*!
   * \brief Get information about the poisson solver condition
   * \return <code>TRUE</code> if it is a poisson solver condition; otherwise <code>FALSE</code>.
   */
  bool GetPoissonSolver(void);
  
  /*!
   * \brief Get information about the gravity force.
   * \return <code>TRUE</code> if it uses the gravity force; otherwise <code>FALSE</code>.
   */
  bool GetGravityForce(void);

  /*!
   * \brief Get information about the body force.
   * \return <code>TRUE</code> if it uses a body force; otherwise <code>FALSE</code>.
   */
  bool GetBody_Force(void);

  /*!
   * \brief Get a pointer to the body force vector.
   * \return A pointer to the body force vector.
   */
  su2double* GetBody_Force_Vector(void);

  /*!
   * \brief Get information about the rotational frame.
   * \return <code>TRUE</code> if there is a rotational frame; otherwise <code>FALSE</code>.
   */
  bool GetRotating_Frame(void);
  
  /*!
   * \brief Get information about the axisymmetric frame.
   * \return <code>TRUE</code> if there is a rotational frame; otherwise <code>FALSE</code>.
   */
  bool GetAxisymmetric(void);
  
  /*!
   * \brief Get information about the axisymmetric frame.
   * \return <code>TRUE</code> if there is a rotational frame; otherwise <code>FALSE</code>.
   */
  bool GetDebugMode(void);
  
  /*!
   * \brief Get information about there is a smoothing of the grid coordinates.
   * \return <code>TRUE</code> if there is smoothing of the grid coordinates; otherwise <code>FALSE</code>.
   */
  bool GetAdaptBoundary(void);
  
  /*!
   * \brief Get information about there is a smoothing of the grid coordinates.
   * \return <code>TRUE</code> if there is smoothing of the grid coordinates; otherwise <code>FALSE</code>.
   */
  bool GetSmoothNumGrid(void);
  
  /*!
   * \brief Set information about there is a smoothing of the grid coordinates.
   * \param[in] val_smoothnumgrid - <code>TRUE</code> if there is smoothing of the grid coordinates; otherwise <code>FALSE</code>.
   */
  void SetSmoothNumGrid(bool val_smoothnumgrid);
  
  /*!
   * \brief Subtract one to the index of the finest grid (full multigrid strategy).
   * \return Change the index of the finest grid.
   */
  void SubtractFinestMesh(void);
  
  /*!
   * \brief Obtain the kind of design variable.
   * \param[in] val_dv - Number of the design variable that we want to read.
   * \return Design variable identification.
   */
  unsigned short GetDesign_Variable(unsigned short val_dv);
  
  /*!
   * \brief Obtain the kind of convergence criteria to establish the convergence of the CFD code.
   * \return Kind of convergence criteria.
   */
  unsigned short GetConvCriteria(void);
  
  /*!
   * \brief Get the index in the config information of the marker <i>val_marker</i>.
   * \note When we read the config file, it stores the markers in a particular vector.
   * \return Index in the config information of the marker <i>val_marker</i>.
   */
  unsigned short GetMarker_CfgFile_TagBound(string val_marker);
  
  /*!
   * \brief Get the name in the config information of the marker number <i>val_marker</i>.
   * \note When we read the config file, it stores the markers in a particular vector.
   * \return Name of the marker in the config information of the marker <i>val_marker</i>.
   */
  string GetMarker_CfgFile_TagBound(unsigned short val_marker);
  
  /*!
   * \brief Get the boundary information (kind of boundary) in the config information of the marker <i>val_marker</i>.
   * \return Kind of boundary in the config information of the marker <i>val_marker</i>.
   */
  unsigned short GetMarker_CfgFile_KindBC(string val_marker);
  
  /*!
   * \brief Get the monitoring information from the config definition for the marker <i>val_marker</i>.
   * \return Monitoring information of the boundary in the config information for the marker <i>val_marker</i>.
   */
  unsigned short GetMarker_CfgFile_Monitoring(string val_marker);
  
  /*!
   * \brief Get the monitoring information from the config definition for the marker <i>val_marker</i>.
   * \return Monitoring information of the boundary in the config information for the marker <i>val_marker</i>.
   */
  unsigned short GetMarker_CfgFile_GeoEval(string val_marker);
  
  /*!
   * \brief Get the monitoring information from the config definition for the marker <i>val_marker</i>.
   * \return Monitoring information of the boundary in the config information for the marker <i>val_marker</i>.
   */
  unsigned short GetMarker_CfgFile_Designing(string val_marker);
  
  /*!
   * \brief Get the plotting information from the config definition for the marker <i>val_marker</i>.
   * \return Plotting information of the boundary in the config information for the marker <i>val_marker</i>.
   */
  unsigned short GetMarker_CfgFile_Plotting(string val_marker);
  
  /*!
   * \brief Get the plotting information from the config definition for the marker <i>val_marker</i>.
   * \return Plotting information of the boundary in the config information for the marker <i>val_marker</i>.
   */
  unsigned short GetMarker_CfgFile_Analyze(string val_marker);
  
  /*!
   * \brief Get the FSI interface information from the config definition for the marker <i>val_marker</i>.
   * \return Plotting information of the boundary in the config information for the marker <i>val_marker</i>.
   */
  unsigned short GetMarker_CfgFile_ZoneInterface(string val_marker);
  
  /*!
   * \brief Get the TurboPerformance information from the config definition for the marker <i>val_marker</i>.
   * \return TurboPerformance information of the boundary in the config information for the marker <i>val_marker</i>.
   */
  unsigned short GetMarker_CfgFile_Turbomachinery(string val_marker);

  /*!
   * \brief Get the TurboPerformance flag information from the config definition for the marker <i>val_marker</i>.
   * \return TurboPerformance flag information of the boundary in the config information for the marker <i>val_marker</i>.
   */
  unsigned short GetMarker_CfgFile_TurbomachineryFlag(string val_marker);

  /*!
   * \brief Get the MixingPlane interface information from the config definition for the marker <i>val_marker</i>.
   * \return Plotting information of the boundary in the config information for the marker <i>val_marker</i>.
   */
  unsigned short GetMarker_CfgFile_MixingPlaneInterface(string val_marker);
  
  /*!
   * \brief Get the DV information from the config definition for the marker <i>val_marker</i>.
   * \return DV information of the boundary in the config information for the marker <i>val_marker</i>.
   */
  unsigned short GetMarker_CfgFile_DV(string val_marker);
  
  /*!
   * \brief Get the motion information from the config definition for the marker <i>val_marker</i>.
   * \return Motion information of the boundary in the config information for the marker <i>val_marker</i>.
   */
  unsigned short GetMarker_CfgFile_Moving(string val_marker);

  /*!
   * \brief Get the Python customization information from the config definition for the marker <i>val_marker</i>.
   * \return Python customization information of the boundary in the config information for the marker <i>val_marker</i>.
   */
  unsigned short GetMarker_CfgFile_PyCustom(string val_marker);
  
  /*!
   * \brief Get the periodic information from the config definition of the marker <i>val_marker</i>.
   * \return Periodic information of the boundary in the config information of the marker <i>val_marker</i>.
   */
  unsigned short GetMarker_CfgFile_PerBound(string val_marker);
  
  /*!
   * \brief  Get the name of the marker <i>val_marker</i>.
   * \return The interface which owns that marker <i>val_marker</i>.
   */
  int GetMarker_ZoneInterface(string val_marker);
  
  /*!
   * \brief Determines if problem is adjoint
   * \return true if Adjoint
   */
  bool GetContinuous_Adjoint(void);
  
  /*!
   * \brief Determines if problem is viscous
   * \return true if Viscous
   */
  bool GetViscous(void);
  
  /*!
   * \brief Provides the index of the solution in the container.
   * \param[in] val_eqsystem - Equation that is being solved.
   * \return Index on the solution container.
   */
  unsigned short GetContainerPosition(unsigned short val_eqsystem);
  
  /*!
   * \brief Value of the order of magnitude reduction of the residual.
   * \return Value of the order of magnitude reduction of the residual.
   */
  su2double GetOrderMagResidual(void);
  
  /*!
   * \brief Value of the minimum residual value (log10 scale).
   * \return Value of the minimum residual value (log10 scale).
   */
  su2double GetMinLogResidual(void);
  
  /*!
   * \brief Value of the order of magnitude reduction of the residual for FSI applications.
   * \return Value of the order of magnitude reduction of the residual.
   */
  su2double GetOrderMagResidualFSI(void);
  
  /*!
   * \brief Value of the minimum residual value for FSI applications (log10 scale).
   * \return Value of the minimum residual value (log10 scale).
   */
  su2double GetMinLogResidualFSI(void);
  
  /*!
   * \brief Value of the order of magnitude reduction of the flow residual for BGS applications.
   * \return Value of the order of magnitude reduction of the residual.
   */
  su2double GetOrderMagResidual_BGS_F(void);
  
  /*!
   * \brief Value of the minimum flow residual value for BGS applications (log10 scale).
   * \return Value of the minimum residual value (log10 scale).
   */
  su2double GetMinLogResidual_BGS_F(void);
  
  /*!
   * \brief Value of the order of magnitude reduction of the flow residual for BGS applications.
   * \return Value of the order of magnitude reduction of the residual.
   */
  su2double GetOrderMagResidual_BGS_S(void);
  
  /*!
   * \brief Value of the minimum flow residual value for BGS applications (log10 scale).
   * \return Value of the minimum residual value (log10 scale).
   */
  su2double GetMinLogResidual_BGS_S(void);
  
  /*!
   * \brief Value of the displacement tolerance UTOL for FEM structural analysis (log10 scale).
   * \return Value of Res_FEM_UTOL (log10 scale).
   */
  su2double GetResidual_FEM_UTOL(void);
  
  /*!
   * \brief Value of the displacement tolerance UTOL for FEM structural analysis (log10 scale).
   * \return Value of Res_FEM_UTOL (log10 scale).
   */
  su2double GetResidual_FEM_RTOL(void);
  
  /*!
   * \brief Value of the displacement tolerance UTOL for FEM structural analysis (log10 scale).
   * \return Value of Res_FEM_UTOL (log10 scale).
   */
  su2double GetResidual_FEM_ETOL(void);
  
  /*!
   * \brief Value of the maximum objective function for FEM elasticity adjoint (log10 scale).
   * \return Value of Res_FEM_ADJ (log10 scale).
   */
  su2double GetCriteria_FEM_ADJ(void);
  
  /*!
   * \brief Value of the damping factor for the engine inlet bc.
   * \return Value of the damping factor.
   */
  su2double GetDamp_Engine_Inflow(void);
  
  /*!
   * \brief Value of the damping factor for the engine exhaust inlet bc.
   * \return Value of the damping factor.
   */
  su2double GetDamp_Engine_Exhaust(void);
  
  /*!
   * \brief Value of the damping factor for the residual restriction.
   * \return Value of the damping factor.
   */
  su2double GetDamp_Res_Restric(void);
  
  /*!
   * \brief Value of the damping factor for the correction prolongation.
   * \return Value of the damping factor.
   */
  su2double GetDamp_Correc_Prolong(void);
  
  /*!
   * \brief Value of the position of the Near Field (y coordinate for 2D, and z coordinate for 3D).
   * \return Value of the Near Field position.
   */
  su2double GetPosition_Plane(void);
  
  /*!
   * \brief Value of the weight of the drag coefficient in the Sonic Boom optimization.
   * \return Value of the weight of the drag coefficient in the Sonic Boom optimization.
   */
  su2double GetWeightCd(void);
  
  /*!
   * \brief Value of the weight of the CD, CL, CM optimization.
   * \return Value of the weight of the CD, CL, CM optimization.
   */
  void SetdNetThrust_dBCThrust(su2double val_dnetthrust_dbcthrust);
  
  /*!
   * \brief Value of the azimuthal line to fix due to a misalignments of the nearfield.
   * \return Azimuthal line to fix due to a misalignments of the nearfield.
   */
  su2double GetFixAzimuthalLine(void);
  
  /*!
   * \brief Value of the weight of the CD, CL, CM optimization.
   * \return Value of the weight of the CD, CL, CM optimization.
   */
  su2double GetdCD_dCMy(void);
  
  /*!
   * \brief Value of the weight of the CD, CL, CM optimization.
   * \return Value of the weight of the CD, CL, CM optimization.
   */
  su2double GetCM_Target(void);
  
  /*!
   * \brief Value of the weight of the CD, CL, CM optimization.
   * \return Value of the weight of the CD, CL, CM optimization.
   */
  su2double GetdCD_dCL(void);
  
  /*!
   * \brief Value of the weight of the CD, CL, CM optimization.
   * \return Value of the weight of the CD, CL, CM optimization.
   */
  void SetdCD_dCL(su2double val_dcd_dcl);
  
  /*!
   * \brief Value of the weight of the CD, CL, CM optimization.
   * \return Value of the weight of the CD, CL, CM optimization.
   */
  su2double GetdCMx_dCL(void);
  
  /*!
   * \brief Value of the weight of the CD, CL, CM optimization.
   * \return Value of the weight of the CD, CL, CM optimization.
   */
  void SetdCMx_dCL(su2double val_dcmx_dcl);
  
  /*!
   * \brief Value of the weight of the CD, CL, CM optimization.
   * \return Value of the weight of the CD, CL, CM optimization.
   */
  su2double GetdCMy_dCL(void);
  
  /*!
   * \brief Value of the weight of the CD, CL, CM optimization.
   * \return Value of the weight of the CD, CL, CM optimization.
   */
  void SetdCMy_dCL(su2double val_dcmy_dcl);
  
  /*!
   * \brief Value of the weight of the CD, CL, CM optimization.
   * \return Value of the weight of the CD, CL, CM optimization.
   */
  su2double GetdCMz_dCL(void);
  
  /*!
   * \brief Value of the weight of the CD, CL, CM optimization.
   * \return Value of the weight of the CD, CL, CM optimization.
   */
  void SetdCMz_dCL(su2double val_dcmz_dcl);
  
  /*!
   * \brief Value of the weight of the CD, CL, CM optimization.
   * \return Value of the weight of the CD, CL, CM optimization.
   */
  void SetdCL_dAlpha(su2double val_dcl_dalpha);
  
  /*!
   * \brief Value of the weight of the CD, CL, CM optimization.
   * \return Value of the weight of the CD, CL, CM optimization.
   */
  void SetdCM_diH(su2double val_dcm_dhi);
  
  /*!
   * \brief Value of the weight of the CD, CL, CM optimization.
   * \return Value of the weight of the CD, CL, CM optimization.
   */
  void SetdCD_dCMy(su2double val_dcd_dcmy);
  
  /*!
   * \brief Value of the weight of the CD, CL, CM optimization.
   * \return Value of the weight of the CD, CL, CM optimization.
   */
  su2double GetCL_Target(void);
  
  /*!
   * \brief Set the global parameters of each simulation for each runtime system.
   * \param[in] val_solver - Solver of the simulation.
   * \param[in] val_system - Runtime system that we are solving.
   */
  void SetGlobalParam(unsigned short val_solver, unsigned short val_system, unsigned long val_extiter);
  
  /*!
   * \brief Center of rotation for a rotational periodic boundary.
   */
  su2double *GetPeriodicRotCenter(string val_marker);
  
  /*!
   * \brief Angles of rotation for a rotational periodic boundary.
   */
  su2double *GetPeriodicRotAngles(string val_marker);
  
  /*!
   * \brief Translation vector for a rotational periodic boundary.
   */
  su2double *GetPeriodicTranslation(string val_marker);
  
  /*!
   * \brief Get the rotationally periodic donor marker for boundary <i>val_marker</i>.
   * \return Periodic donor marker from the config information for the marker <i>val_marker</i>.
   */
  unsigned short GetMarker_Periodic_Donor(string val_marker);
  
  /*!
   * \brief Get the origin of the actuator disk.
   */
  su2double GetActDisk_NetThrust(string val_marker);
  
  /*!
   * \brief Get the origin of the actuator disk.
   */
  su2double GetActDisk_Power(string val_marker);
  
  /*!
   * \brief Get the origin of the actuator disk.
   */
  su2double GetActDisk_MassFlow(string val_marker);
  /*!
   * \brief Get the origin of the actuator disk.
   */
  su2double GetActDisk_Mach(string val_marker);
  /*!
   * \brief Get the origin of the actuator disk.
   */
  su2double GetActDisk_Force(string val_marker);
  
  /*!
   * \brief Get the origin of the actuator disk.
   */
  su2double GetActDisk_BCThrust(string val_marker);
  
  /*!
   * \brief Get the origin of the actuator disk.
   */
  su2double GetActDisk_BCThrust_Old(string val_marker);
  
  /*!
   * \brief Get the tip radius of th actuator disk.
   */
  su2double GetActDisk_Area(string val_marker);
  
  /*!
   * \brief Get the tip radius of th actuator disk.
   */
  su2double GetActDisk_ReverseMassFlow(string val_marker);
  
  /*!
   * \brief Get the thrust corffient of the actuator disk.
   */
  su2double GetActDisk_PressJump(string val_marker, unsigned short val_index);
  
  /*!
   * \brief Get the thrust corffient of the actuator disk.
   */
  su2double GetActDisk_TempJump(string val_marker, unsigned short val_index);
  
  /*!
   * \brief Get the rev / min of the actuator disk.
   */
  su2double GetActDisk_Omega(string val_marker, unsigned short val_index);
  
  /*!
   * \brief Get Actuator Disk Outlet for boundary <i>val_marker</i> (actuator disk inlet).
   * \return Actuator Disk Outlet from the config information for the marker <i>val_marker</i>.
   */
  unsigned short GetMarker_CfgFile_ActDiskOutlet(string val_marker);
  
  /*!
   * \brief Get Actuator Disk Outlet for boundary <i>val_marker</i> (actuator disk inlet).
   * \return Actuator Disk Outlet from the config information for the marker <i>val_marker</i>.
   */
  unsigned short GetMarker_CfgFile_EngineExhaust(string val_marker);
  
  /*!
   * \brief Get the internal index for a moving boundary <i>val_marker</i>.
   * \return Internal index for a moving boundary <i>val_marker</i>.
   */
  unsigned short GetMarker_Moving(string val_marker);
  
  /*!
   * \brief Get the name of the surface defined in the geometry file.
   * \param[in] val_marker - Value of the marker in which we are interested.
   * \return Name that is in the geometry file for the surface that
   *         has the marker <i>val_marker</i>.
   */
  string GetMarker_Moving_TagBound(unsigned short val_marker);

  /*!
   * \brief Get the name of the surface defined in the geometry file.
   * \param[in] val_marker - Value of the marker in which we are interested.
   * \return Name that is in the geometry file for the surface that
   *         has the marker <i>val_marker</i>.
   */
  string GetMarker_PyCustom_TagBound(unsigned short val_marker);
  
  /*!
   * \brief Get the name of the surface defined in the geometry file.
   * \param[in] val_marker - Value of the marker in which we are interested.
   * \return Name that is in the geometry file for the surface that
   *         has the marker <i>val_marker</i>.
   */
  string GetMarker_Analyze_TagBound(unsigned short val_marker);
  
  /*!
   * \brief Set the total number of SEND_RECEIVE periodic transformations.
   * \param[in] val_index - Total number of transformations.
   */
  void SetnPeriodicIndex(unsigned short val_index);
  
  /*!
   * \brief Get the total number of SEND_RECEIVE periodic transformations.
   * \return Total number of transformations.
   */
  unsigned short GetnPeriodicIndex(void);
  
  /*!
   * \brief Set the rotation center for a periodic transformation.
   * \param[in] val_index - Index corresponding to the periodic transformation.
   * \param[in] center - Pointer to a vector containing the coordinate of the center.
   */
  void SetPeriodicCenter(unsigned short val_index, su2double* center);
  
  /*!
   * \brief Get the rotation center for a periodic transformation.
   * \param[in] val_index - Index corresponding to the periodic transformation.
   * \return A vector containing coordinates of the center point.
   */
  su2double* GetPeriodicCenter(unsigned short val_index);
  
  /*!
   * \brief Set the rotation angles for a periodic transformation.
   * \param[in] val_index - Index corresponding to the periodic transformation.
   * \param[in] rotation - Pointer to a vector containing the rotation angles.
   */
  void SetPeriodicRotation(unsigned short val_index, su2double* rotation);
  
  /*!
   * \brief Get the rotation angles for a periodic transformation.
   * \param[in] val_index - Index corresponding to the periodic transformation.
   * \return A vector containing the angles of rotation.
   */
  su2double* GetPeriodicRotation(unsigned short val_index);
  
  /*!
   * \brief Set the translation vector for a periodic transformation.
   * \param[in] val_index - Index corresponding to the periodic transformation.
   * \param[in] translate - Pointer to a vector containing the coordinate of the center.
   */
  void SetPeriodicTranslate(unsigned short val_index, su2double* translate);
  
  /*!
   * \brief Get the translation vector for a periodic transformation.
   * \param[in] val_index - Index corresponding to the periodic transformation.
   * \return The translation vector.
   */
  su2double* GetPeriodicTranslate(unsigned short val_index);
  
  /*!
   * \brief Get the total temperature at a nacelle boundary.
   * \param[in] val_index - Index corresponding to the inlet boundary.
   * \return The total temperature.
   */
  su2double GetExhaust_Temperature_Target(string val_index);
  
  /*!
   * \brief Get the total temperature at an inlet boundary.
   * \param[in] val_index - Index corresponding to the inlet boundary.
   * \return The total temperature.
   */
  su2double GetInlet_Ttotal(string val_index);
  
  /*!
   * \brief Get the temperature at a supersonic inlet boundary.
   * \param[in] val_index - Index corresponding to the inlet boundary.
   * \return The inlet density.
   */
  su2double GetInlet_Temperature(string val_index);
  
  /*!
   * \brief Get the pressure at a supersonic inlet boundary.
   * \param[in] val_index - Index corresponding to the inlet boundary.
   * \return The inlet pressure.
   */
  su2double GetInlet_Pressure(string val_index);
  
  /*!
   * \brief Get the velocity vector at a supersonic inlet boundary.
   * \param[in] val_index - Index corresponding to the inlet boundary.
   * \return The inlet velocity vector.
   */
  su2double* GetInlet_Velocity(string val_index);
  
  /*!
   * \brief Get the fixed value at the Dirichlet boundary.
   * \param[in] val_index - Index corresponding to the Dirichlet boundary.
   * \return The total temperature.
   */
  su2double GetDirichlet_Value(string val_index);
  
  /*!
   * \brief Get whether this is a Dirichlet or a Neumann boundary.
   * \param[in] val_index - Index corresponding to the Dirichlet boundary.
   * \return Yes or No.
   */
  bool GetDirichlet_Boundary(string val_index);
  
  /*!
   * \brief Get the total pressure at an inlet boundary.
   * \param[in] val_index - Index corresponding to the inlet boundary.
   * \return The total pressure.
   */
  su2double GetInlet_Ptotal(string val_index);
  
  /*!
   * \brief Get the total pressure at an nacelle boundary.
   * \param[in] val_index - Index corresponding to the inlet boundary.
   * \return The total pressure.
   */
  su2double GetExhaust_Pressure_Target(string val_index);
  
  /*!
   * \brief Value of the CFL reduction in LevelSet problems.
   * \return Value of the CFL reduction in LevelSet problems.
   */
  su2double GetCFLRedCoeff_Turb(void);
  
  /*!
   * \brief Get the flow direction unit vector at an inlet boundary.
   * \param[in] val_index - Index corresponding to the inlet boundary.
   * \return The flow direction vector.
   */
  su2double* GetInlet_FlowDir(string val_index);
  
  /*!
   * \brief Get the back pressure (static) at an outlet boundary.
   * \param[in] val_index - Index corresponding to the outlet boundary.
   * \return The outlet pressure.
   */
  su2double GetOutlet_Pressure(string val_index);
  
  /*!
   * \brief Get the var 1 at Riemann boundary.
   * \param[in] val_marker - Index corresponding to the Riemann boundary.
   * \return The var1
   */
  su2double GetRiemann_Var1(string val_marker);
  
  /*!
   * \brief Get the var 2 at Riemann boundary.
   * \param[in] val_marker - Index corresponding to the Riemann boundary.
   * \return The var2
   */
  su2double GetRiemann_Var2(string val_marker);
  
  /*!
   * \brief Get the Flowdir at Riemann boundary.
   * \param[in] val_marker - Index corresponding to the Riemann boundary.
   * \return The Flowdir
   */
  su2double* GetRiemann_FlowDir(string val_marker);
  
  /*!
   * \brief Get Kind Data of Riemann boundary.
   * \param[in] val_marker - Index corresponding to the Riemann boundary.
   * \return Kind data
   */
  unsigned short GetKind_Data_Riemann(string val_marker);
  
  /*!
   * \brief Get the var 1 for the Giels BC.
   * \param[in] val_marker - Index corresponding to the Giles BC.
   * \return The var1
   */
  su2double GetGiles_Var1(string val_marker);
  
  /*!
   * \brief Get the var 2 for the Giles boundary.
   * \param[in] val_marker - Index corresponding to the Giles BC.
   * \return The var2
   */
  su2double GetGiles_Var2(string val_marker);
  
  /*!
   * \brief Get the Flowdir for the Giles BC.
   * \param[in] val_marker - Index corresponding to the Giles BC.
   * \return The Flowdir
   */
  su2double* GetGiles_FlowDir(string val_marker);
  
  /*!
   * \brief Get Kind Data for the Giles BC.
   * \param[in] val_marker - Index corresponding to the Giles BC.
   * \return Kind data
   */
  unsigned short GetKind_Data_Giles(string val_marker);
  
  /*!
   * \brief Set the var 1 for Giles BC.
   * \param[in] val_marker - Index corresponding to the Giles BC.
   */
  void SetGiles_Var1(su2double newVar1, string val_marker);

  /*!
   * \brief Get the relax factor for the average component for the Giles BC.
   * \param[in] val_marker - Index corresponding to the Giles BC.
   * \return The relax factor for the average component
   */
  su2double GetGiles_RelaxFactorAverage(string val_marker);

  /*!
   * \brief Get the relax factor for the fourier component for the Giles BC.
   * \param[in] val_marker - Index corresponding to the Giles BC.
   * \return The relax factor for the fourier component
   */
  su2double GetGiles_RelaxFactorFourier(string val_marker);

  /*!
   * \brief Get the outlet pressure imposed as BC for internal flow.
   * \return outlet pressure
   */
  su2double GetPressureOut_BC();

  /*!
   * \brief Set the outlet pressure imposed as BC for internal flow.
   * \param[in] val_temp - New value of the outlet pressure.
   */
  void SetPressureOut_BC(su2double val_press);

  /*!
   * \brief Get the inlet total pressure imposed as BC for internal flow.
   * \return inlet total pressure
   */
  su2double GetTotalPressureIn_BC();

  /*!
   * \brief Get the inlet total temperature imposed as BC for internal flow.
   * \return inlet total temperature
   */
  su2double GetTotalTemperatureIn_BC();

  /*!
   * \brief Set the inlet total temperature imposed as BC for internal flow.
   * \param[in] val_temp - New value of the total temperature.
   */
  void SetTotalTemperatureIn_BC(su2double val_temp);

  /*!
   * \brief Get the inlet flow angle imposed as BC for internal flow.
   * \return inlet flow angle
   */
  su2double GetFlowAngleIn_BC();

  /*!
   * \brief Get the wall temperature (static) at an isothermal boundary.
   * \param[in] val_index - Index corresponding to the isothermal boundary.
   * \return The wall temperature.
   */
  su2double GetIsothermal_Temperature(string val_index);
  
  /*!
   * \brief Get the wall heat flux on a constant heat flux boundary.
   * \param[in] val_index - Index corresponding to the constant heat flux boundary.
   * \return The heat flux.
   */
  su2double GetWall_HeatFlux(string val_index);

  /*!
   * \brief Get the wall function treatment for the given boundary marker.
   * \param[in] val_marker - String of the viscous wall marker.
   * \return The type of wall function treatment.
   */
  unsigned short GetWallFunction_Treatment(string val_marker);

  /*!
   * \brief Get the additional integer info for the wall function treatment
            for the given boundary marker.
   * \param[in] val_marker - String of the viscous wall marker.
   * \return Pointer to the integer info for the given marker.
   */
  unsigned short* GetWallFunction_IntInfo(string val_marker);

  /*!
   * \brief Get the additional double info for the wall function treatment
            for the given boundary marker.
   * \param[in] val_marker - String of the viscous wall marker.
   * \return Pointer to the double info for the given marker.
   */
  su2double* GetWallFunction_DoubleInfo(string val_marker);
  
  /*!
   * \brief Get the target (pressure, massflow, etc) at an engine inflow boundary.
   * \param[in] val_index - Index corresponding to the engine inflow boundary.
   * \return Target (pressure, massflow, etc) .
   */
  su2double GetEngineInflow_Target(string val_marker);
  
  /*!
   * \brief Get the fan face Mach number at an engine inflow boundary.
   * \param[in] val_marker - Name of the boundary.
   * \return The fan face Mach number.
   */
  su2double GetInflow_Mach(string val_marker);
  
  /*!
   * \brief Get the back pressure (static) at an engine inflow boundary.
   * \param[in] val_marker - Name of the boundary.
   * \return The engine inflow pressure.
   */
  su2double GetInflow_Pressure(string val_marker);
  
  /*!
   * \brief Get the mass flow rate at an engine inflow boundary.
   * \param[in] val_marker - Name of the boundary.
   * \return The engine mass flow rate.
   */
  su2double GetInflow_MassFlow(string val_marker);
  
  /*!
   * \brief Get the percentage of reverse flow at an engine inflow boundary.
   * \param[in] val_marker - Name of the boundary.
   * \return The percentage of reverse flow.
   */
  su2double GetInflow_ReverseMassFlow(string val_marker);
  
  /*!
   * \brief Get the percentage of reverse flow at an engine inflow boundary.
   * \param[in] val_index - Index corresponding to the engine inflow boundary.
   * \return The percentage of reverse flow.
   */
  su2double GetInflow_ReverseMassFlow(unsigned short val_marker);
  
  /*!
   * \brief Get the total pressure at an engine inflow boundary.
   * \param[in] val_marker - Name of the boundary.
   * \return The total pressure.
   */
  su2double GetInflow_TotalPressure(string val_marker);
  
  /*!
   * \brief Get the temperature (static) at an engine inflow boundary.
   * \param[in] val_marker - Name of the boundary.
   * \return The engine inflow temperature.
   */
  su2double GetInflow_Temperature(string val_marker);
  
  /*!
   * \brief Get the total temperature at an engine inflow boundary.
   * \param[in] val_marker - Name of the boundary.
   * \return The engine inflow total temperature.
   */
  su2double GetInflow_TotalTemperature(string val_marker);
  
  /*!
   * \brief Get the ram drag at an engine inflow boundary.
   * \param[in] val_marker - Name of the boundary.
   * \return The engine inflow ram drag.
   */
  su2double GetInflow_RamDrag(string val_marker);
  
  /*!
   * \brief Get the force balance at an engine inflow boundary.
   * \param[in] val_marker - Name of the boundary.
   * \return The engine inflow force balance.
   */
  su2double GetInflow_Force(string val_marker);
  
  /*!
   * \brief Get the power at an engine inflow boundary.
   * \param[in] val_marker - Name of the boundary.
   * \return The engine inflow power.
   */
  su2double GetInflow_Power(string val_marker);
  
  /*!
   * \brief Get the back pressure (static) at an engine exhaust boundary.
   * \param[in] val_marker - Name of the boundary.
   * \return The engine exhaust pressure.
   */
  su2double GetExhaust_Pressure(string val_marker);
  
  /*!
   * \brief Get the temperature (static) at an engine exhaust boundary.
   * \param[in] val_marker - Name of the boundary.
   * \return The engine exhaust temperature.
   */
  su2double GetExhaust_Temperature(string val_marker);
  
  /*!
   * \brief Get the massflow at an engine exhaust boundary.
   * \param[in] val_marker - Name of the boundary.
   * \return The engine exhaust massflow.
   */
  su2double GetExhaust_MassFlow(string val_marker);
  
  /*!
   * \brief Get the total pressure at an engine exhaust boundary.
   * \param[in] val_marker - Name of the boundary.
   * \return The engine exhaust total pressure.
   */
  su2double GetExhaust_TotalPressure(string val_marker);
  
  /*!
   * \brief Get the total temperature at an engine exhaust boundary.
   * \param[in] val_marker - Name of the boundary.
   * \return The total temperature.
   */
  su2double GetExhaust_TotalTemperature(string val_marker);
  
  /*!
   * \brief Get the gross thrust at an engine exhaust boundary.
   * \param[in] val_marker - Name of the boundary.
   * \return Gross thrust.
   */
  su2double GetExhaust_GrossThrust(string val_marker);
  
  /*!
   * \brief Get the force balance at an engine exhaust boundary.
   * \param[in] val_marker - Name of the boundary.
   * \return Force balance.
   */
  su2double GetExhaust_Force(string val_marker);
  
  /*!
   * \brief Get the power at an engine exhaust boundary.
   * \param[in] val_marker - Name of the boundary.
   * \return Power.
   */
  su2double GetExhaust_Power(string val_marker);
  
  /*!
   * \brief Get the back pressure (static) at an outlet boundary.
   * \param[in] val_index - Index corresponding to the outlet boundary.
   * \return The outlet pressure.
   */
  void SetInflow_Mach(unsigned short val_imarker, su2double val_fanface_mach);
  
  /*!
   * \brief Set the fan face static pressure at an engine inflow boundary.
   * \param[in] val_index - Index corresponding to the engine inflow boundary.
   * \param[in] val_fanface_pressure - Fan face static pressure.
   */
  void SetInflow_Pressure(unsigned short val_imarker, su2double val_fanface_pressure);
  
  /*!
   * \brief Set the massflow at an engine inflow boundary.
   * \param[in] val_index - Index corresponding to the engine inflow boundary.
   * \param[in] val_fanface_massflow - Massflow.
   */
  void SetInflow_MassFlow(unsigned short val_imarker, su2double val_fanface_massflow);
  
  /*!
   * \brief Set the reverse flow at an engine inflow boundary.
   * \param[in] val_index - Index corresponding to the engine inflow boundary.
   * \param[in] val_fanface_reversemassflow - reverse flow.
   */
  void SetInflow_ReverseMassFlow(unsigned short val_imarker, su2double val_fanface_reversemassflow);
  
  /*!
   * \brief Set the fan face total pressure at an engine inflow boundary.
   * \param[in] val_index - Index corresponding to the engine inflow boundary.
   * \param[in] val_fanface_totalpressure - Fan face total pressure.
   */
  void SetInflow_TotalPressure(unsigned short val_imarker, su2double val_fanface_totalpressure);
  
  /*!
   * \brief Set the fan face static temperature at an engine inflow boundary.
   * \param[in] val_index - Index corresponding to the engine inflow boundary.
   * \param[in] val_fanface_pressure - Fan face static temperature.
   */
  void SetInflow_Temperature(unsigned short val_imarker, su2double val_fanface_temperature);
  
  /*!
   * \brief Set the fan face total temperature at an engine inflow boundary.
   * \param[in] val_index - Index corresponding to the engine inflow boundary.
   * \param[in] val_fanface_totaltemperature - Fan face total temperature.
   */
  void SetInflow_TotalTemperature(unsigned short val_imarker, su2double val_fanface_totaltemperature);
  
  /*!
   * \brief Set the ram drag temperature at an engine inflow boundary.
   * \param[in] val_index - Index corresponding to the engine inflow boundary.
   * \param[in] val_fanface_ramdrag - Ram drag value.
   */
  void SetInflow_RamDrag(unsigned short val_imarker, su2double val_fanface_ramdrag);
  
  /*!
   * \brief Set the force balance at an engine inflow boundary.
   * \param[in] val_index - Index corresponding to the engine inflow boundary.
   * \param[in] val_fanface_force - Fan face force.
   */
  void SetInflow_Force(unsigned short val_imarker, su2double val_fanface_force);
  
  /*!
   * \brief Set the power at an engine inflow boundary.
   * \param[in] val_index - Index corresponding to the engine inflow boundary.
   * \param[in] val_fanface_force - Power.
   */
  void SetInflow_Power(unsigned short val_imarker, su2double val_fanface_power);
  
  /*!
   * \brief Set the back pressure (static) at an engine exhaust boundary.
   * \param[in] val_index - Index corresponding to the outlet boundary.
   * \param[in] val_exhaust_pressure - Exhaust static pressure.
   */
  void SetExhaust_Pressure(unsigned short val_imarker, su2double val_exhaust_pressure);
  
  /*!
   * \brief Set the temperature (static) at an engine exhaust boundary.
   * \param[in] val_index - Index corresponding to the outlet boundary.
   * \param[in] val_exhaust_temp - Exhaust static temperature.
   */
  void SetExhaust_Temperature(unsigned short val_imarker, su2double val_exhaust_temp);
  
  /*!
   * \brief Set the back pressure (static) at an engine exhaust boundary.
   * \param[in] val_index - Index corresponding to the outlet boundary.
   * \param[in] val_exhaust_temp - Exhaust static temperature.
   */
  void SetExhaust_MassFlow(unsigned short val_imarker, su2double val_exhaust_massflow);
  
  /*!
   * \brief Set the back pressure (total) at an engine exhaust boundary.
   * \param[in] val_index - Index corresponding to the outlet boundary.
   * \param[in] val_exhaust_totalpressure - Exhaust total pressure.
   */
  void SetExhaust_TotalPressure(unsigned short val_imarker, su2double val_exhaust_totalpressure);
  
  /*!
   * \brief Set the total temperature at an engine exhaust boundary.
   * \param[in] val_index - Index corresponding to the outlet boundary.
   * \param[in] val_exhaust_totaltemp - Exhaust total temperature.
   */
  void SetExhaust_TotalTemperature(unsigned short val_imarker, su2double val_exhaust_totaltemp);
  
  /*!
   * \brief Set the gross thrust at an engine exhaust boundary.
   * \param[in] val_index - Index corresponding to the outlet boundary.
   * \param[in] val_exhaust_grossthrust - Exhaust gross thrust temperature.
   */
  void SetExhaust_GrossThrust(unsigned short val_imarker, su2double val_exhaust_grossthrust);
  
  /*!
   * \brief Set the force balance at an engine exhaust boundary.
   * \param[in] val_index - Index corresponding to the outlet boundary.
   * \param[in] val_exhaust_force - Exhaust force balance.
   */
  void SetExhaust_Force(unsigned short val_imarker, su2double val_exhaust_force);
  
  /*!
   * \brief Set the power at an engine exhaust boundary.
   * \param[in] val_index - Index corresponding to the outlet boundary.
   * \param[in] val_exhaust_power - Exhaust power.
   */
  void SetExhaust_Power(unsigned short val_imarker, su2double val_exhaust_power);
  
  /*!
   * \brief Set the back pressure (static) at an outlet boundary.
   * \param[in] val_imarker - Index corresponding to a particular engine boundary.
   * \param[in] val_engine_mach - Exhaust power.
   */
  void SetEngine_Mach(unsigned short val_imarker, su2double val_engine_mach);
  
  /*!
   * \brief Set the back pressure (static) at an outlet boundary.
   * \param[in] val_imarker - Index corresponding to a particular engine boundary.
   * \param[in] val_engine_force - Exhaust power.
   */
  void SetEngine_Force(unsigned short val_imarker, su2double val_engine_force);
  
  /*!
   * \brief Get the back pressure (static) at an outlet boundary.
   * \param[in] val_imarker - Index corresponding to a particular engine boundary.
   * \param[in] val_engine_power - Exhaust power.
   */
  void SetEngine_Power(unsigned short val_imarker, su2double val_engine_power);
  
  /*!
   * \brief Get the back pressure (static) at an outlet boundary.
   * \param[in] val_imarker - Index corresponding to a particular engine boundary.
   * \param[in] val_engine_netthrust - Exhaust power.
   */
  void SetEngine_NetThrust(unsigned short val_imarker, su2double val_engine_netthrust);
  
  /*!
   * \brief Get the back pressure (static) at an outlet boundary.
   * \param[in] val_imarker - Index corresponding to a particular engine boundary.
   * \param[in] val_engine_grossthrust - Exhaust power.
   */
  void SetEngine_GrossThrust(unsigned short val_imarker, su2double val_engine_grossthrust);
  
  /*!
   * \brief Get the back pressure (static) at an outlet boundary.
   * \param[in] val_imarker - Index corresponding to a particular engine boundary.
   * \param[in] val_engine_area - Exhaust power.
   */
  void SetEngine_Area(unsigned short val_imarker, su2double val_engine_area);
  
  /*!
   * \brief Get the back pressure (static) at an outlet boundary.
   * \param[in] val_imarker - Index corresponding to a particular engine boundary.
   * \return The outlet pressure.
   */
  su2double GetEngine_Mach(unsigned short val_imarker);
  
  /*!
   * \brief Get the back pressure (static) at an outlet boundary.
   * \param[in] val_imarker - Index corresponding to a particular engine boundary.
   * \return The outlet pressure.
   */
  su2double GetEngine_Force(unsigned short val_imarker);
  
  /*!
   * \brief Get the back pressure (static) at an outlet boundary.
   * \param[in] val_imarker - Index corresponding to a particular engine boundary.
   * \return The outlet pressure.
   */
  su2double GetEngine_Power(unsigned short val_imarker);
  
  /*!
   * \brief Get the back pressure (static) at an outlet boundary.
   * \param[in] val_imarker - Index corresponding to a particular engine boundary.
   * \return The outlet pressure.
   */
  
  su2double GetEngine_NetThrust(unsigned short val_imarker);
  /*!
   * \brief Get the back pressure (static) at an outlet boundary.
   * \param[in] val_imarker - Index corresponding to a particular engine boundary.
   * \return The outlet pressure.
   */
  
  su2double GetEngine_GrossThrust(unsigned short val_imarker);
  
  /*!
   * \brief Get the back pressure (static) at an outlet boundary.
   * \param[in] val_imarker - Index corresponding to a particular engine boundary.
   * \return The outlet pressure.
   */
  su2double GetEngine_Area(unsigned short val_imarker);
  
  /*!
   * \brief Get the back pressure (static) at an outlet boundary.
   * \param[in] val_index - Index corresponding to the outlet boundary.
   * \return The outlet pressure.
   */
  void SetActDiskInlet_Temperature(unsigned short val_imarker, su2double val_actdisk_temp);
  
  /*!
   * \brief Get the back pressure (static) at an outlet boundary.
   * \param[in] val_index - Index corresponding to the outlet boundary.
   * \return The outlet pressure.
   */
  void SetActDiskInlet_TotalTemperature(unsigned short val_imarker, su2double val_actdisk_totaltemp);
  
  /*!
   * \brief Get the back pressure (static) at an outlet boundary.
   * \param[in] val_index - Index corresponding to the outlet boundary.
   * \return The outlet pressure.
   */
  su2double GetActDiskInlet_Temperature(string val_marker);
  
  /*!
   * \brief Get the back pressure (static) at an outlet boundary.
   * \param[in] val_index - Index corresponding to the outlet boundary.
   * \return The outlet pressure.
   */
  su2double GetActDiskInlet_TotalTemperature(string val_marker);
  
  /*!
   * \brief Get the back pressure (static) at an outlet boundary.
   * \param[in] val_index - Index corresponding to the outlet boundary.
   * \return The outlet pressure.
   */
  void SetActDiskOutlet_Temperature(unsigned short val_imarker, su2double val_actdisk_temp);
  
  /*!
   * \brief Get the back pressure (static) at an outlet boundary.
   * \param[in] val_index - Index corresponding to the outlet boundary.
   * \return The outlet pressure.
   */
  void SetActDiskOutlet_TotalTemperature(unsigned short val_imarker, su2double val_actdisk_totaltemp);
  
  /*!
   * \brief Get the back pressure (static) at an outlet boundary.
   * \param[in] val_index - Index corresponding to the outlet boundary.
   * \return The outlet pressure.
   */
  su2double GetActDiskOutlet_Temperature(string val_marker);
  
  /*!
   * \brief Get the back pressure (static) at an outlet boundary.
   * \param[in] val_index - Index corresponding to the outlet boundary.
   * \return The outlet pressure.
   */
  su2double GetActDiskOutlet_TotalTemperature(string val_marker);
  
  /*!
   * \brief Get the back pressure (static) at an outlet boundary.
   * \param[in] val_index - Index corresponding to the outlet boundary.
   * \return The outlet pressure.
   */
  su2double GetActDiskInlet_MassFlow(string val_marker);
  
  /*!
   * \brief Get the back pressure (static) at an outlet boundary.
   * \param[in] val_index - Index corresponding to the outlet boundary.
   * \return The outlet pressure.
   */
  void SetActDiskInlet_MassFlow(unsigned short val_imarker, su2double val_actdisk_massflow);
  
  /*!
   * \brief Get the back pressure (static) at an outlet boundary.
   * \param[in] val_index - Index corresponding to the outlet boundary.
   * \return The outlet pressure.
   */
  su2double GetActDiskOutlet_MassFlow(string val_marker);
  
  /*!
   * \brief Get the back pressure (static) at an outlet boundary.
   * \param[in] val_index - Index corresponding to the outlet boundary.
   * \return The outlet pressure.
   */
  void SetActDiskOutlet_MassFlow(unsigned short val_imarker, su2double val_actdisk_massflow);
  
  /*!
   * \brief Get the back pressure (static) at an outlet boundary.
   * \param[in] val_index - Index corresponding to the outlet boundary.
   * \return The outlet pressure.
   */
  su2double GetActDiskInlet_Pressure(string val_marker);
  
  /*!
   * \brief Get the back pressure (static) at an outlet boundary.
   * \param[in] val_index - Index corresponding to the outlet boundary.
   * \return The outlet pressure.
   */
  su2double GetActDiskInlet_TotalPressure(string val_marker);
  
  /*!
   * \brief Get the back pressure (static) at an outlet boundary.
   * \param[in] val_index - Index corresponding to the outlet boundary.
   * \return The outlet pressure.
   */
  su2double GetActDisk_DeltaPress(unsigned short val_marker);
  
  /*!
   * \brief Get the back pressure (static) at an outlet boundary.
   * \param[in] val_index - Index corresponding to the outlet boundary.
   * \return The outlet pressure.
   */
  su2double GetActDisk_DeltaTemp(unsigned short val_marker);
  
  /*!
   * \brief Get the back pressure (static) at an outlet boundary.
   * \param[in] val_index - Index corresponding to the outlet boundary.
   * \return The outlet pressure.
   */
  su2double GetActDisk_TotalPressRatio(unsigned short val_marker);
  
  /*!
   * \brief Get the back pressure (static) at an outlet boundary.
   * \param[in] val_index - Index corresponding to the outlet boundary.
   * \return The outlet pressure.
   */
  su2double GetActDisk_TotalTempRatio(unsigned short val_marker);
  
  /*!
   * \brief Get the back pressure (static) at an outlet boundary.
   * \param[in] val_index - Index corresponding to the outlet boundary.
   * \return The outlet pressure.
   */
  su2double GetActDisk_StaticPressRatio(unsigned short val_marker);
  
  /*!
   * \brief Get the back pressure (static) at an outlet boundary.
   * \param[in] val_index - Index corresponding to the outlet boundary.
   * \return The outlet pressure.
   */
  su2double GetActDisk_StaticTempRatio(unsigned short val_marker);
  
  /*!
   * \brief Get the back pressure (static) at an outlet boundary.
   * \param[in] val_index - Index corresponding to the outlet boundary.
   * \return The outlet pressure.
   */
  su2double GetActDisk_NetThrust(unsigned short val_marker);
  
  /*!
   * \brief Get the back pressure (static) at an outlet boundary.
   * \param[in] val_index - Index corresponding to the outlet boundary.
   * \return The outlet pressure.
   */
  su2double GetActDisk_BCThrust(unsigned short val_marker);
  
  /*!
   * \brief Get the back pressure (static) at an outlet boundary.
   * \param[in] val_index - Index corresponding to the outlet boundary.
   * \return The outlet pressure.
   */
  su2double GetActDisk_BCThrust_Old(unsigned short val_marker);
  
  /*!
   * \brief Get the back pressure (static) at an outlet boundary.
   * \param[in] val_index - Index corresponding to the outlet boundary.
   * \return The outlet pressure.
   */
  su2double GetActDisk_GrossThrust(unsigned short val_marker);
  
  /*!
   * \brief Get the back pressure (static) at an outlet boundary.
   * \param[in] val_index - Index corresponding to the outlet boundary.
   * \return The outlet pressure.
   */
  su2double GetActDisk_Area(unsigned short val_marker);
  
  /*!
   * \brief Get the back pressure (static) at an outlet boundary.
   * \param[in] val_index - Index corresponding to the outlet boundary.
   * \return The outlet pressure.
   */
  su2double GetActDisk_ReverseMassFlow(unsigned short val_marker);
  
  /*!
   * \brief Get the back pressure (static) at an outlet boundary.
   * \param[in] val_index - Index corresponding to the outlet boundary.
   * \return The outlet pressure.
   */
  su2double GetActDiskInlet_RamDrag(string val_marker);
  
  /*!
   * \brief Get the back pressure (static) at an outlet boundary.
   * \param[in] val_index - Index corresponding to the outlet boundary.
   * \return The outlet pressure.
   */
  su2double GetActDiskInlet_Force(string val_marker);
  
  /*!
   * \brief Get the back pressure (static) at an outlet boundary.
   * \param[in] val_index - Index corresponding to the outlet boundary.
   * \return The outlet pressure.
   */
  su2double GetActDiskInlet_Power(string val_marker);
  
  /*!
   * \brief Get the back pressure (static) at an outlet boundary.
   * \param[in] val_index - Index corresponding to the outlet boundary.
   * \return The outlet pressure.
   */
  void SetActDiskInlet_Pressure(unsigned short val_imarker, su2double val_actdisk_pressure);
  
  /*!
   * \brief Get the back pressure (static) at an outlet boundary.
   * \param[in] val_index - Index corresponding to the outlet boundary.
   * \return The outlet pressure.
   */
  void SetActDiskInlet_TotalPressure(unsigned short val_imarker, su2double val_actdisk_totalpressure);
  
  /*!
   * \brief Get the back pressure (static) at an outlet boundary.
   * \param[in] val_index - Index corresponding to the outlet boundary.
   * \return The outlet pressure.
   */
  void SetActDisk_DeltaPress(unsigned short val_imarker, su2double val_actdisk_deltapress);
  
  /*!
   * \brief Get the back pressure (static) at an outlet boundary.
   * \param[in] val_index - Index corresponding to the outlet boundary.
   * \return The outlet pressure.
   */
  void SetActDisk_Power(unsigned short val_imarker, su2double val_actdisk_power);
  
  /*!
   * \brief Get the back pressure (static) at an outlet boundary.
   * \param[in] val_index - Index corresponding to the outlet boundary.
   * \return The outlet pressure.
   */
  void SetActDisk_MassFlow(unsigned short val_imarker, su2double val_actdisk_massflow);
  
  /*!
   * \brief Get the back pressure (static) at an outlet boundary.
   * \param[in] val_index - Index corresponding to the outlet boundary.
   * \return The outlet pressure.
   */
  void SetActDisk_Mach(unsigned short val_imarker, su2double val_actdisk_mach);
  
  /*!
   * \brief Get the back pressure (static) at an outlet boundary.
   * \param[in] val_index - Index corresponding to the outlet boundary.
   * \return The outlet pressure.
   */
  void SetActDisk_Force(unsigned short val_imarker, su2double val_actdisk_force);
  
  /*!
   * \brief Get the back pressure (static) at an outlet boundary.
   * \param[in] val_index - Index corresponding to the outlet boundary.
   * \return The outlet pressure.
   */
  void SetSurface_DC60(unsigned short val_imarker, su2double val_surface_distortion);
  
  /*!
   * \brief Set the massflow at the surface.
   * \param[in] val_imarker - Index corresponding to the outlet boundary.
   * \param[in] val_surface_massflow - Value of the mass flow.
   */
  void SetSurface_MassFlow(unsigned short val_imarker, su2double val_surface_massflow);
  
  /*!
   * \brief Set the mach number at the surface.
   * \param[in] val_imarker - Index corresponding to the outlet boundary.
   * \param[in] val_surface_massflow - Value of the mach number.
   */
  void SetSurface_Mach(unsigned short val_imarker, su2double val_surface_mach);

  /*!
   * \brief Set the temperature at the surface.
   * \param[in] val_imarker - Index corresponding to the outlet boundary.
   * \param[in] val_surface_massflow - Value of the temperature.
   */
  void SetSurface_Temperature(unsigned short val_imarker, su2double val_surface_temperature);

  /*!
   * \brief Set the pressure at the surface.
   * \param[in] val_imarker - Index corresponding to the outlet boundary.
   * \param[in] val_surface_massflow - Value of the pressure.
   */
  void SetSurface_Pressure(unsigned short val_imarker, su2double val_surface_pressure);

  /*!
   * \brief Set the density at the surface.
   * \param[in] val_imarker - Index corresponding to the outlet boundary.
   * \param[in] val_surface_density - Value of the density.
   */
  void SetSurface_Density(unsigned short val_imarker, su2double val_surface_density);

  /*!
   * \brief Set the enthalpy at the surface.
   * \param[in] val_imarker - Index corresponding to the outlet boundary.
   * \param[in] val_surface_density - Value of the density.
   */
  void SetSurface_Enthalpy(unsigned short val_imarker, su2double val_surface_enthalpy);

  /*!
   * \brief Set the normal velocity at the surface.
   * \param[in] val_imarker - Index corresponding to the outlet boundary.
   * \param[in] val_surface_normalvelocity - Value of the normal velocity.
   */
  void SetSurface_NormalVelocity(unsigned short val_imarker, su2double val_surface_normalvelocity);

  /*!
   * \brief Set the total temperature at the surface.
   * \param[in] val_imarker - Index corresponding to the outlet boundary.
   * \param[in] val_surface_totaltemperature - Value of the total temperature.
   */
  void SetSurface_TotalTemperature(unsigned short val_imarker, su2double val_surface_totaltemperature);

  /*!
   * \brief Set the total pressure at the surface.
   * \param[in] val_imarker - Index corresponding to the outlet boundary.
   * \param[in] val_surface_totalpressure - Value of the total pressure.
   */
  void SetSurface_TotalPressure(unsigned short val_imarker, su2double val_surface_totalpressure);
  
  /*!
   * \brief Get the back pressure (static) at an outlet boundary.
   * \param[in] val_index - Index corresponding to the outlet boundary.
   * \return The outlet pressure.
   */
  void SetSurface_IDC(unsigned short val_imarker, su2double val_surface_distortion);
  
  /*!
   * \brief Get the back pressure (static) at an outlet boundary.
   * \param[in] val_index - Index corresponding to the outlet boundary.
   * \return The outlet pressure.
   */
  void SetSurface_IDC_Mach(unsigned short val_imarker, su2double val_surface_distortion);
  
  /*!
   * \brief Get the back pressure (static) at an outlet boundary.
   * \param[in] val_index - Index corresponding to the outlet boundary.
   * \return The outlet pressure.
   */
  void SetSurface_IDR(unsigned short val_imarker, su2double val_surface_distortion);
  
  /*!
   * \brief Get the back pressure (static) at an outlet boundary.
   * \param[in] val_index - Index corresponding to the outlet boundary.
   * \return The outlet pressure.
   */
  void SetActDisk_DeltaTemp(unsigned short val_imarker, su2double val_actdisk_deltatemp);
  
  /*!
   * \brief Get the back pressure (static) at an outlet boundary.
   * \param[in] val_index - Index corresponding to the outlet boundary.
   * \return The outlet pressure.
   */
  void SetActDisk_TotalPressRatio(unsigned short val_imarker, su2double val_actdisk_pressratio);
  
  /*!
   * \brief Get the back pressure (static) at an outlet boundary.
   * \param[in] val_index - Index corresponding to the outlet boundary.
   * \return The outlet pressure.
   */
  void SetActDisk_TotalTempRatio(unsigned short val_imarker, su2double val_actdisk_tempratio);
  
  /*!
   * \brief Get the back pressure (static) at an outlet boundary.
   * \param[in] val_index - Index corresponding to the outlet boundary.
   * \return The outlet pressure.
   */
  void SetActDisk_StaticPressRatio(unsigned short val_imarker, su2double val_actdisk_pressratio);
  
  /*!
   * \brief Get the back pressure (static) at an outlet boundary.
   * \param[in] val_index - Index corresponding to the outlet boundary.
   * \return The outlet pressure.
   */
  void SetActDisk_StaticTempRatio(unsigned short val_imarker, su2double val_actdisk_tempratio);
  
  /*!
   * \brief Get the back pressure (static) at an outlet boundary.
   * \param[in] val_index - Index corresponding to the outlet boundary.
   * \return The outlet pressure.
   */
  void SetActDisk_NetThrust(unsigned short val_imarker, su2double val_actdisk_netthrust);
  
  /*!
   * \brief Get the back pressure (static) at an outlet boundary.
   * \param[in] val_index - Index corresponding to the outlet boundary.
   * \return The outlet pressure.
   */
  void SetActDisk_BCThrust(string val_marker, su2double val_actdisk_bcthrust);
  
  /*!
   * \brief Get the back pressure (static) at an outlet boundary.
   * \param[in] val_index - Index corresponding to the outlet boundary.
   * \return The outlet pressure.
   */
  void SetActDisk_BCThrust(unsigned short val_imarker, su2double val_actdisk_bcthrust);
  
  /*!
   * \brief Get the back pressure (static) at an outlet boundary.
   * \param[in] val_index - Index corresponding to the outlet boundary.
   * \return The outlet pressure.
   */
  void SetActDisk_BCThrust_Old(string val_marker, su2double val_actdisk_bcthrust_old);
  
  /*!
   * \brief Get the back pressure (static) at an outlet boundary.
   * \param[in] val_index - Index corresponding to the outlet boundary.
   * \return The outlet pressure.
   */
  void SetActDisk_BCThrust_Old(unsigned short val_imarker, su2double val_actdisk_bcthrust_old);
  
  /*!
   * \brief Get the back pressure (static) at an outlet boundary.
   * \param[in] val_index - Index corresponding to the outlet boundary.
   * \return The outlet pressure.
   */
  void SetActDisk_GrossThrust(unsigned short val_imarker, su2double val_actdisk_grossthrust);
  
  /*!
   * \brief Get the back pressure (static) at an outlet boundary.
   * \param[in] val_index - Index corresponding to the outlet boundary.
   * \return The outlet pressure.
   */
  void SetActDisk_Area(unsigned short val_imarker, su2double val_actdisk_area);
  
  /*!
   * \brief Get the back pressure (static) at an outlet boundary.
   * \param[in] val_index - Index corresponding to the outlet boundary.
   * \return The outlet pressure.
   */
  void SetActDiskInlet_ReverseMassFlow(unsigned short val_imarker, su2double val_actdisk_area);
  
  /*!
   * \brief Get the back pressure (static) at an outlet boundary.
   * \param[in] val_index - Index corresponding to the outlet boundary.
   * \return The outlet pressure.
   */
  void SetActDiskInlet_RamDrag(unsigned short val_imarker, su2double val_actdisk_ramdrag);
  
  /*!
   * \brief Get the back pressure (static) at an outlet boundary.
   * \param[in] val_index - Index corresponding to the outlet boundary.
   * \return The outlet pressure.
   */
  void SetActDiskInlet_Force(unsigned short val_imarker, su2double val_actdisk_force);
  
  /*!
   * \brief Get the back pressure (static) at an outlet boundary.
   * \param[in] val_index - Index corresponding to the outlet boundary.
   * \return The outlet pressure.
   */
  void SetActDiskInlet_Power(unsigned short val_imarker, su2double val_actdisk_power);
  
  /*!
   * \brief Get the back pressure (static) at an outlet boundary.
   * \param[in] val_index - Index corresponding to the outlet boundary.
   * \return The outlet pressure.
   */
  su2double GetActDisk_Power(unsigned short val_imarker);
  
  /*!
   * \brief Get the back pressure (static) at an outlet boundary.
   * \param[in] val_index - Index corresponding to the outlet boundary.
   * \return The outlet pressure.
   */
  su2double GetActDisk_MassFlow(unsigned short val_imarker);
  
  /*!
   * \brief Get the back pressure (static) at an outlet boundary.
   * \param[in] val_index - Index corresponding to the outlet boundary.
   * \return The outlet pressure.
   */
  su2double GetActDisk_Mach(unsigned short val_imarker);
  
  /*!
   * \brief Get the back pressure (static) at an outlet boundary.
   * \param[in] val_index - Index corresponding to the outlet boundary.
   * \return The outlet pressure.
   */
  su2double GetActDisk_Force(unsigned short val_imarker);
  
  /*!
   * \brief Get the back pressure (static) at an outlet boundary.
   * \param[in] val_index - Index corresponding to the outlet boundary.
   * \return The outlet pressure.
   */
  su2double GetSurface_DC60(unsigned short val_imarker);
  
  /*!
   * \brief Get the massflow at an outlet boundary.
   * \param[in] val_index - Index corresponding to the outlet boundary.
   * \return The massflow.
   */
  su2double GetSurface_MassFlow(unsigned short val_imarker);
  
  /*!
   * \brief Get the mach number at an outlet boundary.
   * \param[in] val_index - Index corresponding to the outlet boundary.
   * \return The mach number.
   */
  su2double GetSurface_Mach(unsigned short val_imarker);

  /*!
   * \brief Get the temperature at an outlet boundary.
   * \param[in] val_index - Index corresponding to the outlet boundary.
   * \return The temperature.
   */
  su2double GetSurface_Temperature(unsigned short val_imarker);

  /*!
   * \brief Get the pressure at an outlet boundary.
   * \param[in] val_index - Index corresponding to the outlet boundary.
   * \return The pressure.
   */
  su2double GetSurface_Pressure(unsigned short val_imarker);

  /*!
   * \brief Get the density at an outlet boundary.
   * \param[in] val_index - Index corresponding to the outlet boundary.
   * \return The density.
   */
  su2double GetSurface_Density(unsigned short val_imarker);

  /*!
   * \brief Get the enthalpy at an outlet boundary.
   * \param[in] val_index - Index corresponding to the outlet boundary.
   * \return The density.
   */
  su2double GetSurface_Enthalpy(unsigned short val_imarker);

  /*!
   * \brief Get the normal velocity at an outlet boundary.
   * \param[in] val_index - Index corresponding to the outlet boundary.
   * \return The normal velocity.
   */
  su2double GetSurface_NormalVelocity(unsigned short val_imarker);
  /*!
   * \brief Get the total temperature at an outlet boundary.
   * \param[in] val_index - Index corresponding to the outlet boundary.
   * \return The total temperature.
   */
  su2double GetSurface_TotalTemperature(unsigned short val_imarker);

  /*!
   * \brief Get the total pressure at an outlet boundary.
   * \param[in] val_index - Index corresponding to the outlet boundary.
   * \return The total pressure.
   */
  su2double GetSurface_TotalPressure(unsigned short val_imarker);
   
  /*!
   * \brief Get the back pressure (static) at an outlet boundary.
   * \param[in] val_index - Index corresponding to the outlet boundary.
   * \return The outlet pressure.
   */
  su2double GetSurface_IDC(unsigned short val_imarker);
  
  /*!
   * \brief Get the back pressure (static) at an outlet boundary.
   * \param[in] val_index - Index corresponding to the outlet boundary.
   * \return The outlet pressure.
   */
  su2double GetSurface_IDC_Mach(unsigned short val_imarker);
  
  /*!
   * \brief Get the back pressure (static) at an outlet boundary.
   * \param[in] val_index - Index corresponding to the outlet boundary.
   * \return The outlet pressure.
   */
  su2double GetSurface_IDR(unsigned short val_imarker);
  
  /*!
   * \brief Get the back pressure (static) at an outlet boundary.
   * \param[in] val_index - Index corresponding to the outlet boundary.
   * \return The outlet pressure.
   */
  su2double GetActDiskOutlet_Pressure(string val_marker);
  
  /*!
   * \brief Get the back pressure (static) at an outlet boundary.
   * \param[in] val_index - Index corresponding to the outlet boundary.
   * \return The outlet pressure.
   */
  su2double GetActDiskOutlet_TotalPressure(string val_marker);
  
  /*!
   * \brief Get the back pressure (static) at an outlet boundary.
   * \param[in] val_index - Index corresponding to the outlet boundary.
   * \return The outlet pressure.
   */
  su2double GetActDiskOutlet_GrossThrust(string val_marker);
  
  /*!
   * \brief Get the back pressure (static) at an outlet boundary.
   * \param[in] val_index - Index corresponding to the outlet boundary.
   * \return The outlet pressure.
   */
  su2double GetActDiskOutlet_Force(string val_marker);
  
  /*!
   * \brief Get the back pressure (static) at an outlet boundary.
   * \param[in] val_index - Index corresponding to the outlet boundary.
   * \return The outlet pressure.
   */
  su2double GetActDiskOutlet_Power(string val_marker);
  
  /*!
   * \brief Get the back pressure (static) at an outlet boundary.
   * \param[in] val_index - Index corresponding to the outlet boundary.
   * \return The outlet pressure.
   */
  void SetActDiskOutlet_Pressure(unsigned short val_imarker, su2double val_actdisk_pressure);
  
  /*!
   * \brief Get the back pressure (static) at an outlet boundary.
   * \param[in] val_index - Index corresponding to the outlet boundary.
   * \return The outlet pressure.
   */
  void SetActDiskOutlet_TotalPressure(unsigned short val_imarker, su2double val_actdisk_totalpressure);
  
  /*!
   * \brief Get the back pressure (static) at an outlet boundary.
   * \param[in] val_index - Index corresponding to the outlet boundary.
   * \return The outlet pressure.
   */
  void SetActDiskOutlet_GrossThrust(unsigned short val_imarker, su2double val_actdisk_grossthrust);
  
  /*!
   * \brief Get the back pressure (static) at an outlet boundary.
   * \param[in] val_index - Index corresponding to the outlet boundary.
   * \return The outlet pressure.
   */
  void SetActDiskOutlet_Force(unsigned short val_imarker, su2double val_actdisk_force);
  
  /*!
   * \brief Get the back pressure (static) at an outlet boundary.
   * \param[in] val_index - Index corresponding to the outlet boundary.
   * \return The outlet pressure.
   */
  void SetActDiskOutlet_Power(unsigned short val_imarker, su2double val_actdisk_power);
  
  /*!
   * \brief Get the displacement value at an displacement boundary.
   * \param[in] val_index - Index corresponding to the displacement boundary.
   * \return The displacement value.
   */
  su2double GetDispl_Value(string val_index);
  
  /*!
   * \brief Get the force value at an load boundary.
   * \param[in] val_index - Index corresponding to the load boundary.
   * \return The load value.
   */
  su2double GetLoad_Value(string val_index);
  
  /*!
   * \brief Get the constant value at a damper boundary.
   * \param[in] val_index - Index corresponding to the load boundary.
   * \return The damper constant.
   */
  su2double GetDamper_Constant(string val_index);
  
  /*!
   * \brief Get the force value at a load boundary defined in cartesian coordinates.
   * \param[in] val_index - Index corresponding to the load boundary.
   * \return The load value.
   */
  su2double GetLoad_Dir_Value(string val_index);
  
  /*!
   * \brief Get the force multiplier at a load boundary in cartesian coordinates.
   * \param[in] val_index - Index corresponding to the load boundary.
   * \return The load multiplier.
   */
  su2double GetLoad_Dir_Multiplier(string val_index);
  
  /*!
   * \brief Get the force value at a load boundary defined in cartesian coordinates.
   * \param[in] val_index - Index corresponding to the load boundary.
   * \return The load value.
   */
  su2double GetDisp_Dir_Value(string val_index);
  
  /*!
   * \brief Get the force multiplier at a load boundary in cartesian coordinates.
   * \param[in] val_index - Index corresponding to the load boundary.
   * \return The load multiplier.
   */
  su2double GetDisp_Dir_Multiplier(string val_index);
  
  /*!
   * \brief Get the force direction at a loaded boundary in cartesian coordinates.
   * \param[in] val_index - Index corresponding to the load boundary.
   * \return The load direction.
   */
  su2double* GetLoad_Dir(string val_index);
  
  /*!
   * \brief Get the force direction at a loaded boundary in cartesian coordinates.
   * \param[in] val_index - Index corresponding to the load boundary.
   * \return The load direction.
   */
  su2double* GetDisp_Dir(string val_index);
  
  /*!
   * \brief Get the amplitude of the sine-wave at a load boundary defined in cartesian coordinates.
   * \param[in] val_index - Index corresponding to the load boundary.
   * \return The load value.
   */
  su2double GetLoad_Sine_Amplitude(string val_index);
  
  /*!
   * \brief Get the frequency of the sine-wave at a load boundary in cartesian coordinates.
   * \param[in] val_index - Index corresponding to the load boundary.
   * \return The load frequency.
   */
  su2double GetLoad_Sine_Frequency(string val_index);
  
  /*!
   * \brief Get the force direction at a sine-wave loaded boundary in cartesian coordinates.
   * \param[in] val_index - Index corresponding to the load boundary.
   * \return The load direction.
   */
  su2double* GetLoad_Sine_Dir(string val_index);
  
  /*!
   * \brief Get the force value at an load boundary.
   * \param[in] val_index - Index corresponding to the load boundary.
   * \return The load value.
   */
  su2double GetFlowLoad_Value(string val_index);
  
  /*!
   * \brief Cyclic pitch amplitude for rotor blades.
   * \return The specified cyclic pitch amplitude.
   */
  su2double GetCyclic_Pitch(void);
  
  /*!
   * \brief Collective pitch setting for rotor blades.
   * \return The specified collective pitch setting.
   */
  su2double GetCollective_Pitch(void);
  
  /*!
   * \brief Get name of the arbitrary mesh motion input file.
   * \return File name of the arbitrary mesh motion input file.
   */
  string GetMotion_FileName(void);
  
  /*!
   * \brief Set the config options.
   */
  void SetConfig_Options(unsigned short val_iZone, unsigned short val_nZone);
  
  /*!
   * \brief Set the config options.
   */
  void SetRunTime_Options(void);
  
  /*!
   * \brief Set the config file parsing.
   */
  void SetConfig_Parsing(char case_filename[MAX_STRING_SIZE]);
  
  /*!
   * \brief Set the config file parsing.
   */
  bool SetRunTime_Parsing(char case_filename[MAX_STRING_SIZE]);
  
  /*!
   * \brief Config file postprocessing.
   */
  void SetPostprocessing(unsigned short val_software, unsigned short val_izone, unsigned short val_nDim);
  
  /*!
   * \brief Config file markers processing.
   */
  void SetMarkers(unsigned short val_software);
  
  /*!
   * \brief Config file output.
   */
  void SetOutput(unsigned short val_software, unsigned short val_izone);
  
  /*!
   * \brief Value of Aeroelastic solution coordinate at time n+1.
   */
  vector<vector<su2double> > GetAeroelastic_np1(unsigned short iMarker);
  
  /*!
   * \brief Value of Aeroelastic solution coordinate at time n.
   */
  vector<vector<su2double> > GetAeroelastic_n(unsigned short iMarker);
  
  /*!
   * \brief Value of Aeroelastic solution coordinate at time n-1.
   */
  vector<vector<su2double> > GetAeroelastic_n1(unsigned short iMarker);
  
  /*!
   * \brief Value of Aeroelastic solution coordinate at time n+1.
   */
  void SetAeroelastic_np1(unsigned short iMarker, vector<vector<su2double> > solution);
  
  /*!
   * \brief Value of Aeroelastic solution coordinate at time n from time n+1.
   */
  void SetAeroelastic_n(void);
  
  /*!
   * \brief Value of Aeroelastic solution coordinate at time n-1 from time n.
   */
  void SetAeroelastic_n1(void);
  
  /*!
   * \brief Aeroelastic Flutter Speed Index.
   */
  su2double GetAeroelastic_Flutter_Speed_Index(void);
  
  /*!
   * \brief Uncoupled Aeroelastic Frequency Plunge.
   */
  su2double GetAeroelastic_Frequency_Plunge(void);
  
  /*!
   * \brief Uncoupled Aeroelastic Frequency Pitch.
   */
  su2double GetAeroelastic_Frequency_Pitch(void);
  
  /*!
   * \brief Aeroelastic Airfoil Mass Ratio.
   */
  su2double GetAeroelastic_Airfoil_Mass_Ratio(void);
  
  /*!
   * \brief Aeroelastic center of gravity location.
   */
  su2double GetAeroelastic_CG_Location(void);
  
  /*!
   * \brief Aeroelastic radius of gyration squared.
   */
  su2double GetAeroelastic_Radius_Gyration_Squared(void);
  
  /*!
   * \brief Aeroelastic solve every x inner iteration.
   */
  unsigned short GetAeroelasticIter(void);
  
  /*!
   * \brief Value of plunging coordinate.
   * \param[in] val_marker - the marker we are monitoring.
   * \return Value of plunging coordinate.
   */
  su2double GetAeroelastic_plunge(unsigned short val_marker);
  
  /*!
   * \brief Value of pitching coordinate.
   * \param[in] val_marker - the marker we are monitoring.
   * \return Value of pitching coordinate.
   */
  su2double GetAeroelastic_pitch(unsigned short val_marker);
  
  /*!
   * \brief Value of plunging coordinate.
   * \param[in] val_marker - the marker we are monitoring.
   * \param[in] val - value of plunging coordinate.
   */
  void SetAeroelastic_plunge(unsigned short val_marker, su2double val);
  
  /*!
   * \brief Value of pitching coordinate.
   * \param[in] val_marker - the marker we are monitoring.
   * \param[in] val - value of pitching coordinate.
   */
  void SetAeroelastic_pitch(unsigned short val_marker, su2double val);
  
  /*!
   * \brief Get information about the aeroelastic simulation.
   * \return <code>TRUE</code> if it is an aeroelastic case; otherwise <code>FALSE</code>.
   */
  bool GetAeroelastic_Simulation(void);
  
  /*!
   * \brief Get information about the wind gust.
   * \return <code>TRUE</code> if there is a wind gust; otherwise <code>FALSE</code>.
   */
  bool GetWind_Gust(void);
  
  /*!
   * \brief Get the type of gust to simulate.
   * \return type of gust to use for the simulation.
   */
  unsigned short GetGust_Type(void);
  
  /*!
   * \brief Get the gust direction.
   * \return the gust direction.
   */
  unsigned short GetGust_Dir(void);
  
  /*!
   * \brief Value of the gust wavelength.
   */
  su2double GetGust_WaveLength(void);
  
  /*!
   * \brief Value of the number of gust periods.
   */
  su2double GetGust_Periods(void);
  
  /*!
   * \brief Value of the gust amplitude.
   */
  su2double GetGust_Ampl(void);
  
  /*!
   * \brief Value of the time at which to begin the gust.
   */
  su2double GetGust_Begin_Time(void);
  
  /*!
   * \brief Value of the location ath which the gust begins.
   */
  su2double GetGust_Begin_Loc(void);
  
  /*!
   * \brief Get the number of iterations to evaluate the parametric coordinates.
   * \return Number of iterations to evaluate the parametric coordinates.
   */
  unsigned short GetnFFD_Iter(void);
  
  /*!
   * \brief Get the tolerance of the point inversion algorithm.
   * \return Tolerance of the point inversion algorithm.
   */
  su2double GetFFD_Tol(void);
  
  /*!
   * \brief Get the scale factor for the line search.
   * \return Scale factor for the line search.
   */
  su2double GetOpt_RelaxFactor(void);

  /*!
   * \brief Get the bound for the line search.
   * \return Bound for the line search.
   */
  su2double GetOpt_LineSearch_Bound(void);
  
  /*!
   * \brief Set the scale factor for the line search.
   * \param[in] val_scale - scale of the deformation.
   */
  void SetOpt_RelaxFactor(su2double val_scale);
  
  /*!
   * \brief Get the node number of the CV to visualize.
   * \return Node number of the CV to visualize.
   */
  long GetVisualize_CV(void);
  
  /*!
   * \brief Get information about whether to use fixed CL mode.
   * \return <code>TRUE</code> if fixed CL mode is active; otherwise <code>FALSE</code>.
   */
  bool GetFixed_CL_Mode(void);
  
  /*!
   * \brief Get information about whether to use fixed CL mode.
   * \return <code>TRUE</code> if fixed CL mode is active; otherwise <code>FALSE</code>.
   */
  bool GetFixed_CM_Mode(void);
  
  /*!
   * \brief Get information about whether to use fixed CL mode.
   * \return <code>TRUE</code> if fixed CL mode is active; otherwise <code>FALSE</code>.
   */
  bool GetEval_dOF_dCX(void);
  
  /*!
   * \brief Get information about whether to use fixed CL mode.
   * \return <code>TRUE</code> if fixed CL mode is active; otherwise <code>FALSE</code>.
   */
  bool GetDiscard_InFiles(void);
  
  /*!
   * \brief Get the value specified for the target CL.
   * \return Value of the target CL.
   */
  su2double GetTarget_CL(void);
  
  /*!
   * \brief Get the value for the lift curve slope for fixed CL mode.
   * \return Lift curve slope for fixed CL mode.
   */
  su2double GetdCL_dAlpha(void);
  
  /*!
   * \brief Get the value of iterations to re-evaluate the angle of attack.
   * \return Number of iterations.
   */
  unsigned long GetUpdate_Alpha(void);
  
  /*!
   * \brief Number of iterations to evaluate dCL_dAlpha.
   * \return Number of iterations.
   */
  unsigned long GetIter_dCL_dAlpha(void);
  
  /*!
   * \brief Get the value of the damping coefficient for fixed CL mode.
   * \return Damping coefficient for fixed CL mode.
   */
  su2double GetdCM_diH(void);
  
  /*!
   * \brief Get the value of iterations to re-evaluate the angle of attack.
   * \return Number of iterations.
   */
  unsigned long GetIter_Fixed_CL(void);
  
  /*!
   * \brief Get the value of iterations to re-evaluate the angle of attack.
   * \return Number of iterations.
   */
  unsigned long GetIter_Fixed_NetThrust(void);
  
  /*!
   * \brief Get the value of the damping coefficient for fixed CL mode.
   * \return Damping coefficient for fixed CL mode.
   */
  su2double GetdNetThrust_dBCThrust(void);
  
  /*!
   * \brief Get the value of iterations to re-evaluate the angle of attack.
   * \return Number of iterations.
   */
  unsigned long GetUpdate_BCThrust(void);
  
  /*!
   * \brief Set the value of the boolean for updating AoA in fixed lift mode.
   * \param[in] val_update - the bool for whether to update the AoA.
   */
  void SetUpdate_BCThrust_Bool(bool val_update);
  
  /*!
   * \brief Set the value of the boolean for updating AoA in fixed lift mode.
   * \param[in] val_update - the bool for whether to update the AoA.
   */
  void SetUpdate_AoA(bool val_update);
  
  /*!
   * \brief Get information about whether to update the AoA for fixed lift mode.
   * \return <code>TRUE</code> if we should update the AoA for fixed lift mode; otherwise <code>FALSE</code>.
   */
  bool GetUpdate_BCThrust_Bool(void);
  
  /*!
   * \brief Get information about whether to update the AoA for fixed lift mode.
   * \return <code>TRUE</code> if we should update the AoA for fixed lift mode; otherwise <code>FALSE</code>.
   */
  bool GetUpdate_AoA(void);
  
  /*!
   * \brief Set the current number of non-physical nodes in the solution.
   * \param[in] val_nonphys_points - current number of non-physical points.
   */
  void SetNonphysical_Points(unsigned long val_nonphys_points);
  
  /*!
   * \brief Get the current number of non-physical nodes in the solution.
   * \return Current number of non-physical points.
   */
  unsigned long GetNonphysical_Points(void);
  
  /*!
   * \brief Set the current number of non-physical reconstructions for 2nd-order upwinding.
   * \param[in] val_nonphys_reconstr - current number of non-physical reconstructions for 2nd-order upwinding.
   */
  void SetNonphysical_Reconstr(unsigned long val_nonphys_reconstr);
  
  /*!
   * \brief Get the current number of non-physical reconstructions for 2nd-order upwinding.
   * \return Current number of non-physical reconstructions for 2nd-order upwinding.
   */
  unsigned long GetNonphysical_Reconstr(void);
  
  /*!
   * \brief Given arrays x[1..n] and y[1..n] containing a tabulated function, i.e., yi = f(xi), with
   x1 < x2 < . . . < xN , and given values yp1 and ypn for the first derivative of the interpolating
   function at points 1 and n, respectively, this routine returns an array y2[1..n] that contains
   the second derivatives of the interpolating function at the tabulated points xi. If yp1 and/or
   ypn are equal to 1 × 1030 or larger, the routine is signaled to set the corresponding boundary
   condition for a natural spline, with zero second derivative on that boundary.
   Numerical Recipes: The Art of Scientific Computing, Third Edition in C++.
   */
  void SetSpline(vector<su2double> &x, vector<su2double> &y, unsigned long n, su2double yp1, su2double ypn, vector<su2double> &y2);
  
  /*!
   * \brief Given the arrays xa[1..n] and ya[1..n], which tabulate a function (with the xai’s in order),
   and given the array y2a[1..n], which is the output from spline above, and given a value of
   x, this routine returns a cubic-spline interpolated value y.
   Numerical Recipes: The Art of Scientific Computing, Third Edition in C++.
   * \returns The interpolated value of for x.
   */
  su2double GetSpline(vector<su2double> &xa, vector<su2double> &ya, vector<su2double> &y2a, unsigned long n, su2double x);
  

  /*!
   *
   * \brief Set freestream turbonormal for initializing solution.
   */
  void SetFreeStreamTurboNormal(su2double* turboNormal);

  /*!
   *
   * \brief Set freestream turbonormal for initializing solution.
   */
  su2double* GetFreeStreamTurboNormal(void);

  /*!
   * \brief Get the verbosity level of the console output.
   * \return Verbosity level for the console output.
   */
  unsigned short GetConsole_Output_Verb(void);
  
  /*!
   * \brief Get the kind of marker analyze marker (area-averaged, mass flux averaged, etc).
   * \return Kind of average.
   */
  unsigned short GetKind_Average(void);

  /*!
   *
   * \brief Get the direct differentation method.
   * \return direct differentiation method.
   */
  unsigned short GetDirectDiff();
  
  /*!
   * \brief Get the indicator whether we are solving an discrete adjoint problem.
   * \return the discrete adjoint indicator.
   */
  bool GetDiscrete_Adjoint(void);
  
  /*!
   * \brief Get the indicator whether we want to benchmark the MPI performance of FSI problems
   * \return The value for checking
   */
  bool CheckFSI_MPI(void);
  
  /*!
   * \brief Get the number of fluid subiterations roblems.
   * \return Number of FSI subiters.
   */
  unsigned short GetnIterFSI(void);
  
  /*!
   * \brief Get the number of subiterations while a ramp is applied.
   * \return Number of FSI subiters.
   */
  unsigned short GetnIterFSI_Ramp(void);
  
  /*!
   * \brief Get Aitken's relaxation parameter for static relaxation cases.
   * \return Aitken's relaxation parameters.
   */
  su2double GetAitkenStatRelax(void);
  
  /*!
   * \brief Get Aitken's maximum relaxation parameter for dynamic relaxation cases and first iteration.
   * \return Aitken's relaxation parameters.
   */
  su2double GetAitkenDynMaxInit(void);
  
  /*!
   * \brief Get Aitken's maximum relaxation parameter for dynamic relaxation cases and first iteration.
   * \return Aitken's relaxation parameters.
   */
  su2double GetAitkenDynMinInit(void);
  
  
  /*!
   * \brief Decide whether to apply dead loads to the model.
   * \return <code>TRUE</code> if the dead loads are to be applied, <code>FALSE</code> otherwise.
   */
  
  bool GetDeadLoad(void);
  
  /*!
   * \brief Identifies if the mesh is matching or not (temporary, while implementing interpolation procedures).
   * \return <code>TRUE</code> if the mesh is matching, <code>FALSE</code> otherwise.
   */
  
  bool GetPseudoStatic(void);
  
  /*!
    * \brief Identifies if the mesh is matching or not (temporary, while implementing interpolation procedures).
    * \return <code>TRUE</code> if the mesh is matching, <code>FALSE</code> otherwise.
    */
  
  bool GetMatchingMesh(void);
  
  /*!
   * \brief Identifies if we want to restart from a steady or an unsteady solution.
   * \return <code>TRUE</code> if we restart from steady state solution, <code>FALSE</code> otherwise.
   */
  
  bool GetSteadyRestart(void);
  
  
  /*!
   * \brief Provides information about the time integration of the structural analysis, and change the write in the output
   *        files information about the iteration.
   * \return The kind of time integration: Static or dynamic analysis
   */
  unsigned short GetDynamic_Analysis(void);
  
  /*!
   * \brief If we are prforming an unsteady simulation, there is only
   *        one value of the time step for the complete simulation.
   * \return Value of the time step in an unsteady simulation (non dimensional).
   */
  su2double GetDelta_DynTime(void);
  
  /*!
   * \brief If we are prforming an unsteady simulation, there is only
   *        one value of the time step for the complete simulation.
   * \return Value of the time step in an unsteady simulation (non dimensional).
   */
  su2double GetTotal_DynTime(void);
  
  /*!
   * \brief If we are prforming an unsteady simulation, there is only
   *        one value of the time step for the complete simulation.
   * \return Value of the time step in an unsteady simulation (non dimensional).
   */
  su2double GetCurrent_DynTime(void);
  
  /*!
   * \brief Get information about writing dynamic structural analysis headers and file extensions.
   * \return 	<code>TRUE</code> means that dynamic structural analysis solution files will be written.
   */
  bool GetWrt_Dynamic(void);
  
  /*!
   * \brief Get Newmark alpha parameter.
   * \return Value of the Newmark alpha parameter.
   */
  su2double GetNewmark_beta(void);
  
  /*!
   * \brief Get Newmark delta parameter.
   * \return Value of the Newmark delta parameter.
   */
  su2double GetNewmark_gamma(void);
  
  /*!
   * \brief Get the number of integration coefficients provided by the user.
   * \return Number of integration coefficients.
   */
  unsigned short GetnIntCoeffs(void);
  
  /*!
   * \brief Get the number of different values for the elasticity modulus.
   * \return Number of different values for the elasticity modulus.
   */
  unsigned short GetnElasticityMod(void);
  
  /*!
   * \brief Get the number of different values for the Poisson ratio.
   * \return Number of different values for the Poisson ratio.
   */
  unsigned short GetnPoissonRatio(void);
  
  /*!
   * \brief Get the number of different values for the Material density.
   * \return Number of different values for the Material density.
   */
  unsigned short GetnMaterialDensity(void);
  
  /*!
   * \brief Get the integration coefficients for the Generalized Alpha - Newmark integration integration scheme.
   * \param[in] val_coeff - Index of the coefficient.
   * \return Alpha coefficient for the Runge-Kutta integration scheme.
   */
  su2double Get_Int_Coeffs(unsigned short val_coeff);
  
  /*!
   * \brief Get the number of different values for the modulus of the electric field.
   * \return Number of different values for the modulus of the electric field.
   */
  unsigned short GetnElectric_Field(void);
  
  /*!
   * \brief Get the dimensionality of the electric field.
   * \return Number of integration coefficients.
   */
  unsigned short GetnDim_Electric_Field(void);
  
  /*!
   * \brief Get the values for the electric field modulus.
   * \param[in] val_coeff - Index of the coefficient.
   * \return Alpha coefficient for the Runge-Kutta integration scheme.
   */
  su2double Get_Electric_Field_Mod(unsigned short val_coeff);
  
  /*!
   * \brief Set the values for the electric field modulus.
   * \param[in] val_coeff - Index of the electric field.
   * \param[in] val_el_field - Value of the electric field.
   */
  void Set_Electric_Field_Mod(unsigned short val_coeff, su2double val_el_field);
  
  /*!
   * \brief Get the direction of the electric field in reference configuration.
   * \param[in] val_coeff - Index of the coefficient.
   * \return Alpha coefficient for the Runge-Kutta integration scheme.
   */
  su2double* Get_Electric_Field_Dir(void);
  
  
  /*!
   * \brief Check if the user wants to apply the load as a ramp.
   * \return 	<code>TRUE</code> means that the load is to be applied as a ramp.
   */
  bool GetRamp_Load(void);
  
  /*!
   * \brief Get the maximum time of the ramp.
   * \return 	Value of the max time while the load is linearly increased
   */
  su2double GetRamp_Time(void);
  
  /*!
   * \brief Check if the user wants to apply the load as a ramp.
   * \return  <code>TRUE</code> means that the load is to be applied as a ramp.
   */
  bool GetRampAndRelease_Load(void);

  /*!
   * \brief Check if the user wants to apply the load as a ramp.
   * \return  <code>TRUE</code> means that the load is to be applied as a ramp.
   */
  bool GetSine_Load(void);

  /*!
   * \brief Get the sine load properties.
   * \param[in] val_index - Index corresponding to the load boundary.
   * \return The pointer to the sine load values.
   */
  su2double* GetLoad_Sine(void);
   /*!
    * \brief Get the kind of load transfer method we want to use for dynamic problems
    * \note This value is obtained from the config file, and it is constant
    *       during the computation.
    * \return Kind of transfer method for multiphysics problems
    */
   unsigned short GetDynamic_LoadTransfer(void);
  
   /*!
    * \brief Get the penalty weight value for the objective function.
    * \return  Penalty weight value for the reference geometry objective function.
    */
   su2double GetRefGeom_Penalty(void);
  
   /*!
    * \brief Get the penalty weight value for the objective function.
    * \return  Penalty weight value for the reference geometry objective function.
    */
   su2double GetTotalDV_Penalty(void);
  
  /*!
   * \brief Get the order of the predictor for FSI applications.
   * \return 	Order of predictor
   */
  unsigned short GetPredictorOrder(void);
  
  /*!
   * \brief Check if the simulation we are running is a FSI simulation
   * \return Value of the physical time in an unsteady simulation.
   */
  bool GetFSI_Simulation(void);
  
   /*!
    * \brief Get the ID for the FEA region that we want to compute the gradient for using direct differentiation
    * \return ID
    */
   unsigned short GetnID_DV(void);
  
  /*!
   * \brief Check if we want to apply an incremental load to the nonlinear structural simulation
   * \return <code>TRUE</code> means that the load is to be applied in increments.
   */
  bool GetIncrementalLoad(void);
  
  /*!
   * \brief Get the number of increments for an incremental load.
   * \return 	Number of increments.
   */
  unsigned long GetNumberIncrements(void);

  /*!
   * \brief Get the value of the criteria for applying incremental loading.
   * \return Value of the log10 of the residual.
   */
  su2double GetIncLoad_Criteria(unsigned short val_var);
  
  /*!
   * \brief Get the relaxation method chosen for the simulation
   * \return Value of the relaxation method
   */
  unsigned short GetRelaxation_Method_FSI(void);
  
  /*!
   * \brief Get the interpolation method used for matching between zones.
   */
  inline unsigned short GetKindInterpolation(void);
  
  /*!
   * \brief Get information about whether to use wall functions.
   * \return <code>TRUE</code> if wall functions are on; otherwise <code>FALSE</code>.
   */
  bool GetWall_Functions(void);
  /*!
   * \brief Get the AD support.
   */
  bool GetAD_Mode(void);

  /*!
   * \brief Get the frequency for writing the surface solution file in Dual Time.
   * \return It writes the surface solution file with this frequency.
   */
  unsigned long GetWrt_Surf_Freq_DualTime(void);
    
  /*!
   * \brief Get the Kind of Hybrid RANS/LES.
   * \return Value of Hybrid RANS/LES method.
   */
  unsigned short GetKind_HybridRANSLES(void);

  /*!
   * \brief Get the Kind of Roe Low Dissipation Scheme for Unsteady flows.
   * \return Value of Low dissipation approach.
   */
   unsigned short GetKind_RoeLowDiss(void);
    
  /*!
   * \brief Get the DES Constant.
   * \return Value of DES constant.
   */
   su2double GetConst_DES(void);

  /*!
   * \brief Get QCR (SA-QCR2000).
   */
  bool GetQCR(void);

  /*!
   * \brief Get if AD preaccumulation should be performed.
   */
  bool GetAD_Preaccumulation(void);

  /*!
   * \brief Get the heat equation.
   * \return YES if weakly coupled heat equation for inc. flow is enabled.
   */
  bool GetWeakly_Coupled_Heat(void);

  /*!
   * \brief Check if values passed to the BC_HeatFlux-Routine are already integrated.
   * \return YES if the passed values is the integrated heat flux over the marker's surface.
   */
  bool GetIntegrated_HeatFlux(void);

  /*!
   * \brief Retrieve the ofstream of the history file for the current zone.
   */
  ofstream* GetHistFile(void);

  /*!
   * \brief Set the ofstream of the history file for the current zone.
   */
  void SetHistFile(ofstream *HistFile);
};

#include "config_structure.inl"<|MERGE_RESOLUTION|>--- conflicted
+++ resolved
@@ -888,11 +888,8 @@
   Gust_Begin_Loc;             /*!< \brief Location at which the gust begins. */
   long Visualize_CV;          /*!< \brief Node number for the CV to be visualized */
   bool ExtraOutput;
-<<<<<<< HEAD
-  bool Wall_Functions; /*!< \brief Use wall functions with the turbulence model */
-=======
+  bool Wall_Functions;         /*!< \brief Use wall functions with the turbulence model */
   long ExtraHeatOutputZone;   /*!< \brief Heat solver zone with extra screen output */
->>>>>>> 5e170f46
   bool DeadLoad; 	          	/*!< Application of dead loads to the FE analysis */
   bool PseudoStatic;    /*!< Application of dead loads to the FE analysis */
   bool MatchingMesh; 	        /*!< Matching mesh (while implementing interpolation procedures). */
