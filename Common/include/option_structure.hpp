--- conflicted
+++ resolved
@@ -762,12 +762,8 @@
   LOAD_DIR_BOUNDARY = 35,		/*!< \brief Boundary Load definition. */
   LOAD_SINE_BOUNDARY = 36,		/*!< \brief Sine-waveBoundary Load definition. */
   NRBC_BOUNDARY= 37,   /*!< \brief NRBC Boundary definition. */
-<<<<<<< HEAD
-  FLUID_INTERFACE = 38,	/*!< \brief Domain interface definition. */
-=======
   INTERNAL_BOUNDARY= 38,   /*!< \brief Internal Boundary definition. */
   FLUID_INTERFACE = 39,	/*!< \brief Domain interface definition. */
->>>>>>> 4befb10b
   SEND_RECEIVE = 99,		/*!< \brief Boundary send-receive definition. */
 };
 
