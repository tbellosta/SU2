--- conflicted
+++ resolved
@@ -1006,30 +1006,22 @@
   AVG_TOTAL_PRESSURE = 28, 	    /*!< \brief Total Pressure objective function definition. */
   AVG_OUTLET_PRESSURE = 29,      /*!< \brief Static Pressure objective function definition. */
   MASS_FLOW_RATE = 30,           /*!< \brief Mass Flow Rate objective function definition. */
-<<<<<<< HEAD
-  OUTFLOW_GENERALIZED=31,        /*!<\brief Objective function defined via chain rule on primitive variable gradients. */
-  TOTAL_PRESSURE_LOSS=32,
-  KINETIC_ENERGY_LOSS=33,
-  TOTAL_EFFICIENCY=34,
-  TOTAL_STATIC_EFFICIENCY=35,
-  EULERIAN_WORK=36,
-  TOTAL_ENTHALPY_IN=37,
-  FLOW_ANGLE_IN=38,
-  FLOW_ANGLE_OUT=39,
-  MASS_FLOW_IN=40,
-  MASS_FLOW_OUT=41,
-  PRESSURE_RATIO=42,
-  ENTROPY_GENERATION=43,
-  IDC_COEFFICIENT = 44, 	           /*!< \brief IDC coefficient objective function definition. */
-  PROPULSIVE_EFFICIENCY = 45, 	       /*!< \brief Mass flow ratio coefficient. */
-  NET_THRUST_COEFFICIENT = 46, 	     /*!< \brief Mass flow ratio coefficient. */
-  CUSTOM_COEFFICIENT = 47 	           /*!< \brief Custom coefficient objective function definition. */
-=======
   OUTFLOW_GENERALIZED = 31,       /*!<\brief Objective function defined via chain rule on primitive variable gradients. */
   AERO_DRAG_COEFFICIENT = 35, 	  /*!< \brief Aero Drag objective function definition. */
   RADIAL_DISTORTION = 36, 	      /*!< \brief Radial Distortion objective function definition. */
-  CIRCUMFERENTIAL_DISTORTION = 37  /*!< \brief Circumferential Distortion objective function definition. */
->>>>>>> 588f1849
+  CIRCUMFERENTIAL_DISTORTION = 37,  /*!< \brief Circumferential Distortion objective function definition. */
+  TOTAL_PRESSURE_LOSS=38,
+  KINETIC_ENERGY_LOSS=39,
+  TOTAL_EFFICIENCY=40,
+  TOTAL_STATIC_EFFICIENCY=41,
+  EULERIAN_WORK=42,
+  TOTAL_ENTHALPY_IN=43,
+  FLOW_ANGLE_IN=44,
+  FLOW_ANGLE_OUT=45,
+  MASS_FLOW_IN=46,
+  MASS_FLOW_OUT=47,
+  PRESSURE_RATIO=48,
+  ENTROPY_GENERATION=49
 };
 
 static const map<string, ENUM_OBJECTIVE> Objective_Map = CCreateMap<string, ENUM_OBJECTIVE>
@@ -1063,7 +1055,9 @@
 ("AVG_OUTLET_PRESSURE", AVG_OUTLET_PRESSURE)
 ("MASS_FLOW_RATE", MASS_FLOW_RATE)
 ("OUTFLOW_GENERALIZED", OUTFLOW_GENERALIZED)
-<<<<<<< HEAD
+("AERO_DRAG", AERO_DRAG_COEFFICIENT)
+("RADIAL_DISTORTION", RADIAL_DISTORTION)
+("CIRCUMFERENTIAL_DISTORTION", CIRCUMFERENTIAL_DISTORTION)
 ("TOTAL_EFFICIENCY", TOTAL_EFFICIENCY)
 ("TOTAL_STATIC_EFFICIENCY", TOTAL_STATIC_EFFICIENCY)
 ("TOTAL_PRESSURE_LOSS", TOTAL_PRESSURE_LOSS)
@@ -1075,17 +1069,7 @@
 ("MASS_FLOW_OUT", MASS_FLOW_OUT)
 ("PRESSURE_RATIO",  PRESSURE_RATIO)
 ("ENTROPY_GENERATION",  ENTROPY_GENERATION)
-("KINETIC_ENERGY_LOSS", KINETIC_ENERGY_LOSS)
-("OUTFLOW_GENERALIZED", OUTFLOW_GENERALIZED)
-("IDC_COEFFICIENT", IDC_COEFFICIENT)
-("PROPULSIVE_EFFICIENCY", PROPULSIVE_EFFICIENCY)
-("NET_THRUST_COEFFICIENT", NET_THRUST_COEFFICIENT)
-("CUSTOM_COEFFICIENT", CUSTOM_COEFFICIENT);
-=======
-("AERO_DRAG", AERO_DRAG_COEFFICIENT)
-("RADIAL_DISTORTION", RADIAL_DISTORTION)
-("CIRCUMFERENTIAL_DISTORTION", CIRCUMFERENTIAL_DISTORTION);
->>>>>>> 588f1849
+("KINETIC_ENERGY_LOSS", KINETIC_ENERGY_LOSS);
 
 /*!
  * \brief types of residual criteria equations
@@ -2846,20 +2830,7 @@
 };
 
 //template <class Tenum>
-<<<<<<< HEAD
 //class COptionNRBC : public COptionRiemann<Tenum> {
-=======
-//class COptionNRBC : public COptionBase {
-//
-//  map<string, Tenum> m;
-//  unsigned short* & field; // Reference to the fieldname
-//  string name; // identifier for the option
-//  unsigned short & size;
-//  string * & marker;
-//  su2double * & var1;
-//  su2double * & var2;
-//  su2double ** & flowdir;
->>>>>>> 588f1849
 //
 //public:
 //	  COptionNRBC(string option_field_name, unsigned short & nMarker_NRBC, string* & Marker_NRBC, unsigned short* & option_field,
@@ -3232,76 +3203,8 @@
 };
 
 
-<<<<<<< HEAD
-
-class COptionTurboPerformance : public COptionBase{
-=======
-class COptionMixingPlane : public COptionBase {
-  string name; // identifier for the option
-  unsigned short & size;
-  string * & marker_bound;
-  string * & marker_donor;
-
-public:
-  COptionMixingPlane(const string option_field_name, unsigned short & nMarker_MixBound,
-                  string* & Marker_MixBound, string* & Marker_MixDonor) : size(nMarker_MixBound), marker_bound(Marker_MixBound), marker_donor(Marker_MixDonor) {
-    this->name = option_field_name;
-  }
-
-  ~COptionMixingPlane() {};
-  string SetValue(vector<string> option_value) {
-
-    const int mod_num = 2;
-
-    unsigned long totalVals = option_value.size();
-    if ((totalVals == 1) && (option_value[0].compare("NONE") == 0)) {
-      this->size = 0;
-      this->marker_bound = NULL;
-      this->marker_donor = NULL;
-      return "";
-    }
-
-    if (totalVals % mod_num != 0) {
-      string newstring;
-      newstring.append(this->name);
-      newstring.append(": must have a number of entries divisible by 11");
-      this->size = 0;
-      this->marker_bound = NULL;
-      this->marker_donor = NULL;
-      return newstring;
-    }
-
-    unsigned long nVals = 2 * (totalVals / mod_num); // To account for periodic and donor
-    this->size = nVals;
-    this->marker_bound = new string[nVals];
-    this->marker_donor = new string[nVals];
-
-
-    for (unsigned short i = 0; i < (nVals/2); i++) {
-      this->marker_bound[i].assign(option_value[mod_num*i]);
-      this->marker_donor[i].assign(option_value[mod_num*i+1]);
-     }
-
-    for (unsigned long i = (nVals/2); i < nVals; i++) {
-      this->marker_bound[i].assign(option_value[mod_num*(i-nVals/2)+1]);
-      this->marker_donor[i].assign(option_value[mod_num*(i-nVals/2)]);
-      }
-
-
-
-    return "";
-  }
-
-  void SetDefault() {
-    this->size = 0;
-    this->marker_bound = NULL;
-    this->marker_donor = NULL;
-  }
-};
-
-template <class Tenum>
+
 class COptionTurboPerformance : public COptionBase {
->>>>>>> 588f1849
   string name; // identifier for the option
   unsigned short & size;
   string * & marker_turboIn;
