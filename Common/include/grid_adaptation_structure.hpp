/*!
 * \file grid_adaptation_structure.hpp
 * \brief Headers of the main subroutines for doing the numerical grid
 *        movement (including volumetric movement, surface movement and Free From
 *        technique definition). The subroutines and functions are in
 *        the <i>grid_movement_structure.cpp</i> file.
 * \author Aerospace Design Laboratory (Stanford University) <http://su2.stanford.edu>.
 * \version 2.0.7
 *
<<<<<<< HEAD
 * Stanford University Unstructured (SU2),
 * copyright (C) 2012-2013 Aerospace Design Laboratory (ADL), is
 * distributed under the GNU Lesser General Public License (GNU LGPL).
=======
 * Stanford University Unstructured (SU2).
 * Copyright (C) 2012-2013 Aerospace Design Laboratory (ADL).
>>>>>>> 3384cf29
 *
 * SU2 is free software; you can redistribute it and/or
 * modify it under the terms of the GNU Lesser General Public
 * License as published by the Free Software Foundation; either
 * version 2.1 of the License, or (at your option) any later version.
 *
 * SU2 is distributed in the hope that it will be useful,
 * but WITHOUT ANY WARRANTY; without even the implied warranty of
 * MERCHANTABILITY or FITNESS FOR A PARTICULAR PURPOSE.  See the GNU
 * Lesser General Public License for more details.
 *
 * You should have received a copy of the GNU Lesser General Public
<<<<<<< HEAD
 * License along with this library.  If not, see <http://www.gnu.org/licenses/>.
=======
 * License along with SU2. If not, see <http://www.gnu.org/licenses/>.
>>>>>>> 3384cf29
 */

#pragma once

#include <cmath>
#include <iostream>
#include <cstdlib>
#include <fstream>

#include "geometry_structure.hpp"
#include "config_structure.hpp"

using namespace std;

/*!
 * \class CGridAdaptation
 * \brief Parent class for defining the grid adaptation.
 * \author F. Palacios.
 * \version 2.0.7
 */
class CGridAdaptation {
protected:
	unsigned long nPoint_new,	/*!< \brief Number of new points. */
	nElem_new;					/*!< \brief Number of new elements. */
	unsigned short nDim,	/*!< \brief Number of dimensions of the problem. */
	nVar;					/*!< \brief Number of variables in the problem. */
	double **ConsVar_Sol,	/*!< \brief Conservative variables (original solution). */
	**ConsVar_Res,			/*!< \brief Conservative variables (residual). */
	**ConsVar_Adapt;		/*!< \brief Conservative variables (adapted solution). */
	double **AdjVar_Sol,	/*!< \brief Adjoint variables (original solution). */
	**AdjVar_Res,			/*!< \brief Adjoint variables (residual). */
	**AdjVar_Adapt;			/*!< \brief Adjoint variables (adapted solution). */
	double **LinVar_Sol,	/*!< \brief Linear variables (original solution). */
	**LinVar_Res,			/*!< \brief Linear variables (residual). */
	**LinVar_Adapt;			/*!< \brief Linear variables (adapted solution). */
	double **Gradient,		/*!< \brief Gradient value. */
	**Gradient_Flow,		/*!< \brief Gradient of the flow variables. */
	**Gradient_Adj;			/*!< \brief Fradient of the adjoint variables. */
	double *Index;			/*!< \brief Adaptation index (indicates the value of the adaptation). */
	
public:

	/*! 
	 * \brief Constructor of the class.
	 * \param[in] geometry - Geometrical definition of the problem.
	 * \param[in] config - Definition of the particular problem.
	 */
	CGridAdaptation(CGeometry *geometry, CConfig *config);

	/*! 
	 * \brief Destructor of the class. 
	 */
	~CGridAdaptation(void);
	
	/*! 
	 * \brief Read the flow solution from the restart file.
	 * \param[in] geometry - Geometrical definition of the problem.
	 * \param[in] config - Definition of the particular problem.
	 */	
	void GetFlowSolution(CGeometry *geometry, CConfig *config);
	
	/*! 
	 * \brief Read the flow solution from the restart file.
	 * \param[in] geometry - Geometrical definition of the problem.
	 * \param[in] config - Definition of the particular problem.
	 */	
	void GetFlowResidual(CGeometry *geometry, CConfig *config);
	
	/*! 
	 * \brief Read the flow solution from the restart file.
	 * \param[in] geometry - Geometrical definition of the problem.
	 * \param[in] config - Definition of the particular problem.
	 */	
	void GetAdjSolution(CGeometry *geometry, CConfig *config);
	
	/*! 
	 * \brief Read the flow solution from the restart file.
	 * \param[in] geometry - Geometrical definition of the problem.
	 * \param[in] config - Definition of the particular problem.
	 */	
	void GetAdjResidual(CGeometry *geometry, CConfig *config);
	
	/*! 
	 * \brief Read the flow solution from the restart file.
	 * \param[in] geometry - Geometrical definition of the problem.
	 * \param[in] config - Definition of the particular problem.
	 */	
	void GetLinSolution(CGeometry *geometry, CConfig *config);
	
	/*! 
	 * \brief Read the flow solution from the restart file.
	 * \param[in] geometry - Geometrical definition of the problem.
	 * \param[in] config - Definition of the particular problem.
	 */	
	void GetLinResidual(CGeometry *geometry, CConfig *config);
	
	/*! 
	 * \brief Do a complete adaptation of the computational grid.
	 * \param[in] geometry - Geometrical definition of the problem.
	 * \param[in] strength - Adaptation Strength.	 
	 */		
	void SetComplete_Refinement(CGeometry *geometry, unsigned short strength);
	
	/*! 
	 * \brief Do not do any kind of adaptation.
	 * \param[in] geometry - Geometrical definition of the problem.
	 * \param[in] strength - Adaptation Strength.	 
	 */		
	void SetNo_Refinement(CGeometry *geometry, unsigned short strength);
	
	/*! 
	 * \brief Do an adaptation of the computational grid on the wake.
	 * \param[in] geometry - Geometrical definition of the problem.
	 * \param[in] strength - Adaptation Strength.	 
	 */		
	void SetWake_Refinement(CGeometry *geometry, unsigned short strength);
	
	/*! 
	 * \brief Do an adaptation of the computational grid on the two phase problem interphase.
	 * \param[in] geometry - Geometrical definition of the problem.
	 * \param[in] strength - Adaptation Strength.	 
	 */		
	void SetTwoPhase_Refinement(CGeometry *geometry, unsigned short strength);
	
	/*! 
	 * \brief Do an adaptation of the computational grid on the supersonic shock region.
	 * \param[in] geometry - Geometrical definition of the problem.
	 * \param[in] config - Definition of the particular problem.
	 */		
	void SetSupShock_Refinement(CGeometry *geometry, CConfig *config);
	
	/*! 
	 * \brief Do an adaptation of the computational grid on a near field boundary.
	 * \param[in] geometry - Geometrical definition of the problem.
	 * \param[in] config - Definition of the particular problem.
	 */		
	void SetNearField_Refinement(CGeometry *geometry, CConfig *config);
	
	/*! 
	 * \brief Do a complete adaptation of the computational grid using a homothetic technique (2D).
	 * \param[in] geometry - Geometrical definition of the problem.
	 * \param[in] geo_adapt - Geometrical definition of the adapted grid.
	 * \param[in] config - Definition of the particular problem.
	 */	
	void SetHomothetic_Adaptation2D(CGeometry *geometry, CPhysicalGeometry *geo_adapt, CConfig *config);
	
	/*! 
	 * \brief Do a complete adaptation of the computational grid using a homothetic technique (3D).
	 * \param[in] geometry - Geometrical definition of the problem.
	 * \param[in] geo_adapt - Geometrical definition of the adapted grid.
	 * \param[in] config - Definition of the particular problem.
	 */	
	void SetHomothetic_Adaptation3D(CGeometry *geometry, CPhysicalGeometry *geo_adapt, CConfig *config);
		
	/*! 
	 * \brief Find the adaptation code for each element in the fine grid.
	 * \param[in] AdaptCode - Edge combination to stablish the right elemeent division.
	 * \return Adaptation code for the element.
	 */	
	int CheckTriangleCode(bool *AdaptCode);
	
	/*! 
	 * \brief Find the adaptation code for each element in the fine grid.
	 * \param[in] AdaptCode - Edge combination to stablish the right elemeent division.
	 * \return Adaptation code for the element.
	 */	
	int CheckRectCode(bool *AdaptCode);
	
	/*! 
	 * \brief Find the adaptation code for each element in the fine grid.
	 * \param[in] AdaptCode - Edge combination to stablish the right elemeent division.
	 * \return Adaptation code for the element.
	 */	
	int CheckRectExtCode(bool *AdaptCode);
	
	/*! 
	 * \brief Find the adaptation code for each element in the fine grid.
	 * \param[in] AdaptCode - Edge combination to stablish the right elemeent division.
	 * \return Adaptation code for the element.
	 */	
	int CheckTetraCode(bool *AdaptCode);
	
	/*! 
	 * \brief Find the adaptation code for each element in the fine grid.
	 * \param[in] AdaptCode - Edge combination to stablish the right elemeent division.
	 * \return Adaptation code for the element.
	 */	
	int CheckHexaCode(bool *AdaptCode);
	
	/*! 
	 * \brief Find the adaptation code for each element in the fine grid.
	 * \param[in] AdaptCode - Edge combination to stablish the right elemeent division.
	 * \return Adaptation code for the element.
	 */	
	int CheckPyramCode(bool *AdaptCode);
	
	/*! 
	 * \brief Division pattern of the element.
	 * \param[in] code - number that identify the division.
	 * \param[in] nodes - Nodes that compose the element, including new nodes.
	 * \param[in] edges - Edges that compose the element.
	 * \param[out] Division - Division pattern. 
	 * \param[out] nPart - Number of new elements after the division. 
	 */	
	void TriangleDivision(int code, int *nodes, int *edges, int **Division, int *nPart);
	
	/*! 
	 * \brief Division pattern of the element.
	 * \param[in] code - number that identify the division.
	 * \param[in] nodes - Nodes that compose the element, including new nodes.
	 * \param[in] edges - Edges that compose the element.
	 * \param[out] Division - Division pattern. 
	 * \param[out] nPart - Number of new elements after the division. 
	 */	
	void RectDivision(int code, int *nodes, int **Division, int *nPart);
	
	/*! 
	 * \brief Division pattern of the element.
	 * \param[in] code - number that identify the division.
	 * \param[in] nodes - Nodes that compose the element, including new nodes.
	 * \param[in] edges - Edges that compose the element.
	 * \param[out] Division - Division pattern. 
	 * \param[out] nPart - Number of new elements after the division. 
	 */	
	void RectExtDivision(int code, int *nodes, int **Division, int *nPart);
	
	/*! 
	 * \brief Division pattern of the element.
	 * \param[in] code - number that identify the division.
	 * \param[in] nodes - Nodes that compose the element, including new nodes.
	 * \param[in] edges - Edges that compose the element.
	 * \param[out] Division - Division pattern. 
	 * \param[out] nPart - Number of new elements after the division. 
	 */	
	void TetraDivision(int code, int *nodes, int *edges, int **Division, int *nPart);
	
	/*! 
	 * \brief Division pattern of the element.
	 * \param[in] code - number that identify the division.
	 * \param[in] nodes - Nodes that compose the element, including new nodes.
	 * \param[in] edges - Edges that compose the element.
	 * \param[out] Division - Division pattern. 
	 * \param[out] nPart - Number of new elements after the division. 
	 */	
	void HexaDivision(int code, int *nodes, int **Division, int *nPart);
	
	/*! 
	 * \brief Division pattern of the element.
	 * \param[in] code - number that identify the division.
	 * \param[in] nodes - Nodes that compose the element, including new nodes.
	 * \param[in] edges - Edges that compose the element.
	 * \param[out] Division - Division pattern. 
	 * \param[out] nPart - Number of new elements after the division. 
	 */	
	void PyramDivision(int code, int *nodes, int **Division, int *nPart);
	
	/*! 
	 * \brief Do a complete adaptation of the computational grid.
	 * \param[in] geometry - Geometrical definition of the problem.
	 * \param[in] config - Definition of the particular problem.
	 * \param[in] strength _________________________.
	 */		
	void SetIndicator_Flow(CGeometry *geometry, CConfig *config, unsigned short strength);
	
	/*! 
	 * \brief Do a complete adaptation of the computational grid.
	 * \param[in] geometry - Geometrical definition of the problem.
	 * \param[in] config - Definition of the particular problem.
	 * \param[in] strength _________________________.
	 */		
	void SetIndicator_Adj(CGeometry *geometry, CConfig *config, unsigned short strength);
	
	/*! 
	 * \brief Do a complete adaptation of the computational grid.
	 * \param[in] geometry - Geometrical definition of the problem.
	 * \param[in] config - Definition of the particular problem.
	 */		
	void SetIndicator_FlowAdj(CGeometry *geometry, CConfig *config);
	
	/*! 
	 * \brief Read the flow solution from the restart file.
	 * \param[in] geometry - Geometrical definition of the problem.
	 * \param[in] config - Definition of the particular problem.
	 */	
	void SetIndicator_Robust(CGeometry *geometry, CConfig *config);
	
	/*! 
	 * \brief Read the flow solution from the restart file.
	 * \param[in] geometry - Geometrical definition of the problem.
	 * \param[in] config - Definition of the particular problem.
	 */	
	void SetIndicator_Computable(CGeometry *geometry, CConfig *config);
	
	/*! 
	 * \brief Read the flow solution from the restart file.
	 * \param[in] geometry - Geometrical definition of the problem.
	 * \param[in] config - Definition of the particular problem.
	 */	
	void SetIndicator_Computable_Robust(CGeometry *geometry, CConfig *config);
	
	/*! 
	 * \brief Write the restart file with the adapted grid.
	 * \param[in] config - Definition of the particular problem.
	 * \param[in] mesh_flowfilename - _________________________.
	 */		
	void SetRestart_FlowSolution(CConfig *config, string mesh_flowfilename);
	
	/*! 
	 * \brief Write the restart file with the adapted grid.
	 * \param[in] config - Definition of the particular problem.
	 * \param[in] mesh_adjfilename - _________________________.
	 */		
	void SetRestart_AdjSolution(CConfig *config, string mesh_adjfilename);
	
	/*! 
	 * \brief Read the flow solution from the restart file.
	 * \param[in] config - Definition of the particular problem.
	 * \param[in] mesh_linfilename - _________________________.
	 */	
	void SetRestart_LinSolution(CConfig *config, string mesh_linfilename);
	
	/*! 
	 * \brief Read the flow solution from the restart file.
	 * \param[in] geometry - Geometrical definition of the problem.
	 * \param[in] config - Definition of the particular problem.
	 * \param[in] max_elem - _________________________.
	 */	
	void SetSensorElem(CGeometry *geometry, CConfig *config, unsigned long max_elem);
	
	/*! 
	 * \brief Read the flow solution from the restart file.
	 * \param[in] geometry - Geometrical definition of the problem.
	 * \param[in] mesh_filename - _________________________.
	 */	
	void WriteAdaptSensor(CGeometry *geometry, char mesh_filename[200]);
};

#include "grid_adaptation_structure.inl"


<|MERGE_RESOLUTION|>--- conflicted
+++ resolved
@@ -1,374 +1,364 @@
-/*!
- * \file grid_adaptation_structure.hpp
- * \brief Headers of the main subroutines for doing the numerical grid
- *        movement (including volumetric movement, surface movement and Free From
- *        technique definition). The subroutines and functions are in
- *        the <i>grid_movement_structure.cpp</i> file.
- * \author Aerospace Design Laboratory (Stanford University) <http://su2.stanford.edu>.
- * \version 2.0.7
- *
-<<<<<<< HEAD
- * Stanford University Unstructured (SU2),
- * copyright (C) 2012-2013 Aerospace Design Laboratory (ADL), is
- * distributed under the GNU Lesser General Public License (GNU LGPL).
-=======
- * Stanford University Unstructured (SU2).
- * Copyright (C) 2012-2013 Aerospace Design Laboratory (ADL).
->>>>>>> 3384cf29
- *
- * SU2 is free software; you can redistribute it and/or
- * modify it under the terms of the GNU Lesser General Public
- * License as published by the Free Software Foundation; either
- * version 2.1 of the License, or (at your option) any later version.
- *
- * SU2 is distributed in the hope that it will be useful,
- * but WITHOUT ANY WARRANTY; without even the implied warranty of
- * MERCHANTABILITY or FITNESS FOR A PARTICULAR PURPOSE.  See the GNU
- * Lesser General Public License for more details.
- *
- * You should have received a copy of the GNU Lesser General Public
-<<<<<<< HEAD
- * License along with this library.  If not, see <http://www.gnu.org/licenses/>.
-=======
- * License along with SU2. If not, see <http://www.gnu.org/licenses/>.
->>>>>>> 3384cf29
- */
-
-#pragma once
-
-#include <cmath>
-#include <iostream>
-#include <cstdlib>
-#include <fstream>
-
-#include "geometry_structure.hpp"
-#include "config_structure.hpp"
-
-using namespace std;
-
-/*!
- * \class CGridAdaptation
- * \brief Parent class for defining the grid adaptation.
- * \author F. Palacios.
- * \version 2.0.7
- */
-class CGridAdaptation {
-protected:
-	unsigned long nPoint_new,	/*!< \brief Number of new points. */
-	nElem_new;					/*!< \brief Number of new elements. */
-	unsigned short nDim,	/*!< \brief Number of dimensions of the problem. */
-	nVar;					/*!< \brief Number of variables in the problem. */
-	double **ConsVar_Sol,	/*!< \brief Conservative variables (original solution). */
-	**ConsVar_Res,			/*!< \brief Conservative variables (residual). */
-	**ConsVar_Adapt;		/*!< \brief Conservative variables (adapted solution). */
-	double **AdjVar_Sol,	/*!< \brief Adjoint variables (original solution). */
-	**AdjVar_Res,			/*!< \brief Adjoint variables (residual). */
-	**AdjVar_Adapt;			/*!< \brief Adjoint variables (adapted solution). */
-	double **LinVar_Sol,	/*!< \brief Linear variables (original solution). */
-	**LinVar_Res,			/*!< \brief Linear variables (residual). */
-	**LinVar_Adapt;			/*!< \brief Linear variables (adapted solution). */
-	double **Gradient,		/*!< \brief Gradient value. */
-	**Gradient_Flow,		/*!< \brief Gradient of the flow variables. */
-	**Gradient_Adj;			/*!< \brief Fradient of the adjoint variables. */
-	double *Index;			/*!< \brief Adaptation index (indicates the value of the adaptation). */
-	
-public:
-
-	/*! 
-	 * \brief Constructor of the class.
-	 * \param[in] geometry - Geometrical definition of the problem.
-	 * \param[in] config - Definition of the particular problem.
-	 */
-	CGridAdaptation(CGeometry *geometry, CConfig *config);
-
-	/*! 
-	 * \brief Destructor of the class. 
-	 */
-	~CGridAdaptation(void);
-	
-	/*! 
-	 * \brief Read the flow solution from the restart file.
-	 * \param[in] geometry - Geometrical definition of the problem.
-	 * \param[in] config - Definition of the particular problem.
-	 */	
-	void GetFlowSolution(CGeometry *geometry, CConfig *config);
-	
-	/*! 
-	 * \brief Read the flow solution from the restart file.
-	 * \param[in] geometry - Geometrical definition of the problem.
-	 * \param[in] config - Definition of the particular problem.
-	 */	
-	void GetFlowResidual(CGeometry *geometry, CConfig *config);
-	
-	/*! 
-	 * \brief Read the flow solution from the restart file.
-	 * \param[in] geometry - Geometrical definition of the problem.
-	 * \param[in] config - Definition of the particular problem.
-	 */	
-	void GetAdjSolution(CGeometry *geometry, CConfig *config);
-	
-	/*! 
-	 * \brief Read the flow solution from the restart file.
-	 * \param[in] geometry - Geometrical definition of the problem.
-	 * \param[in] config - Definition of the particular problem.
-	 */	
-	void GetAdjResidual(CGeometry *geometry, CConfig *config);
-	
-	/*! 
-	 * \brief Read the flow solution from the restart file.
-	 * \param[in] geometry - Geometrical definition of the problem.
-	 * \param[in] config - Definition of the particular problem.
-	 */	
-	void GetLinSolution(CGeometry *geometry, CConfig *config);
-	
-	/*! 
-	 * \brief Read the flow solution from the restart file.
-	 * \param[in] geometry - Geometrical definition of the problem.
-	 * \param[in] config - Definition of the particular problem.
-	 */	
-	void GetLinResidual(CGeometry *geometry, CConfig *config);
-	
-	/*! 
-	 * \brief Do a complete adaptation of the computational grid.
-	 * \param[in] geometry - Geometrical definition of the problem.
-	 * \param[in] strength - Adaptation Strength.	 
-	 */		
-	void SetComplete_Refinement(CGeometry *geometry, unsigned short strength);
-	
-	/*! 
-	 * \brief Do not do any kind of adaptation.
-	 * \param[in] geometry - Geometrical definition of the problem.
-	 * \param[in] strength - Adaptation Strength.	 
-	 */		
-	void SetNo_Refinement(CGeometry *geometry, unsigned short strength);
-	
-	/*! 
-	 * \brief Do an adaptation of the computational grid on the wake.
-	 * \param[in] geometry - Geometrical definition of the problem.
-	 * \param[in] strength - Adaptation Strength.	 
-	 */		
-	void SetWake_Refinement(CGeometry *geometry, unsigned short strength);
-	
-	/*! 
-	 * \brief Do an adaptation of the computational grid on the two phase problem interphase.
-	 * \param[in] geometry - Geometrical definition of the problem.
-	 * \param[in] strength - Adaptation Strength.	 
-	 */		
-	void SetTwoPhase_Refinement(CGeometry *geometry, unsigned short strength);
-	
-	/*! 
-	 * \brief Do an adaptation of the computational grid on the supersonic shock region.
-	 * \param[in] geometry - Geometrical definition of the problem.
-	 * \param[in] config - Definition of the particular problem.
-	 */		
-	void SetSupShock_Refinement(CGeometry *geometry, CConfig *config);
-	
-	/*! 
-	 * \brief Do an adaptation of the computational grid on a near field boundary.
-	 * \param[in] geometry - Geometrical definition of the problem.
-	 * \param[in] config - Definition of the particular problem.
-	 */		
-	void SetNearField_Refinement(CGeometry *geometry, CConfig *config);
-	
-	/*! 
-	 * \brief Do a complete adaptation of the computational grid using a homothetic technique (2D).
-	 * \param[in] geometry - Geometrical definition of the problem.
-	 * \param[in] geo_adapt - Geometrical definition of the adapted grid.
-	 * \param[in] config - Definition of the particular problem.
-	 */	
-	void SetHomothetic_Adaptation2D(CGeometry *geometry, CPhysicalGeometry *geo_adapt, CConfig *config);
-	
-	/*! 
-	 * \brief Do a complete adaptation of the computational grid using a homothetic technique (3D).
-	 * \param[in] geometry - Geometrical definition of the problem.
-	 * \param[in] geo_adapt - Geometrical definition of the adapted grid.
-	 * \param[in] config - Definition of the particular problem.
-	 */	
-	void SetHomothetic_Adaptation3D(CGeometry *geometry, CPhysicalGeometry *geo_adapt, CConfig *config);
-		
-	/*! 
-	 * \brief Find the adaptation code for each element in the fine grid.
-	 * \param[in] AdaptCode - Edge combination to stablish the right elemeent division.
-	 * \return Adaptation code for the element.
-	 */	
-	int CheckTriangleCode(bool *AdaptCode);
-	
-	/*! 
-	 * \brief Find the adaptation code for each element in the fine grid.
-	 * \param[in] AdaptCode - Edge combination to stablish the right elemeent division.
-	 * \return Adaptation code for the element.
-	 */	
-	int CheckRectCode(bool *AdaptCode);
-	
-	/*! 
-	 * \brief Find the adaptation code for each element in the fine grid.
-	 * \param[in] AdaptCode - Edge combination to stablish the right elemeent division.
-	 * \return Adaptation code for the element.
-	 */	
-	int CheckRectExtCode(bool *AdaptCode);
-	
-	/*! 
-	 * \brief Find the adaptation code for each element in the fine grid.
-	 * \param[in] AdaptCode - Edge combination to stablish the right elemeent division.
-	 * \return Adaptation code for the element.
-	 */	
-	int CheckTetraCode(bool *AdaptCode);
-	
-	/*! 
-	 * \brief Find the adaptation code for each element in the fine grid.
-	 * \param[in] AdaptCode - Edge combination to stablish the right elemeent division.
-	 * \return Adaptation code for the element.
-	 */	
-	int CheckHexaCode(bool *AdaptCode);
-	
-	/*! 
-	 * \brief Find the adaptation code for each element in the fine grid.
-	 * \param[in] AdaptCode - Edge combination to stablish the right elemeent division.
-	 * \return Adaptation code for the element.
-	 */	
-	int CheckPyramCode(bool *AdaptCode);
-	
-	/*! 
-	 * \brief Division pattern of the element.
-	 * \param[in] code - number that identify the division.
-	 * \param[in] nodes - Nodes that compose the element, including new nodes.
-	 * \param[in] edges - Edges that compose the element.
-	 * \param[out] Division - Division pattern. 
-	 * \param[out] nPart - Number of new elements after the division. 
-	 */	
-	void TriangleDivision(int code, int *nodes, int *edges, int **Division, int *nPart);
-	
-	/*! 
-	 * \brief Division pattern of the element.
-	 * \param[in] code - number that identify the division.
-	 * \param[in] nodes - Nodes that compose the element, including new nodes.
-	 * \param[in] edges - Edges that compose the element.
-	 * \param[out] Division - Division pattern. 
-	 * \param[out] nPart - Number of new elements after the division. 
-	 */	
-	void RectDivision(int code, int *nodes, int **Division, int *nPart);
-	
-	/*! 
-	 * \brief Division pattern of the element.
-	 * \param[in] code - number that identify the division.
-	 * \param[in] nodes - Nodes that compose the element, including new nodes.
-	 * \param[in] edges - Edges that compose the element.
-	 * \param[out] Division - Division pattern. 
-	 * \param[out] nPart - Number of new elements after the division. 
-	 */	
-	void RectExtDivision(int code, int *nodes, int **Division, int *nPart);
-	
-	/*! 
-	 * \brief Division pattern of the element.
-	 * \param[in] code - number that identify the division.
-	 * \param[in] nodes - Nodes that compose the element, including new nodes.
-	 * \param[in] edges - Edges that compose the element.
-	 * \param[out] Division - Division pattern. 
-	 * \param[out] nPart - Number of new elements after the division. 
-	 */	
-	void TetraDivision(int code, int *nodes, int *edges, int **Division, int *nPart);
-	
-	/*! 
-	 * \brief Division pattern of the element.
-	 * \param[in] code - number that identify the division.
-	 * \param[in] nodes - Nodes that compose the element, including new nodes.
-	 * \param[in] edges - Edges that compose the element.
-	 * \param[out] Division - Division pattern. 
-	 * \param[out] nPart - Number of new elements after the division. 
-	 */	
-	void HexaDivision(int code, int *nodes, int **Division, int *nPart);
-	
-	/*! 
-	 * \brief Division pattern of the element.
-	 * \param[in] code - number that identify the division.
-	 * \param[in] nodes - Nodes that compose the element, including new nodes.
-	 * \param[in] edges - Edges that compose the element.
-	 * \param[out] Division - Division pattern. 
-	 * \param[out] nPart - Number of new elements after the division. 
-	 */	
-	void PyramDivision(int code, int *nodes, int **Division, int *nPart);
-	
-	/*! 
-	 * \brief Do a complete adaptation of the computational grid.
-	 * \param[in] geometry - Geometrical definition of the problem.
-	 * \param[in] config - Definition of the particular problem.
-	 * \param[in] strength _________________________.
-	 */		
-	void SetIndicator_Flow(CGeometry *geometry, CConfig *config, unsigned short strength);
-	
-	/*! 
-	 * \brief Do a complete adaptation of the computational grid.
-	 * \param[in] geometry - Geometrical definition of the problem.
-	 * \param[in] config - Definition of the particular problem.
-	 * \param[in] strength _________________________.
-	 */		
-	void SetIndicator_Adj(CGeometry *geometry, CConfig *config, unsigned short strength);
-	
-	/*! 
-	 * \brief Do a complete adaptation of the computational grid.
-	 * \param[in] geometry - Geometrical definition of the problem.
-	 * \param[in] config - Definition of the particular problem.
-	 */		
-	void SetIndicator_FlowAdj(CGeometry *geometry, CConfig *config);
-	
-	/*! 
-	 * \brief Read the flow solution from the restart file.
-	 * \param[in] geometry - Geometrical definition of the problem.
-	 * \param[in] config - Definition of the particular problem.
-	 */	
-	void SetIndicator_Robust(CGeometry *geometry, CConfig *config);
-	
-	/*! 
-	 * \brief Read the flow solution from the restart file.
-	 * \param[in] geometry - Geometrical definition of the problem.
-	 * \param[in] config - Definition of the particular problem.
-	 */	
-	void SetIndicator_Computable(CGeometry *geometry, CConfig *config);
-	
-	/*! 
-	 * \brief Read the flow solution from the restart file.
-	 * \param[in] geometry - Geometrical definition of the problem.
-	 * \param[in] config - Definition of the particular problem.
-	 */	
-	void SetIndicator_Computable_Robust(CGeometry *geometry, CConfig *config);
-	
-	/*! 
-	 * \brief Write the restart file with the adapted grid.
-	 * \param[in] config - Definition of the particular problem.
-	 * \param[in] mesh_flowfilename - _________________________.
-	 */		
-	void SetRestart_FlowSolution(CConfig *config, string mesh_flowfilename);
-	
-	/*! 
-	 * \brief Write the restart file with the adapted grid.
-	 * \param[in] config - Definition of the particular problem.
-	 * \param[in] mesh_adjfilename - _________________________.
-	 */		
-	void SetRestart_AdjSolution(CConfig *config, string mesh_adjfilename);
-	
-	/*! 
-	 * \brief Read the flow solution from the restart file.
-	 * \param[in] config - Definition of the particular problem.
-	 * \param[in] mesh_linfilename - _________________________.
-	 */	
-	void SetRestart_LinSolution(CConfig *config, string mesh_linfilename);
-	
-	/*! 
-	 * \brief Read the flow solution from the restart file.
-	 * \param[in] geometry - Geometrical definition of the problem.
-	 * \param[in] config - Definition of the particular problem.
-	 * \param[in] max_elem - _________________________.
-	 */	
-	void SetSensorElem(CGeometry *geometry, CConfig *config, unsigned long max_elem);
-	
-	/*! 
-	 * \brief Read the flow solution from the restart file.
-	 * \param[in] geometry - Geometrical definition of the problem.
-	 * \param[in] mesh_filename - _________________________.
-	 */	
-	void WriteAdaptSensor(CGeometry *geometry, char mesh_filename[200]);
-};
-
-#include "grid_adaptation_structure.inl"
-
-
+/*!
+ * \file grid_adaptation_structure.hpp
+ * \brief Headers of the main subroutines for doing the numerical grid
+ *        movement (including volumetric movement, surface movement and Free From
+ *        technique definition). The subroutines and functions are in
+ *        the <i>grid_movement_structure.cpp</i> file.
+ * \author Aerospace Design Laboratory (Stanford University) <http://su2.stanford.edu>.
+ * \version 2.0.7
+ *
+ * Stanford University Unstructured (SU2).
+ * Copyright (C) 2012-2013 Aerospace Design Laboratory (ADL).
+ *
+ * SU2 is free software; you can redistribute it and/or
+ * modify it under the terms of the GNU Lesser General Public
+ * License as published by the Free Software Foundation; either
+ * version 2.1 of the License, or (at your option) any later version.
+ *
+ * SU2 is distributed in the hope that it will be useful,
+ * but WITHOUT ANY WARRANTY; without even the implied warranty of
+ * MERCHANTABILITY or FITNESS FOR A PARTICULAR PURPOSE.  See the GNU
+ * Lesser General Public License for more details.
+ *
+ * You should have received a copy of the GNU Lesser General Public
+ * License along with SU2. If not, see <http://www.gnu.org/licenses/>.
+ */
+
+#pragma once
+
+#include <cmath>
+#include <iostream>
+#include <cstdlib>
+#include <fstream>
+
+#include "geometry_structure.hpp"
+#include "config_structure.hpp"
+
+using namespace std;
+
+/*!
+ * \class CGridAdaptation
+ * \brief Parent class for defining the grid adaptation.
+ * \author F. Palacios.
+ * \version 2.0.7
+ */
+class CGridAdaptation {
+protected:
+	unsigned long nPoint_new,	/*!< \brief Number of new points. */
+	nElem_new;					/*!< \brief Number of new elements. */
+	unsigned short nDim,	/*!< \brief Number of dimensions of the problem. */
+	nVar;					/*!< \brief Number of variables in the problem. */
+	double **ConsVar_Sol,	/*!< \brief Conservative variables (original solution). */
+	**ConsVar_Res,			/*!< \brief Conservative variables (residual). */
+	**ConsVar_Adapt;		/*!< \brief Conservative variables (adapted solution). */
+	double **AdjVar_Sol,	/*!< \brief Adjoint variables (original solution). */
+	**AdjVar_Res,			/*!< \brief Adjoint variables (residual). */
+	**AdjVar_Adapt;			/*!< \brief Adjoint variables (adapted solution). */
+	double **LinVar_Sol,	/*!< \brief Linear variables (original solution). */
+	**LinVar_Res,			/*!< \brief Linear variables (residual). */
+	**LinVar_Adapt;			/*!< \brief Linear variables (adapted solution). */
+	double **Gradient,		/*!< \brief Gradient value. */
+	**Gradient_Flow,		/*!< \brief Gradient of the flow variables. */
+	**Gradient_Adj;			/*!< \brief Fradient of the adjoint variables. */
+	double *Index;			/*!< \brief Adaptation index (indicates the value of the adaptation). */
+	
+public:
+
+	/*! 
+	 * \brief Constructor of the class.
+	 * \param[in] geometry - Geometrical definition of the problem.
+	 * \param[in] config - Definition of the particular problem.
+	 */
+	CGridAdaptation(CGeometry *geometry, CConfig *config);
+
+	/*! 
+	 * \brief Destructor of the class. 
+	 */
+	~CGridAdaptation(void);
+	
+	/*! 
+	 * \brief Read the flow solution from the restart file.
+	 * \param[in] geometry - Geometrical definition of the problem.
+	 * \param[in] config - Definition of the particular problem.
+	 */	
+	void GetFlowSolution(CGeometry *geometry, CConfig *config);
+	
+	/*! 
+	 * \brief Read the flow solution from the restart file.
+	 * \param[in] geometry - Geometrical definition of the problem.
+	 * \param[in] config - Definition of the particular problem.
+	 */	
+	void GetFlowResidual(CGeometry *geometry, CConfig *config);
+	
+	/*! 
+	 * \brief Read the flow solution from the restart file.
+	 * \param[in] geometry - Geometrical definition of the problem.
+	 * \param[in] config - Definition of the particular problem.
+	 */	
+	void GetAdjSolution(CGeometry *geometry, CConfig *config);
+	
+	/*! 
+	 * \brief Read the flow solution from the restart file.
+	 * \param[in] geometry - Geometrical definition of the problem.
+	 * \param[in] config - Definition of the particular problem.
+	 */	
+	void GetAdjResidual(CGeometry *geometry, CConfig *config);
+	
+	/*! 
+	 * \brief Read the flow solution from the restart file.
+	 * \param[in] geometry - Geometrical definition of the problem.
+	 * \param[in] config - Definition of the particular problem.
+	 */	
+	void GetLinSolution(CGeometry *geometry, CConfig *config);
+	
+	/*! 
+	 * \brief Read the flow solution from the restart file.
+	 * \param[in] geometry - Geometrical definition of the problem.
+	 * \param[in] config - Definition of the particular problem.
+	 */	
+	void GetLinResidual(CGeometry *geometry, CConfig *config);
+	
+	/*! 
+	 * \brief Do a complete adaptation of the computational grid.
+	 * \param[in] geometry - Geometrical definition of the problem.
+	 * \param[in] strength - Adaptation Strength.	 
+	 */		
+	void SetComplete_Refinement(CGeometry *geometry, unsigned short strength);
+	
+	/*! 
+	 * \brief Do not do any kind of adaptation.
+	 * \param[in] geometry - Geometrical definition of the problem.
+	 * \param[in] strength - Adaptation Strength.	 
+	 */		
+	void SetNo_Refinement(CGeometry *geometry, unsigned short strength);
+	
+	/*! 
+	 * \brief Do an adaptation of the computational grid on the wake.
+	 * \param[in] geometry - Geometrical definition of the problem.
+	 * \param[in] strength - Adaptation Strength.	 
+	 */		
+	void SetWake_Refinement(CGeometry *geometry, unsigned short strength);
+	
+	/*! 
+	 * \brief Do an adaptation of the computational grid on the two phase problem interphase.
+	 * \param[in] geometry - Geometrical definition of the problem.
+	 * \param[in] strength - Adaptation Strength.	 
+	 */		
+	void SetTwoPhase_Refinement(CGeometry *geometry, unsigned short strength);
+	
+	/*! 
+	 * \brief Do an adaptation of the computational grid on the supersonic shock region.
+	 * \param[in] geometry - Geometrical definition of the problem.
+	 * \param[in] config - Definition of the particular problem.
+	 */		
+	void SetSupShock_Refinement(CGeometry *geometry, CConfig *config);
+	
+	/*! 
+	 * \brief Do an adaptation of the computational grid on a near field boundary.
+	 * \param[in] geometry - Geometrical definition of the problem.
+	 * \param[in] config - Definition of the particular problem.
+	 */		
+	void SetNearField_Refinement(CGeometry *geometry, CConfig *config);
+	
+	/*! 
+	 * \brief Do a complete adaptation of the computational grid using a homothetic technique (2D).
+	 * \param[in] geometry - Geometrical definition of the problem.
+	 * \param[in] geo_adapt - Geometrical definition of the adapted grid.
+	 * \param[in] config - Definition of the particular problem.
+	 */	
+	void SetHomothetic_Adaptation2D(CGeometry *geometry, CPhysicalGeometry *geo_adapt, CConfig *config);
+	
+	/*! 
+	 * \brief Do a complete adaptation of the computational grid using a homothetic technique (3D).
+	 * \param[in] geometry - Geometrical definition of the problem.
+	 * \param[in] geo_adapt - Geometrical definition of the adapted grid.
+	 * \param[in] config - Definition of the particular problem.
+	 */	
+	void SetHomothetic_Adaptation3D(CGeometry *geometry, CPhysicalGeometry *geo_adapt, CConfig *config);
+		
+	/*! 
+	 * \brief Find the adaptation code for each element in the fine grid.
+	 * \param[in] AdaptCode - Edge combination to stablish the right elemeent division.
+	 * \return Adaptation code for the element.
+	 */	
+	int CheckTriangleCode(bool *AdaptCode);
+	
+	/*! 
+	 * \brief Find the adaptation code for each element in the fine grid.
+	 * \param[in] AdaptCode - Edge combination to stablish the right elemeent division.
+	 * \return Adaptation code for the element.
+	 */	
+	int CheckRectCode(bool *AdaptCode);
+	
+	/*! 
+	 * \brief Find the adaptation code for each element in the fine grid.
+	 * \param[in] AdaptCode - Edge combination to stablish the right elemeent division.
+	 * \return Adaptation code for the element.
+	 */	
+	int CheckRectExtCode(bool *AdaptCode);
+	
+	/*! 
+	 * \brief Find the adaptation code for each element in the fine grid.
+	 * \param[in] AdaptCode - Edge combination to stablish the right elemeent division.
+	 * \return Adaptation code for the element.
+	 */	
+	int CheckTetraCode(bool *AdaptCode);
+	
+	/*! 
+	 * \brief Find the adaptation code for each element in the fine grid.
+	 * \param[in] AdaptCode - Edge combination to stablish the right elemeent division.
+	 * \return Adaptation code for the element.
+	 */	
+	int CheckHexaCode(bool *AdaptCode);
+	
+	/*! 
+	 * \brief Find the adaptation code for each element in the fine grid.
+	 * \param[in] AdaptCode - Edge combination to stablish the right elemeent division.
+	 * \return Adaptation code for the element.
+	 */	
+	int CheckPyramCode(bool *AdaptCode);
+	
+	/*! 
+	 * \brief Division pattern of the element.
+	 * \param[in] code - number that identify the division.
+	 * \param[in] nodes - Nodes that compose the element, including new nodes.
+	 * \param[in] edges - Edges that compose the element.
+	 * \param[out] Division - Division pattern. 
+	 * \param[out] nPart - Number of new elements after the division. 
+	 */	
+	void TriangleDivision(int code, int *nodes, int *edges, int **Division, int *nPart);
+	
+	/*! 
+	 * \brief Division pattern of the element.
+	 * \param[in] code - number that identify the division.
+	 * \param[in] nodes - Nodes that compose the element, including new nodes.
+	 * \param[in] edges - Edges that compose the element.
+	 * \param[out] Division - Division pattern. 
+	 * \param[out] nPart - Number of new elements after the division. 
+	 */	
+	void RectDivision(int code, int *nodes, int **Division, int *nPart);
+	
+	/*! 
+	 * \brief Division pattern of the element.
+	 * \param[in] code - number that identify the division.
+	 * \param[in] nodes - Nodes that compose the element, including new nodes.
+	 * \param[in] edges - Edges that compose the element.
+	 * \param[out] Division - Division pattern. 
+	 * \param[out] nPart - Number of new elements after the division. 
+	 */	
+	void RectExtDivision(int code, int *nodes, int **Division, int *nPart);
+	
+	/*! 
+	 * \brief Division pattern of the element.
+	 * \param[in] code - number that identify the division.
+	 * \param[in] nodes - Nodes that compose the element, including new nodes.
+	 * \param[in] edges - Edges that compose the element.
+	 * \param[out] Division - Division pattern. 
+	 * \param[out] nPart - Number of new elements after the division. 
+	 */	
+	void TetraDivision(int code, int *nodes, int *edges, int **Division, int *nPart);
+	
+	/*! 
+	 * \brief Division pattern of the element.
+	 * \param[in] code - number that identify the division.
+	 * \param[in] nodes - Nodes that compose the element, including new nodes.
+	 * \param[in] edges - Edges that compose the element.
+	 * \param[out] Division - Division pattern. 
+	 * \param[out] nPart - Number of new elements after the division. 
+	 */	
+	void HexaDivision(int code, int *nodes, int **Division, int *nPart);
+	
+	/*! 
+	 * \brief Division pattern of the element.
+	 * \param[in] code - number that identify the division.
+	 * \param[in] nodes - Nodes that compose the element, including new nodes.
+	 * \param[in] edges - Edges that compose the element.
+	 * \param[out] Division - Division pattern. 
+	 * \param[out] nPart - Number of new elements after the division. 
+	 */	
+	void PyramDivision(int code, int *nodes, int **Division, int *nPart);
+	
+	/*! 
+	 * \brief Do a complete adaptation of the computational grid.
+	 * \param[in] geometry - Geometrical definition of the problem.
+	 * \param[in] config - Definition of the particular problem.
+	 * \param[in] strength _________________________.
+	 */		
+	void SetIndicator_Flow(CGeometry *geometry, CConfig *config, unsigned short strength);
+	
+	/*! 
+	 * \brief Do a complete adaptation of the computational grid.
+	 * \param[in] geometry - Geometrical definition of the problem.
+	 * \param[in] config - Definition of the particular problem.
+	 * \param[in] strength _________________________.
+	 */		
+	void SetIndicator_Adj(CGeometry *geometry, CConfig *config, unsigned short strength);
+	
+	/*! 
+	 * \brief Do a complete adaptation of the computational grid.
+	 * \param[in] geometry - Geometrical definition of the problem.
+	 * \param[in] config - Definition of the particular problem.
+	 */		
+	void SetIndicator_FlowAdj(CGeometry *geometry, CConfig *config);
+	
+	/*! 
+	 * \brief Read the flow solution from the restart file.
+	 * \param[in] geometry - Geometrical definition of the problem.
+	 * \param[in] config - Definition of the particular problem.
+	 */	
+	void SetIndicator_Robust(CGeometry *geometry, CConfig *config);
+	
+	/*! 
+	 * \brief Read the flow solution from the restart file.
+	 * \param[in] geometry - Geometrical definition of the problem.
+	 * \param[in] config - Definition of the particular problem.
+	 */	
+	void SetIndicator_Computable(CGeometry *geometry, CConfig *config);
+	
+	/*! 
+	 * \brief Read the flow solution from the restart file.
+	 * \param[in] geometry - Geometrical definition of the problem.
+	 * \param[in] config - Definition of the particular problem.
+	 */	
+	void SetIndicator_Computable_Robust(CGeometry *geometry, CConfig *config);
+	
+	/*! 
+	 * \brief Write the restart file with the adapted grid.
+	 * \param[in] config - Definition of the particular problem.
+	 * \param[in] mesh_flowfilename - _________________________.
+	 */		
+	void SetRestart_FlowSolution(CConfig *config, string mesh_flowfilename);
+	
+	/*! 
+	 * \brief Write the restart file with the adapted grid.
+	 * \param[in] config - Definition of the particular problem.
+	 * \param[in] mesh_adjfilename - _________________________.
+	 */		
+	void SetRestart_AdjSolution(CConfig *config, string mesh_adjfilename);
+	
+	/*! 
+	 * \brief Read the flow solution from the restart file.
+	 * \param[in] config - Definition of the particular problem.
+	 * \param[in] mesh_linfilename - _________________________.
+	 */	
+	void SetRestart_LinSolution(CConfig *config, string mesh_linfilename);
+	
+	/*! 
+	 * \brief Read the flow solution from the restart file.
+	 * \param[in] geometry - Geometrical definition of the problem.
+	 * \param[in] config - Definition of the particular problem.
+	 * \param[in] max_elem - _________________________.
+	 */	
+	void SetSensorElem(CGeometry *geometry, CConfig *config, unsigned long max_elem);
+	
+	/*! 
+	 * \brief Read the flow solution from the restart file.
+	 * \param[in] geometry - Geometrical definition of the problem.
+	 * \param[in] mesh_filename - _________________________.
+	 */	
+	void WriteAdaptSensor(CGeometry *geometry, char mesh_filename[200]);
+};
+
+#include "grid_adaptation_structure.inl"
+
+