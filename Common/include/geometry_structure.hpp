--- conflicted
+++ resolved
@@ -1143,17 +1143,13 @@
 	 * \param[in] config - Definition of the particular problem.
    * \param[in] val_iZone - Index of the current zone.
 	 */
-<<<<<<< HEAD
 	void SetRotationalVelocity(CConfig *config, unsigned short val_iZone);
-=======
-	void SetRotationalVelocity(CConfig *config);
     
     /*!
      * \brief Set the translational velocity at each node.
      * \param[in] config - Definition of the particular problem.
      */
     void SetTranslationalVelocity(CConfig *config);
->>>>>>> 583fd2ae
 
 	/*! 
 	 * \brief Set the grid velocity via finite differencing at each node.
@@ -1510,17 +1506,13 @@
 	 * \param[in] config - Definition of the particular problem.
    * \param[in] val_iZone - Index of the current zone.
 	 */
-<<<<<<< HEAD
 	void SetRotationalVelocity(CConfig *config, unsigned short val_iZone);
-=======
-	void SetRotationalVelocity(CConfig *config);
     
     /*!
      * \brief Set the translational velocity at each grid point on a coarse mesh.
      * \param[in] config - Definition of the particular problem.
      */
     void SetTranslationalVelocity(CConfig *config);
->>>>>>> 583fd2ae
 
 	/*!
 	 * \brief Set the grid velocity at each node in the coarse mesh level.
