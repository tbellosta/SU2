--- conflicted
+++ resolved
@@ -286,21 +286,13 @@
     marker_monitored = config['MARKER_MONITORING']
     for i_obj,this_obj in enumerate(objectives): 
 
-<<<<<<< HEAD
-        config['MARKER_MONITORING'] = marker_monitored[i_obj]
-=======
         config['MARKER_MONITORING'] = marker_monitored[i_obj]        
->>>>>>> e8d4a2be
 
         grad = su2grad(this_obj,grad_method,config,state)
         
         vals_out.append(grad)
-<<<<<<< HEAD
-    
-=======
 
         config['MARKER_MONITORING']=marker_monitored 
->>>>>>> e8d4a2be
  
     return vals_out
 
