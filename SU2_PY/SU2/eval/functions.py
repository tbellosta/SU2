#!/usr/bin/env python

## \file functions.py
#  \brief python package for functions
#  \author T. Lukaczyk, F. Palacios
#  \version 4.3.0 "Cardinal"
#
# SU2 Lead Developers: Dr. Francisco Palacios (Francisco.D.Palacios@boeing.com).
#                      Dr. Thomas D. Economon (economon@stanford.edu).
#
# SU2 Developers: Prof. Juan J. Alonso's group at Stanford University.
#                 Prof. Piero Colonna's group at Delft University of Technology.
#                 Prof. Nicolas R. Gauger's group at Kaiserslautern University of Technology.
#                 Prof. Alberto Guardone's group at Polytechnic University of Milan.
#                 Prof. Rafael Palacios' group at Imperial College London.
#                 Prof. Edwin van der Weide's group at the University of Twente.
#                 Prof. Vincent Terrapon's group at the University of Liege.
#
# Copyright (C) 2012-2016 SU2, the open-source CFD code.
#
# SU2 is free software; you can redistribute it and/or
# modify it under the terms of the GNU Lesser General Public
# License as published by the Free Software Foundation; either
# version 2.1 of the License, or (at your option) any later version.
#
# SU2 is distributed in the hope that it will be useful,
# but WITHOUT ANY WARRANTY; without even the implied warranty of
# MERCHANTABILITY or FITNESS FOR A PARTICULAR PURPOSE. See the GNU
# Lesser General Public License for more details.
#
# You should have received a copy of the GNU Lesser General Public
# License along with SU2. If not, see <http://www.gnu.org/licenses/>.

# ----------------------------------------------------------------------
#  Imports
# ----------------------------------------------------------------------

import os, sys, shutil, copy, time
from .. import run  as su2run
from .. import io   as su2io
from .. import util as su2util
from ..io import redirect_folder, redirect_output


# ----------------------------------------------------------------------
#  Main Function Interface
# ----------------------------------------------------------------------

def function( func_name, config, state=None ):
    """ val = SU2.eval.func(func_name,config,state=None)
    
        Evaluates the aerodynamics and geometry functions.
        
        Wraps:
            SU2.eval.aerodynamics()
            SU2.eval.geometry()
        
        Assumptions:
            Config is already setup for deformation.
            Mesh need not be deformed.
            Updates config and state by reference.
            Redundancy if state.FUNCTIONS is not empty.
        
        Executes in:
            ./DIRECT or ./GEOMETRY
        
        Inputs:
            func_name - SU2 objective function name or 'ALL'
            config    - an SU2 config
            state     - optional, an SU2 state
        
        Outputs:
            If func_name is 'ALL', returns a Bunch() of 
            functions with keys of objective function names
            and values of objective function floats.
            Otherwise returns a float.
    """
    
    # initialize
    state = su2io.State(state)
    
    # check for multiple objectives
    multi_objective = (type(func_name)==list)
<<<<<<< HEAD
    if multi_objective: func_name_string = 'COMBO'
    else: func_name_string = func_name
=======
    # func_name_string is only used to check whether the function has already been evaluated. 
    func_name_string = func_name
    if multi_objective:   func_name_string = func_name[0]  

>>>>>>> df8ebc6f
    # redundancy check
    if not state['FUNCTIONS'].has_key(func_name_string):

        # Aerodynamics
        if multi_objective or func_name == 'ALL' or func_name in su2io.optnames_aero + su2io.grad_names_directdiff:
            aerodynamics( config, state )
            
        # Stability
        elif func_name in su2io.optnames_stab:
            stability( config, state )
        
        # Geometry
        elif func_name in su2io.optnames_geo:
            geometry( func_name, config, state )
            
        else:
            raise Exception, 'unknown function name, %s' % func_name
        
    #: if not redundant

    # prepare output
    if func_name == 'ALL':
        func_out = state['FUNCTIONS']
    elif (multi_objective):
        # If combine_objective is true, use the 'combo' output.
        objectives=config.OPT_OBJECTIVE
        func_out = 0.0
        for func in func_name:
            sign = su2io.get_objectiveSign(func)
            func_out+=state['FUNCTIONS'][func]*objectives[func]['SCALE']*sign
        state['FUNCTIONS']['COMBO'] = func_out
    else:
        func_out = state['FUNCTIONS'][func_name]
        
    
    return copy.deepcopy(func_out)

#: def function()


# ----------------------------------------------------------------------
#  Aerodynamic Functions
# ----------------------------------------------------------------------

def aerodynamics( config, state=None ):
    """ vals = SU2.eval.aerodynamics(config,state=None)
    
        Evaluates aerodynamics with the following:
	          SU2.run.deform()
            SU2.run.direct()
        
        Assumptions:
            Config is already setup for deformation.
            Mesh may or may not be deformed.
            Updates config and state by reference.
            Redundancy if state.FUNCTIONS is not empty.
            
        Executes in:
            ./DIRECT
            
        Inputs:
            config    - an SU2 config
            state     - optional, an SU2 state
        
        Outputs:
            Bunch() of functions with keys of objective function names
            and values of objective function floats.
    """
    
    # ----------------------------------------------------
    #  Initialize    
    # ----------------------------------------------------
    
    # initialize
    state = su2io.State(state)
    if not state.FILES.has_key('MESH'):
        state.FILES.MESH = config['MESH_FILENAME']
    special_cases = su2io.get_specialCases(config)
    
    # console output
    if config.get('CONSOLE','VERBOSE') in ['QUIET','CONCISE']:
        log_direct = 'log_Direct.out'
    else:
        log_direct = None
    
    # ----------------------------------------------------    
    #  Update Mesh
    # ----------------------------------------------------
    
    # does decomposition and deformation
    info = update_mesh(config,state)
    
    # ----------------------------------------------------    
    #  Adaptation (not implemented)
    # ----------------------------------------------------
    
    #if not state.['ADAPTED_FUNC']:
    #    config = su2run.adaptation(config)
    #    state['ADAPTED_FUNC'] = True
    
    # ----------------------------------------------------    
    #  Direct Solution
    # ----------------------------------------------------    
    
    # redundancy check
    direct_done = all( [ state.FUNCTIONS.has_key(key) for key in su2io.optnames_aero[:9] ] )
    if direct_done:
        # return aerodynamic function values
        aero = su2util.ordered_bunch()
        for key in su2io.optnames_aero:
            if state.FUNCTIONS.has_key(key):
                aero[key] = state.FUNCTIONS[key]
        return copy.deepcopy(aero)    
    #: if redundant
    
    # files to pull
    files = state.FILES
    pull = []; link = []
    
    # files: mesh
    name = files['MESH']
    name = su2io.expand_part(name,config)
    link.extend(name)
    
    # files: direct solution
    if files.has_key('DIRECT'):
        name = files['DIRECT']
        name = su2io.expand_time(name,config)
        link.extend( name )
        ##config['RESTART_SOL'] = 'YES' # don't override config file
    else:
        config['RESTART_SOL'] = 'NO'
        
    # files: target equivarea distribution
    if ( 'EQUIV_AREA' in special_cases and 
         'TARGET_EA' in files ) : 
        pull.append( files['TARGET_EA'] )

    # files: target pressure distribution
    if ( 'INV_DESIGN_CP' in special_cases and
         'TARGET_CP' in files ) :
        pull.append( files['TARGET_CP'] )

    # files: target heat flux distribution
    if ( 'INV_DESIGN_HEATFLUX' in special_cases and
         'TARGET_HEATFLUX' in files ) :
        pull.append( files['TARGET_HEATFLUX'] )

    # output redirection
    with redirect_folder( 'DIRECT', pull, link ) as push:
        with redirect_output(log_direct):     
            
            # # RUN DIRECT SOLUTION # #
            info = su2run.direct(config)
            su2io.restart2solution(config,info)
            state.update(info)
            
            # direct files to push
            name = info.FILES['DIRECT']
            name = su2io.expand_time(name,config)
            push.extend(name)
            
            # equivarea files to push
            if 'WEIGHT_NF' in info.FILES:
                push.append(info.FILES['WEIGHT_NF'])

            # pressure files to push
            if 'TARGET_CP' in info.FILES:
                push.append(info.FILES['TARGET_CP'])

            # heat flux files to push
            if 'TARGET_HEATFLUX' in info.FILES:
                push.append(info.FILES['TARGET_HEATFLUX'])
                
    #: with output redirection
    # return output 
    funcs = su2util.ordered_bunch()
    for key in su2io.optnames_aero + su2io.grad_names_directdiff:
        if state['FUNCTIONS'].has_key(key):
            funcs[key] = state['FUNCTIONS'][key]
            
    if 'OUTFLOW_GENERALIZED' in config.OBJECTIVE_FUNCTION:    
        import downstream_function
        state['FUNCTIONS']['OUTFLOW_GENERALIZED']=downstream_function.downstream_function(config,state)

    return funcs

#: def aerodynamics()


# ----------------------------------------------------------------------
#  Stability Functions
# ----------------------------------------------------------------------

def stability( config, state=None, step=1e-2 ):
   
    
    folder = 'STABILITY' # os.path.join('STABILITY',func_name) #STABILITY/D_MOMENT_Y_D_ALPHA/
    
    # ----------------------------------------------------
    #  Initialize    
    # ----------------------------------------------------
    
    # initialize
    state = su2io.State(state)
    if not state.FILES.has_key('MESH'):
        state.FILES.MESH = config['MESH_FILENAME']
    special_cases = su2io.get_specialCases(config)
    
    # console output
    if config.get('CONSOLE','VERBOSE') in ['QUIET','CONCISE']:
        log_direct = 'log_Direct.out'
    else:
        log_direct = None
    
    # ----------------------------------------------------    
    #  Update Mesh
    # ----------------------------------------------------
  
    
    # does decomposition and deformation
    info = update_mesh(config,state) 
    
    # ----------------------------------------------------    
    #  CENTRAL POINT
    # ----------------------------------------------------    
    
    # will run in DIRECT/
    func_0 = aerodynamics(config,state)      
    
    
    # ----------------------------------------------------    
    #  Run Forward Point
    # ----------------------------------------------------   
    
    # files to pull
    files = state.FILES
    pull = []; link = []
    
    # files: mesh
    name = files['MESH']
    name = su2io.expand_part(name,config)
    link.extend(name)
    
    # files: direct solution
    if files.has_key('DIRECT'):
        name = files['DIRECT']
        name = su2io.expand_time(name,config)
        link.extend( name )
        ##config['RESTART_SOL'] = 'YES' # don't override config file
    else:
        config['RESTART_SOL'] = 'NO'
        
    # files: target equivarea distribution
    if ( 'EQUIV_AREA' in special_cases and 
         'TARGET_EA' in files ) : 
        pull.append( files['TARGET_EA'] )

    # files: target pressure distribution
    if ( 'INV_DESIGN_CP' in special_cases and
         'TARGET_CP' in files ) :
        pull.append( files['TARGET_CP'] )

    # files: target heat flux distribution
    if ( 'INV_DESIGN_HEATFLUX' in special_cases and
         'TARGET_HEATFLUX' in files ) :
        pull.append( files['TARGET_HEATFLUX'] )

    # pull needed files, start folder
    with redirect_folder( folder, pull, link ) as push:
        with redirect_output(log_direct):     
            
            konfig = copy.deepcopy(config)
            ztate  = copy.deepcopy(state)
            
            # TODO: GENERALIZE
            konfig.AoA = konfig.AoA + step
            ztate.FUNCTIONS.clear()
            
            func_1 = aerodynamics(konfig,ztate)
                        
            ## direct files to store
            #name = ztate.FILES['DIRECT']
            #if not state.FILES.has_key('STABILITY'):
                #state.FILES.STABILITY = su2io.ordered_bunch()
            #state.FILES.STABILITY['DIRECT'] = name
            
            ## equivarea files to store
            #if 'WEIGHT_NF' in ztate.FILES:
                #state.FILES.STABILITY['WEIGHT_NF'] = ztate.FILES['WEIGHT_NF']
    
    # ----------------------------------------------------    
    #  DIFFERENCING
    # ----------------------------------------------------
        
    for derv_name in su2io.optnames_stab:

        matches = [ k for k in su2io.optnames_aero if k in derv_name ]
        if not len(matches) == 1: continue
        func_name = matches[0]

        obj_func = ( func_1[func_name] - func_0[func_name] ) / step
        
        state.FUNCTIONS[derv_name] = obj_func
    

    # return output 
    funcs = su2util.ordered_bunch()
    for key in su2io.optnames_stab:
        if state['FUNCTIONS'].has_key(key):
            funcs[key] = state['FUNCTIONS'][key]    
    
    return funcs
    
    
    
    
# ----------------------------------------------------------------------
#  Geometric Functions
# ----------------------------------------------------------------------

def geometry( func_name, config, state=None ):
    """ val = SU2.eval.geometry(config,state=None)
    
        Evaluates geometry with the following:
            SU2.run.deform()
            SU2.run.geometry()
        
        Assumptions:
            Config is already setup for deformation.
            Mesh may or may not be deformed.
            Updates config and state by reference.
            Redundancy if state.FUNCTIONS does not have func_name.
            
        Executes in:
            ./GEOMETRY
            
        Inputs:
            config    - an SU2 config
            state     - optional, an SU2 state
        
        Outputs:
            Bunch() of functions with keys of objective function names
            and values of objective function floats.
    """
    
    # ----------------------------------------------------
    #  Initialize    
    # ----------------------------------------------------
    
    # initialize
    state = su2io.State(state)
    if not state.FILES.has_key('MESH'):
        state.FILES.MESH = config['MESH_FILENAME']
    special_cases = su2io.get_specialCases(config)
    
    # console output
    if config.get('CONSOLE','VERBOSE') in ['QUIET','CONCISE']:
        log_geom = 'log_Geometry.out'
    else:
        log_geom = None
    
    # ----------------------------------------------------
    #  Update Mesh (check with Trent)
    # ----------------------------------------------------
    
    # does decomposition and deformation
    #info = update_mesh(config,state)


    # ----------------------------------------------------    
    #  Geometry Solution
    # ----------------------------------------------------    
    
    # redundancy check
    geometry_done = state.FUNCTIONS.has_key(func_name)
    #geometry_done = all( [ state.FUNCTIONS.has_key(key) for key in su2io.optnames_geo ] )
    if not geometry_done:    
        
        # files to pull
        files = state.FILES
        pull = []; link = []
        
        # files: mesh
        name = files['MESH']
        name = su2io.expand_part(name,config)
        link.extend(name)
        
        # update function name
        ## TODO
        
        # output redirection
        with redirect_folder( 'GEOMETRY', pull, link ) as push:
            with redirect_output(log_geom):     
                
                # setup config
                config.GEO_PARAM = func_name
                config.GEO_MODE  = 'FUNCTION'
                
                # # RUN GEOMETRY SOLUTION # #
                info = su2run.geometry(config)
                state.update(info)
                
                # no files to push
                
        #: with output redirection
        
    #: if not redundant 
    
    # return output 
    funcs = su2util.ordered_bunch()
    for key in su2io.optnames_geo:
        if state['FUNCTIONS'].has_key(key):
            funcs[key] = state['FUNCTIONS'][key]
    return funcs
    

#: def geometry()



def update_mesh(config,state=None):
    """ SU2.eval.update_mesh(config,state=None)
    
        updates mesh with the following:
	          SU2.run.deform()
        
        Assumptions:
            Config is already setup for deformation.
            Mesh may or may not be deformed.
            Updates config and state by reference.
            
        Executes in:
            ./DECOMP and ./DEFORM
            
        Inputs:
            config    - an SU2 config
            state     - optional, an SU2 state
        
        Outputs:
            nothing
            
        Modifies:
            config and state by reference
    """
    
    # ----------------------------------------------------
    #  Initialize    
    # ----------------------------------------------------
    
    # initialize
    state = su2io.State(state)
    if not state.FILES.has_key('MESH'):
        state.FILES.MESH = config['MESH_FILENAME']
    special_cases = su2io.get_specialCases(config)
    
    # console output
    if config.get('CONSOLE','VERBOSE') in ['QUIET','CONCISE']:
        log_decomp = 'log_Decomp.out'
        log_deform = 'log_Deform.out'
    else:
        log_decomp = None
        log_deform = None
    
        
    # ----------------------------------------------------
    #  Deformation
    # ----------------------------------------------------
    
    # redundancy check
    deform_set  = config['DV_KIND'] == config['DEFINITION_DV']['KIND']
    deform_todo = not config['DV_VALUE_NEW'] == config['DV_VALUE_OLD']
    if deform_set and deform_todo:
    
        # files to pull
        pull = []
        link = config['MESH_FILENAME']
        link = su2io.expand_part(link,config)
        
        # output redirection
        with redirect_folder('DEFORM',pull,link) as push:
            with redirect_output(log_deform):
                
                # # RUN DEFORMATION # #
                info = su2run.deform(config)
                state.update(info)
                
                # data to push
                meshname = info.FILES.MESH
                names = su2io.expand_part( meshname , config )
                push.extend( names )
        
        #: with redirect output
        
    elif deform_set and not deform_todo:
        state.VARIABLES.DV_VALUE_NEW = config.DV_VALUE_NEW

    #: if not redundant

    return 
<|MERGE_RESOLUTION|>--- conflicted
+++ resolved
@@ -81,15 +81,11 @@
     
     # check for multiple objectives
     multi_objective = (type(func_name)==list)
-<<<<<<< HEAD
-    if multi_objective: func_name_string = 'COMBO'
-    else: func_name_string = func_name
-=======
+
     # func_name_string is only used to check whether the function has already been evaluated. 
     func_name_string = func_name
     if multi_objective:   func_name_string = func_name[0]  
 
->>>>>>> df8ebc6f
     # redundancy check
     if not state['FUNCTIONS'].has_key(func_name_string):
 
