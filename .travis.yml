--- conflicted
+++ resolved
@@ -13,11 +13,7 @@
   
 branches:
     only:
-<<<<<<< HEAD
-        - feature_MZHB
-=======
-        - feature_turbulentSM
->>>>>>> 4cfea161
+        - feature_TMZHB
 
 env:
     global:
